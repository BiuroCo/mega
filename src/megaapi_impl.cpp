﻿/**
 * @file megaapi_impl.cpp
 * @brief Private implementation of the intermediate layer for the MEGA C++ SDK.
 *
 * (c) 2013-2014 by Mega Limited, Auckland, New Zealand
 *
 * This file is part of the MEGA SDK - Client Access Engine.
 *
 * Applications using the MEGA API must present a valid application key
 * and comply with the the rules set forth in the Terms of Service.
 *
 * The MEGA SDK is distributed in the hope that it will be useful,
 * but WITHOUT ANY WARRANTY; without even the implied warranty of
 * MERCHANTABILITY or FITNESS FOR A PARTICULAR PURPOSE.
 *
 * @copyright Simplified (2-clause) BSD License.
 *
 * You should have received a copy of the license along with this
 * program.
 */

#define _POSIX_SOURCE
#define _LARGE_FILES

#define _GNU_SOURCE 1
#define _FILE_OFFSET_BITS 64

#define __DARWIN_C_LEVEL 199506L

#define USE_VARARGS
#define PREFER_STDARG
#include "megaapi_impl.h"
#include "megaapi.h"

#include <iomanip>
#include <algorithm>
#include <functional>
#include <cctype>
#include <locale>

#ifndef _WIN32
#define _LARGEFILE64_SOURCE
#include <signal.h>
#endif


#ifdef __APPLE__
    #include <xlocale.h>
    #include <strings.h>

    #if TARGET_OS_IPHONE
    #include <netdb.h>
    #endif
#endif

#ifdef _WIN32
#ifndef WINDOWS_PHONE
#include <shlwapi.h>
#endif

#endif

#if (!defined(_WIN32) && !defined(USE_CURL_PUBLIC_KEY_PINNING)) || defined(WINDOWS_PHONE)
#include <openssl/rand.h>
#endif

using namespace mega;

MegaNodePrivate::MegaNodePrivate(const char *name, int type, int64_t size, int64_t ctime, int64_t mtime, uint64_t nodehandle, string *nodekey, string *attrstring)
: MegaNode()
{
    this->name = MegaApi::strdup(name);
    this->type = type;
    this->size = size;
    this->ctime = ctime;
    this->mtime = mtime;
    this->nodehandle = nodehandle;
    this->attrstring.assign(attrstring->data(), attrstring->size());
    this->nodekey.assign(nodekey->data(),nodekey->size());
    this->changed = 0;
    this->thumbnailAvailable = false;
    this->previewAvailable = false;
    this->tag = 0;
    this->isPublicNode = true;

#ifdef ENABLE_SYNC
    this->syncdeleted = false;
#endif
}

MegaNodePrivate::MegaNodePrivate(MegaNode *node)
: MegaNode()
{
    this->name = MegaApi::strdup(node->getName());
    this->type = node->getType();
    this->size = node->getSize();
    this->ctime = node->getCreationTime();
    this->mtime = node->getModificationTime();
    this->nodehandle = node->getHandle();
    string * attrstring = node->getAttrString();
    this->attrstring.assign(attrstring->data(), attrstring->size());
    string *nodekey = node->getNodeKey();
    this->nodekey.assign(nodekey->data(),nodekey->size());
    this->changed = node->getChanges();
    this->thumbnailAvailable = node->hasThumbnail();
    this->previewAvailable = node->hasPreview();
    this->tag = node->getTag();
    this->isPublicNode = node->isPublic();

#ifdef ENABLE_SYNC
    this->syncdeleted = node->isSyncDeleted();
    this->localPath = node->getLocalPath();
#endif
}

MegaNodePrivate::MegaNodePrivate(shared_ptr<Node> node)
: MegaNode()
{
    this->name = MegaApi::strdup(node->displayname());
    this->type = node->type;
    this->size = node->size;
    this->ctime = node->ctime;
    this->mtime = node->mtime;
    this->nodehandle = node->nodehandle;
    if(node->attrstring)
    {
        this->attrstring.assign(node->attrstring->data(), node->attrstring->size());
    }
    this->nodekey.assign(node->nodekey.data(),node->nodekey.size());

    this->changed = 0;
    if(node->changed.attrs)
    {
        this->changed |= MegaNode::CHANGE_TYPE_ATTRIBUTES;
    }
    if(node->changed.ctime)
    {
        this->changed |= MegaNode::CHANGE_TYPE_TIMESTAMP;
    }
    if(node->changed.fileattrstring)
    {
        this->changed |= MegaNode::CHANGE_TYPE_FILE_ATTRIBUTES;
    }
    if(node->changed.inshare)
    {
        this->changed |= MegaNode::CHANGE_TYPE_INSHARE;
    }
    if(node->changed.outshares)
    {
        this->changed |= MegaNode::CHANGE_TYPE_OUTSHARE;
    }
    if(node->changed.owner)
    {
        this->changed |= MegaNode::CHANGE_TYPE_OWNER;
    }
    if(node->changed.parent)
    {
        this->changed |= MegaNode::CHANGE_TYPE_PARENT;
    }
    if(node->changed.removed)
    {
        this->changed |= MegaNode::CHANGE_TYPE_REMOVED;
    }


#ifdef ENABLE_SYNC
	this->syncdeleted = (node->syncdeleted != SYNCDEL_NONE);
    if(node->localnode)
    {
        node->localnode->getlocalpath(&localPath, true);
        localPath.append("", 1);
    }
#endif

    this->thumbnailAvailable = (node->hasfileattribute(0) != 0);
    this->previewAvailable = (node->hasfileattribute(1) != 0);
    this->tag = node->tag;
    this->isPublicNode = false;
}

MegaNode *MegaNodePrivate::copy()
{
	return new MegaNodePrivate(this);
}

char *MegaNodePrivate::getBase64Handle()
{
    char *base64Handle = new char[12];
    Base64::btoa((byte*)&(nodehandle),MegaClient::NODEHANDLE,base64Handle);
    return base64Handle;
}

int MegaNodePrivate::getType()
{
	return type;
}

const char* MegaNodePrivate::getName()
{
	return name;
}

int64_t MegaNodePrivate::getSize()
{
	return size;
}

int64_t MegaNodePrivate::getCreationTime()
{
	return ctime;
}

int64_t MegaNodePrivate::getModificationTime()
{
	return mtime;
}

uint64_t MegaNodePrivate::getHandle()
{
	return nodehandle;
}

string *MegaNodePrivate::getNodeKey()
{
    return &nodekey;
}

char *MegaNodePrivate::getBase64Key()
{
    char *key = NULL;

    // the key
    if (type == FILENODE && nodekey.size() >= FILENODEKEYLENGTH)
    {
        key = new char[FILENODEKEYLENGTH*4/3+3];
        Base64::btoa((const byte*)nodekey.data(),FILENODEKEYLENGTH, key);
    }

    return key;
}

string *MegaNodePrivate::getAttrString()
{
	return &attrstring;
}

int MegaNodePrivate::getTag()
{
    return tag;
}

bool MegaNodePrivate::isFile()
{
	return type == TYPE_FILE;
}

bool MegaNodePrivate::isFolder()
{
    return (type != TYPE_FILE) && (type != TYPE_UNKNOWN);
}

bool MegaNodePrivate::isRemoved()
{
    return hasChanged(MegaNode::CHANGE_TYPE_REMOVED);
}

bool MegaNodePrivate::hasChanged(int changeType)
{
    return (changed & changeType);
}

int MegaNodePrivate::getChanges()
{
    return changed;
}

#ifdef ENABLE_SYNC
bool MegaNodePrivate::isSyncDeleted()
{
    return syncdeleted;
}

string MegaNodePrivate::getLocalPath()
{
    return localPath;
}

bool WildcardMatch(const char *pszString, const char *pszMatch)
//  cf. http://www.planet-source-code.com/vb/scripts/ShowCode.asp?txtCodeId=1680&lngWId=3
{
    const char *cp;
    const char *mp;

    while ((*pszString) && (*pszMatch != '*'))
    {
        if ((*pszMatch != *pszString) && (*pszMatch != '?'))
        {
            return false;
        }
        pszMatch++;
        pszString++;
    }

    while (*pszString)
    {
        if (*pszMatch == '*')
        {
            if (!*++pszMatch)
            {
                return true;
            }
            mp = pszMatch;
            cp = pszString + 1;
        }
        else if ((*pszMatch == *pszString) || (*pszMatch == '?'))
        {
            pszMatch++;
            pszString++;
        }
        else
        {
            pszMatch = mp;
            pszString = cp++;
        }
    }
    while (*pszMatch == '*')
    {
        pszMatch++;
    }
    return !*pszMatch;
}


bool MegaApiImpl::is_syncable(const char *name)
{
    for(unsigned int i=0; i< excludedNames.size(); i++)
    {
        if(WildcardMatch(name, excludedNames[i].c_str()))
        {
            return false;
        }
    }

    return true;
}

bool MegaApiImpl::is_syncable(long long size)
{
    if (!syncLowerSizeLimit)
    {
        // No lower limit. Check upper limit only
        if (syncUpperSizeLimit && size > syncUpperSizeLimit)
        {
            return false;
        }
    }
    else if (!syncUpperSizeLimit)
    {
        // No upper limit. Check lower limit only
        if (syncLowerSizeLimit && size < syncLowerSizeLimit)
        {
            return false;
        }
    }
    else
    {
        //Upper and lower limit
        if(syncLowerSizeLimit < syncUpperSizeLimit)
        {
            // Normal use case:
            // Exclude files with a size lower than the lower limit
            // or greater than the upper limit
            if(size < syncLowerSizeLimit || size > syncUpperSizeLimit)
            {
                return false;
            }
        }
        else
        {
            // Special use case:
            // Exclude files with a size lower than the lower limit
            // AND greater than the upper limit
            if(size < syncLowerSizeLimit && size > syncUpperSizeLimit)
            {
                return false;
            }
        }
    }

    return true;
}

bool MegaApiImpl::isIndexing()
{
    if(!client || client->syncs.size() == 0)
    {
        return false;
    }

    if(client->syncscanstate)
    {
        return true;
    }

    bool indexing = false;
    sdkMutex.lock();
    sync_list::iterator it = client->syncs.begin();
    while(it != client->syncs.end())
    {
        Sync *sync = (*it);
        if(sync->state == SYNC_INITIALSCAN)
        {
            indexing = true;
            break;
        }
        it++;
    }
    sdkMutex.unlock();
    return indexing;
}
#endif

bool MegaNodePrivate::hasThumbnail()
{
	return thumbnailAvailable;
}

bool MegaNodePrivate::hasPreview()
{
    return previewAvailable;
}

bool MegaNodePrivate::isPublic()
{
    return isPublicNode;
}


MegaNodePrivate::~MegaNodePrivate()
{
 	delete[] name;
}

MegaUserPrivate::MegaUserPrivate(User *user) : MegaUser()
{
    email = MegaApi::strdup(user->email.c_str());
	visibility = user->show;
	ctime = user->ctime;
}

MegaUserPrivate::MegaUserPrivate(MegaUser *user) : MegaUser()
{
	email = MegaApi::strdup(user->getEmail());
	visibility = user->getVisibility();
	ctime = user->getTimestamp();
}

MegaUser *MegaUserPrivate::fromUser(User *user)
{
    if(!user)
    {
        return NULL;
    }
    return new MegaUserPrivate(user);
}

MegaUser *MegaUserPrivate::copy()
{
	return new MegaUserPrivate(this);
}

MegaUserPrivate::~MegaUserPrivate()
{
	delete[] email;
}

const char* MegaUserPrivate::getEmail()
{
	return email;
}

int MegaUserPrivate::getVisibility()
{
	return visibility;
}

time_t MegaUserPrivate::getTimestamp()
{
	return ctime;
}


MegaNode *MegaNodePrivate::fromNode(shared_ptr<Node> node)
{
    if(!node) return NULL;
    return new MegaNodePrivate(node);
}

MegaSharePrivate::MegaSharePrivate(MegaShare *share) : MegaShare()
{
	this->nodehandle = share->getNodeHandle();
	this->user = MegaApi::strdup(share->getUser());
	this->access = share->getAccess();
	this->ts = share->getTimestamp();
}

MegaShare *MegaSharePrivate::copy()
{
	return new MegaSharePrivate(this);
}

MegaSharePrivate::MegaSharePrivate(uint64_t handle, Share *share)
{
    this->nodehandle = handle;
    this->user = share->user ? MegaApi::strdup(share->user->email.c_str()) : NULL;
	this->access = share->access;
	this->ts = share->ts;
}

MegaShare *MegaSharePrivate::fromShare(uint64_t nodeuint64_t, Share *share)
{
    return new MegaSharePrivate(nodeuint64_t, share);
}

MegaSharePrivate::~MegaSharePrivate()
{
	delete[] user;
}

const char *MegaSharePrivate::getUser()
{
	return user;
}

uint64_t MegaSharePrivate::getNodeHandle()
{
    return nodehandle;
}

int MegaSharePrivate::getAccess()
{
	return access;
}

int64_t MegaSharePrivate::getTimestamp()
{
	return ts;
}


MegaTransferPrivate::MegaTransferPrivate(int type, MegaTransferListener *listener)
{
	this->type = type;
	this->tag = -1;
	this->path = NULL;
	this->nodeHandle = UNDEF;
	this->parentHandle = UNDEF;
	this->startPos = 0;
	this->endPos = 0;
	this->parentPath = NULL;
	this->listener = listener;
	this->retry = 0;
	this->maxRetries = 3;
    this->time = -1;
	this->startTime = 0;
	this->transferredBytes = 0;
	this->totalBytes = 0;
	this->fileName = NULL;
	this->transfer = NULL;
	this->speed = 0;
	this->deltaSize = 0;
	this->updateTime = 0;
    this->publicNode = NULL;
    this->lastBytes = NULL;
    this->syncTransfer = false;
    this->lastError = API_OK;
}

MegaTransferPrivate::MegaTransferPrivate(const MegaTransferPrivate &transfer)
{
    path = NULL;
    parentPath = NULL;
    fileName = NULL;
    publicNode = NULL;
	lastBytes = NULL;

    this->listener = transfer.getListener();
    this->transfer = transfer.getTransfer();
	this->type = transfer.getType();
	this->setTag(transfer.getTag());
	this->setPath(transfer.getPath());
	this->setNodeHandle(transfer.getNodeHandle());
	this->setParentHandle(transfer.getParentHandle());
	this->setStartPos(transfer.getStartPos());
	this->setEndPos(transfer.getEndPos());
	this->setParentPath(transfer.getParentPath());
	this->setNumRetry(transfer.getNumRetry());
	this->setMaxRetries(transfer.getMaxRetries());
	this->setTime(transfer.getTime());
	this->setStartTime(transfer.getStartTime());
	this->setTransferredBytes(transfer.getTransferredBytes());
	this->setTotalBytes(transfer.getTotalBytes());
	this->setFileName(transfer.getFileName());
	this->setSpeed(transfer.getSpeed());
	this->setDeltaSize(transfer.getDeltaSize());
	this->setUpdateTime(transfer.getUpdateTime());
    this->setPublicNode(transfer.getPublicNode());
    this->setTransfer(transfer.getTransfer());
    this->setSyncTransfer(transfer.isSyncTransfer());
    this->setLastErrorCode(transfer.getLastErrorCode());
}

MegaTransfer* MegaTransferPrivate::copy()
{
	return new MegaTransferPrivate(*this);
}

void MegaTransferPrivate::setTransfer(Transfer *transfer)
{
	this->transfer = transfer;
}

Transfer* MegaTransferPrivate::getTransfer() const
{
	return transfer;
}

int MegaTransferPrivate::getTag() const
{
	return tag;
}

long long MegaTransferPrivate::getSpeed() const
{
	return speed;
}

long long MegaTransferPrivate::getDeltaSize() const
{
	return deltaSize;
}

int64_t MegaTransferPrivate::getUpdateTime() const
{
	return updateTime;
}

MegaNode *MegaTransferPrivate::getPublicNode() const
{
	return publicNode;
}

MegaNode *MegaTransferPrivate::getPublicMegaNode() const
{
    if(publicNode)
    {
        return publicNode->copy();
    }

    return NULL;
}

bool MegaTransferPrivate::isSyncTransfer() const
{
	return syncTransfer;
}

bool MegaTransferPrivate::isStreamingTransfer() const
{
	return (transfer == NULL);
}

int MegaTransferPrivate::getType() const
{
	return type;
}

int64_t MegaTransferPrivate::getStartTime() const
{
	return startTime;
}

long long MegaTransferPrivate::getTransferredBytes() const
{
	return transferredBytes;
}

long long MegaTransferPrivate::getTotalBytes() const
{
	return totalBytes;
}

const char* MegaTransferPrivate::getPath() const
{
	return path;
}

const char* MegaTransferPrivate::getParentPath() const
{
	return parentPath;
}

uint64_t MegaTransferPrivate::getNodeHandle() const
{
	return nodeHandle;
}

uint64_t MegaTransferPrivate::getParentHandle() const
{
	return parentHandle;
}

long long MegaTransferPrivate::getStartPos() const
{
	return startPos;
}

long long MegaTransferPrivate::getEndPos() const
{
	return endPos;
}

int MegaTransferPrivate::getNumRetry() const
{
	return retry;
}

int MegaTransferPrivate::getMaxRetries() const
{
	return maxRetries;
}

int64_t MegaTransferPrivate::getTime() const
{
	return time;
}

const char* MegaTransferPrivate::getFileName() const
{
	return fileName;
}

char * MegaTransferPrivate::getLastBytes() const
{
    return lastBytes;
}

error MegaTransferPrivate::getLastErrorCode() const
{
    return this->lastError;
}

void MegaTransferPrivate::setTag(int tag)
{
	this->tag = tag;
}

void MegaTransferPrivate::setSpeed(long long speed)
{
	this->speed = speed;
}

void MegaTransferPrivate::setDeltaSize(long long deltaSize)
{
	this->deltaSize = deltaSize;
}

void MegaTransferPrivate::setUpdateTime(int64_t updateTime)
{
	this->updateTime = updateTime;
}
void MegaTransferPrivate::setPublicNode(MegaNode *publicNode)
{
    if(this->publicNode)
    	delete this->publicNode;

    if(!publicNode)
    	this->publicNode = NULL;
    else
    	this->publicNode = publicNode->copy();
}

void MegaTransferPrivate::setSyncTransfer(bool syncTransfer)
{
	this->syncTransfer = syncTransfer;
}

void MegaTransferPrivate::setStartTime(int64_t startTime)
{
	this->startTime = startTime;
}

void MegaTransferPrivate::setTransferredBytes(long long transferredBytes)
{
	this->transferredBytes = transferredBytes;
}

void MegaTransferPrivate::setTotalBytes(long long totalBytes)
{
	this->totalBytes = totalBytes;
}

void MegaTransferPrivate::setLastBytes(char *lastBytes)
{
    this->lastBytes = lastBytes;
}

void MegaTransferPrivate::setLastErrorCode(error errorCode)
{
    this->lastError = errorCode;
}

void MegaTransferPrivate::setPath(const char* path)
{
	if(this->path) delete [] this->path;
    this->path = MegaApi::strdup(path);
	if(!this->path) return;

	for(int i = strlen(path)-1; i>=0; i--)
	{
		if((path[i]=='\\') || (path[i]=='/'))
		{
			setFileName(&(path[i+1]));
            char *parentPath = MegaApi::strdup(path);
            parentPath[i+1] = '\0';
            setParentPath(parentPath);
            delete [] parentPath;
			return;
		}
	}
	setFileName(path);
}

void MegaTransferPrivate::setParentPath(const char* path)
{
	if(this->parentPath) delete [] this->parentPath;
    this->parentPath =  MegaApi::strdup(path);
}

void MegaTransferPrivate::setFileName(const char* fileName)
{
	if(this->fileName) delete [] this->fileName;
    this->fileName =  MegaApi::strdup(fileName);
}

void MegaTransferPrivate::setNodeHandle(uint64_t nodeHandle)
{
	this->nodeHandle = nodeHandle;
}

void MegaTransferPrivate::setParentHandle(uint64_t parentHandle)
{
	this->parentHandle = parentHandle;
}

void MegaTransferPrivate::setStartPos(long long startPos)
{
	this->startPos = startPos;
}

void MegaTransferPrivate::setEndPos(long long endPos)
{
	this->endPos = endPos;
}

void MegaTransferPrivate::setNumRetry(int retry)
{
	this->retry = retry;
}

void MegaTransferPrivate::setMaxRetries(int maxRetries)
{
	this->maxRetries = maxRetries;
}

void MegaTransferPrivate::setTime(int64_t time)
{
	this->time = time;
}

const char * MegaTransferPrivate::getTransferString() const
{
	switch(type)
	{
	case TYPE_UPLOAD:
        return "UPLOAD";
	case TYPE_DOWNLOAD:
        return "DOWNLOAD";
	}

    return "UNKNOWN";
}

MegaTransferListener* MegaTransferPrivate::getListener() const
{
	return listener;
}

MegaTransferPrivate::~MegaTransferPrivate()
{
	delete[] path;
	delete[] parentPath;
	delete [] fileName;
    delete publicNode;
}

const char * MegaTransferPrivate::toString() const
{
	return getTransferString();
}

const char * MegaTransferPrivate::__str__() const
{
	return getTransferString();
}

const char *MegaTransferPrivate::__toString() const
{
	return getTransferString();
}

MegaAccountDetails *MegaAccountDetailsPrivate::fromAccountDetails(AccountDetails *details)
{
    return new MegaAccountDetailsPrivate(details);
}

MegaAccountDetailsPrivate::MegaAccountDetailsPrivate(AccountDetails *details)
{
    this->details = (*details);
}

MegaAccountDetailsPrivate::~MegaAccountDetailsPrivate()
{ }

MegaRequest *MegaRequestPrivate::copy()
{
	return new MegaRequestPrivate(*this);
}

MegaRequestPrivate::MegaRequestPrivate(int type, MegaRequestListener *listener)
{
	this->type = type;
    this->tag = 0;
	this->transfer = 0;
	this->listener = listener;
#ifdef ENABLE_SYNC
    this->syncListener = NULL;
#endif
	this->nodeHandle = UNDEF;
	this->link = NULL;
	this->parentHandle = UNDEF;
    this->sessionKey = NULL;
	this->name = NULL;
	this->email = NULL;
    this->text = NULL;
	this->password = NULL;
	this->newPassword = NULL;
	this->privateKey = NULL;
	this->access = MegaShare::ACCESS_UNKNOWN;
	this->numRetry = 0;
	this->publicNode = NULL;
	this->numDetails = 0;
	this->file = NULL;
	this->attrType = 0;
    this->flag = false;
    this->totalBytes = -1;
    this->transferredBytes = 0;
    this->number = 0;

    if(type == MegaRequest::TYPE_ACCOUNT_DETAILS)
    {
        this->accountDetails = new AccountDetails();
    }
    else
    {
        this->accountDetails = NULL;
    }

    if((type == MegaRequest::TYPE_GET_PRICING) || (type == MegaRequest::TYPE_GET_PAYMENT_ID) || type == MegaRequest::TYPE_UPGRADE_ACCOUNT)
    {
        this->megaPricing = new MegaPricingPrivate();
    }
    else
    {
        megaPricing = NULL;
    }
}

MegaRequestPrivate::MegaRequestPrivate(MegaRequestPrivate &request)
{
    this->link = NULL;
    this->sessionKey = NULL;
    this->name = NULL;
    this->email = NULL;
    this->text = NULL;
    this->password = NULL;
    this->newPassword = NULL;
    this->privateKey = NULL;
    this->access = MegaShare::ACCESS_UNKNOWN;
    this->publicNode = NULL;
    this->file = NULL;
    this->publicNode = NULL;

    this->type = request.getType();
    this->setTag(request.getTag());
	this->setNodeHandle(request.getNodeHandle());
	this->setLink(request.getLink());
	this->setParentHandle(request.getParentHandle());
    this->setSessionKey(request.getSessionKey());
	this->setName(request.getName());
	this->setEmail(request.getEmail());
	this->setPassword(request.getPassword());
	this->setNewPassword(request.getNewPassword());
	this->setPrivateKey(request.getPrivateKey());
	this->setAccess(request.getAccess());
	this->setNumRetry(request.getNumRetry());
	this->numDetails = 0;
	this->setFile(request.getFile());
    this->setParamType(request.getParamType());
    this->setText(request.getText());
    this->setNumber(request.getNumber());
    this->setPublicNode(request.getPublicNode());
    this->setFlag(request.getFlag());
    this->setTransferTag(request.getTransferTag());
    this->setTotalBytes(request.getTotalBytes());
    this->setTransferredBytes(request.getTransferredBytes());
	this->listener = request.getListener();
#ifdef ENABLE_SYNC
    this->syncListener = request.getSyncListener();
#endif
    this->megaPricing = (MegaPricingPrivate *)request.getPricing();

    this->accountDetails = NULL;
	if(request.getAccountDetails())
    {
		this->accountDetails = new AccountDetails();
        *(this->accountDetails) = *(request.getAccountDetails());
	}
}

AccountDetails *MegaRequestPrivate::getAccountDetails() const
{
    return accountDetails;
}

#ifdef ENABLE_SYNC
void MegaRequestPrivate::setSyncListener(MegaSyncListener *syncListener)
{
    this->syncListener = syncListener;
}

MegaSyncListener *MegaRequestPrivate::getSyncListener() const
{
    return syncListener;
}
#endif

MegaAccountDetails *MegaRequestPrivate::getMegaAccountDetails() const
{
    if(accountDetails)
    {
        return MegaAccountDetailsPrivate::fromAccountDetails(accountDetails);
    }
    return NULL;
}

MegaRequestPrivate::~MegaRequestPrivate()
{
	delete [] link;
	delete [] name;
	delete [] email;
	delete [] password;
	delete [] newPassword;
	delete [] privateKey;
    delete [] sessionKey;
	delete publicNode;
	delete [] file;
	delete accountDetails;
    delete megaPricing;
    delete [] text;
}

int MegaRequestPrivate::getType() const
{
	return type;
}

uint64_t MegaRequestPrivate::getNodeHandle() const
{
	return nodeHandle;
}

const char* MegaRequestPrivate::getLink() const
{
	return link;
}

uint64_t MegaRequestPrivate::getParentHandle() const
{
	return parentHandle;
}

const char* MegaRequestPrivate::getSessionKey() const
{
	return sessionKey;
}

const char* MegaRequestPrivate::getName() const
{
	return name;
}

const char* MegaRequestPrivate::getEmail() const
{
	return email;
}

const char* MegaRequestPrivate::getPassword() const
{
	return password;
}

const char* MegaRequestPrivate::getNewPassword() const
{
	return newPassword;
}

const char* MegaRequestPrivate::getPrivateKey() const
{
	return privateKey;
}

int MegaRequestPrivate::getAccess() const
{
	return access;
}

const char* MegaRequestPrivate::getFile() const
{
	return file;
}

int MegaRequestPrivate::getParamType() const
{
	return attrType;
}

const char *MegaRequestPrivate::getText() const
{
    return text;
}

long long MegaRequestPrivate::getNumber() const
{
    return number;
}

bool MegaRequestPrivate::getFlag() const
{
	return flag;
}

long long MegaRequestPrivate::getTransferredBytes() const
{
	return transferredBytes;
}

long long MegaRequestPrivate::getTotalBytes() const
{
	return totalBytes;
}

int MegaRequestPrivate::getNumRetry() const
{
	return numRetry;
}

int MegaRequestPrivate::getNumDetails() const
{
    return numDetails;
}

int MegaRequestPrivate::getTag() const
{
    return tag;
}

MegaPricing *MegaRequestPrivate::getPricing() const
{
    return megaPricing ? megaPricing->copy() : NULL;
}

void MegaRequestPrivate::setNumDetails(int numDetails)
{
	this->numDetails = numDetails;
}

MegaNode *MegaRequestPrivate::getPublicNode() const
{
	return publicNode;
}

MegaNode *MegaRequestPrivate::getPublicMegaNode() const
{
    if(publicNode)
    {
        return publicNode->copy();
    }

    return NULL;
}

void MegaRequestPrivate::setNodeHandle(uint64_t nodeHandle)
{
	this->nodeHandle = nodeHandle;
}

void MegaRequestPrivate::setParentHandle(uint64_t parentHandle)
{
	this->parentHandle = parentHandle;
}

void MegaRequestPrivate::setSessionKey(const char* sessionKey)
{
    if(this->sessionKey) delete [] this->sessionKey;
    this->sessionKey = MegaApi::strdup(sessionKey);
}

void MegaRequestPrivate::setNumRetry(int numRetry)
{
	this->numRetry = numRetry;
}

void MegaRequestPrivate::setLink(const char* link)
{
	if(this->link)
		delete [] this->link;

    this->link = MegaApi::strdup(link);
}
void MegaRequestPrivate::setName(const char* name)
{
	if(this->name)
		delete [] this->name;

    this->name = MegaApi::strdup(name);
}
void MegaRequestPrivate::setEmail(const char* email)
{
	if(this->email)
		delete [] this->email;

    this->email = MegaApi::strdup(email);
}
void MegaRequestPrivate::setPassword(const char* password)
{
	if(this->password)
		delete [] this->password;

    this->password = MegaApi::strdup(password);
}
void MegaRequestPrivate::setNewPassword(const char* newPassword)
{
	if(this->newPassword)
		delete [] this->newPassword;

    this->newPassword = MegaApi::strdup(newPassword);
}
void MegaRequestPrivate::setPrivateKey(const char* privateKey)
{
	if(this->privateKey)
		delete [] this->privateKey;

    this->privateKey = MegaApi::strdup(privateKey);
}
void MegaRequestPrivate::setAccess(int access)
{
	this->access = access;
}

void MegaRequestPrivate::setFile(const char* file)
{
    if(this->file)
        delete [] this->file;

    this->file = MegaApi::strdup(file);
}

void MegaRequestPrivate::setParamType(int type)
{
    this->attrType = type;
}

void MegaRequestPrivate::setText(const char *text)
{
    if(this->text) delete [] this->text;
    this->text = MegaApi::strdup(text);
}

void MegaRequestPrivate::setNumber(long long number)
{
    this->number = number;
}

void MegaRequestPrivate::setFlag(bool flag)
{
    this->flag = flag;
}

void MegaRequestPrivate::setTransferTag(int transfer)
{
    this->transfer = transfer;
}

void MegaRequestPrivate::setListener(MegaRequestListener *listener)
{
    this->listener = listener;
}

void MegaRequestPrivate::setTotalBytes(long long totalBytes)
{
    this->totalBytes = totalBytes;
}

void MegaRequestPrivate::setTransferredBytes(long long transferredBytes)
{
    this->transferredBytes = transferredBytes;
}

void MegaRequestPrivate::setTag(int tag)
{
    this->tag = tag;
}

void MegaRequestPrivate::addProduct(handle product, int proLevel, int gbStorage, int gbTransfer, int months, int amount, const char *currency, const char* description, const char* iosid, const char* androidid)
{
    if(megaPricing)
    {
        megaPricing->addProduct(product, proLevel, gbStorage, gbTransfer, months, amount, currency, description, iosid, androidid);
    }
}

void MegaRequestPrivate::setPublicNode(MegaNode *publicNode)
{
    if(this->publicNode)
		delete this->publicNode;

    if(!publicNode)
		this->publicNode = NULL;
    else
		this->publicNode = publicNode->copy();
}

const char *MegaRequestPrivate::getRequestString() const
{
	switch(type)
	{
        case TYPE_LOGIN: return "LOGIN";
        case TYPE_CREATE_FOLDER: return "CREATE_FOLDER";
        case TYPE_MOVE: return "MOVE";
        case TYPE_COPY: return "COPY";
        case TYPE_RENAME: return "RENAME";
        case TYPE_REMOVE: return "REMOVE";
        case TYPE_SHARE: return "SHARE";
        case TYPE_IMPORT_LINK: return "IMPORT_LINK";
        case TYPE_EXPORT: return "EXPORT";
        case TYPE_FETCH_NODES: return "FETCH_NODES";
        case TYPE_ACCOUNT_DETAILS: return "ACCOUNT_DETAILS";
        case TYPE_CHANGE_PW: return "CHANGE_PW";
        case TYPE_UPLOAD: return "UPLOAD";
        case TYPE_LOGOUT: return "LOGOUT";
        case TYPE_GET_PUBLIC_NODE: return "GET_PUBLIC_NODE";
        case TYPE_GET_ATTR_FILE: return "GET_ATTR_FILE";
        case TYPE_SET_ATTR_FILE: return "SET_ATTR_FILE";
        case TYPE_GET_ATTR_USER: return "GET_ATTR_USER";
        case TYPE_SET_ATTR_USER: return "SET_ATTR_USER";
        case TYPE_RETRY_PENDING_CONNECTIONS: return "RETRY_PENDING_CONNECTIONS";
        case TYPE_ADD_CONTACT: return "ADD_CONTACT";
        case TYPE_REMOVE_CONTACT: return "REMOVE_CONTACT";
        case TYPE_CREATE_ACCOUNT: return "CREATE_ACCOUNT";
        case TYPE_CONFIRM_ACCOUNT: return "CONFIRM_ACCOUNT";
        case TYPE_QUERY_SIGNUP_LINK: return "QUERY_SIGNUP_LINK";
        case TYPE_ADD_SYNC: return "ADD_SYNC";
        case TYPE_REMOVE_SYNC: return "REMOVE_SYNC";
        case TYPE_REMOVE_SYNCS: return "REMOVE_SYNCS";
        case TYPE_PAUSE_TRANSFERS: return "PAUSE_TRANSFERS";
        case TYPE_CANCEL_TRANSFER: return "CANCEL_TRANSFER";
        case TYPE_CANCEL_TRANSFERS: return "CANCEL_TRANSFERS";
        case TYPE_DELETE: return "DELETE";
        case TYPE_REPORT_EVENT: return "REPORT_EVENT";
        case TYPE_CANCEL_ATTR_FILE: return "CANCEL_ATTR_FILE";
        case TYPE_GET_PRICING: return "GET_PRICING";
        case TYPE_GET_PAYMENT_ID: return "GET_PAYMENT_ID";
        case TYPE_UPGRADE_ACCOUNT: return "UPGRADE_ACCOUNT";
        case TYPE_GET_USER_DATA: return "GET_USER_DATA";
        case TYPE_LOAD_BALANCING: return "LOAD_BALANCING";
        case TYPE_KILL_SESSION: return "KILL_SESSION";
        case TYPE_SUBMIT_PURCHASE_RECEIPT: return "SUBMIT_PURCHASE_RECEIPT";
        case TYPE_CREDIT_CARD_STORE: return "CREDIT_CARD_STORE";
        case TYPE_CREDIT_CARD_QUERY_SUBSCRIPTIONS: return "CREDIT_CARD_QUERY_SUBSCRIPTIONS";
        case TYPE_CREDIT_CARD_CANCEL_SUBSCRIPTIONS: return "CREDIT_CARD_CANCEL_SUBSCRIPTIONS";
        case TYPE_GET_SESSION_TRANSFER_URL: return "GET_SESSION_TRANSFER_URL";
	}
    return "UNKNOWN";
}

MegaRequestListener *MegaRequestPrivate::getListener() const
{
	return listener;
}

int MegaRequestPrivate::getTransferTag() const
{
	return transfer;
}

const char *MegaRequestPrivate::toString() const
{
	return getRequestString();
}

const char *MegaRequestPrivate::__str__() const
{
	return getRequestString();
}

const char *MegaRequestPrivate::__toString() const
{
	return getRequestString();
}

MegaNodeListPrivate::MegaNodeListPrivate()
{
	list = NULL;
	s = 0;
}

MegaNodeListPrivate::MegaNodeListPrivate(shared_ptr<Node> *newlist, int size)
{
	list = NULL; s = size;
	if(!size) return;

	list = new MegaNode*[size];
	for(int i=0; i<size; i++)
		list[i] = MegaNodePrivate::fromNode(newlist[i]);
}

MegaNodeListPrivate::MegaNodeListPrivate(MegaNodeListPrivate& nodeList)
{
	s = nodeList.size();
	if (!s)
	{
		list = NULL;
		return;
	}

	list = new MegaNode*[s];
	for (int i = 0; i<s; i++)
		list[i] = new MegaNodePrivate(nodeList.get(i));
}

MegaNodeListPrivate::~MegaNodeListPrivate()
{
	if(!list)
		return;

	for(int i=0; i<s; i++)
		delete list[i];
	delete [] list;
}

MegaNodeList *MegaNodeListPrivate::copy()
{
	return new MegaNodeListPrivate(*this);
}

MegaNode *MegaNodeListPrivate::get(int i)
{
	if(!list || (i < 0) || (i >= s))
		return NULL;

	return list[i];
}

int MegaNodeListPrivate::size()
{
	return s;
}

MegaUserListPrivate::MegaUserListPrivate()
{
	list = NULL;
	s = 0;
}

MegaUserListPrivate::MegaUserListPrivate(User** newlist, int size)
{
	list = NULL;
	s = size;

	if(!size)
		return;

	list = new MegaUser*[size];
	for(int i=0; i<size; i++)
		list[i] = MegaUserPrivate::fromUser(newlist[i]);
}

MegaUserListPrivate::MegaUserListPrivate(MegaUserListPrivate &userList)
{
	s = userList.size();
	if (!s)
	{
		list = NULL;
		return;
	}
	list = new MegaUser*[s];
	for (int i = 0; i<s; i++)
		list[i] = new MegaUserPrivate(userList.get(i));
}

MegaUserListPrivate::~MegaUserListPrivate()
{
	if(!list)
		return;

	for(int i=0; i<s; i++)
		delete list[i];

	delete [] list;
}

MegaUserList *MegaUserListPrivate::copy()
{
	return new MegaUserListPrivate(*this);
}

MegaUser *MegaUserListPrivate::get(int i)
{
	if(!list || (i < 0) || (i >= s))
		return NULL;

	return list[i];
}

int MegaUserListPrivate::size()
{
	return s;
}


MegaShareListPrivate::MegaShareListPrivate()
{
	list = NULL;
	s = 0;
}

MegaShareListPrivate::MegaShareListPrivate(Share** newlist, uint64_t *uint64_tlist, int size)
{
	list = NULL; s = size;
	if(!size) return;

	list = new MegaShare*[size];
	for(int i=0; i<size; i++)
        list[i] = MegaSharePrivate::fromShare(uint64_tlist[i], newlist[i]);
}

MegaShareListPrivate::~MegaShareListPrivate()
{
	if(!list)
		return;

	for(int i=0; i<s; i++)
		delete list[i];

	delete [] list;
}

MegaShare *MegaShareListPrivate::get(int i)
{
	if(!list || (i < 0) || (i >= s))
		return NULL;

	return list[i];
}

int MegaShareListPrivate::size()
{
	return s;
}

MegaTransferListPrivate::MegaTransferListPrivate()
{
	list = NULL;
	s = 0;
}

MegaTransferListPrivate::MegaTransferListPrivate(MegaTransfer** newlist, int size)
{
	list = NULL;
	s = size;

	if(!size)
		return;

    list = new MegaTransfer*[size];
	for(int i=0; i<size; i++)
		list[i] = newlist[i]->copy();
}

MegaTransferListPrivate::~MegaTransferListPrivate()
{
	if(!list)
		return;

	for(int i=0; i<s; i++)
		delete list[i];

	delete [] list;
}

MegaTransfer *MegaTransferListPrivate::get(int i)
{
	if(!list || (i < 0) || (i >= s))
		return NULL;

	return list[i];
}

int MegaTransferListPrivate::size()
{
	return s;
}

int MegaFile::nextseqno = 0;

bool MegaFile::failed(error e)
{
    return e != API_EKEY && e != API_EBLOCKED && e != API_EOVERQUOTA && transfer->failcount < 10;
}

MegaFile::MegaFile() : File()
{
    seqno = ++nextseqno;
}

MegaFileGet::MegaFileGet(MegaClient *client, shared_ptr<Node> n, string dstPath) : MegaFile()
{
    h = n->nodehandle;
    *(FileFingerprint*)this = *n;

    string securename = n->displayname();
    client->fsaccess->name2local(&securename);
    client->fsaccess->local2path(&securename, &name);

    string finalPath;
    if(dstPath.size())
    {
        char c = dstPath[dstPath.size()-1];
        if((c == '\\') || (c == '/')) finalPath = dstPath+name;
        else finalPath = dstPath;
    }
    else finalPath = name;

    size = n->size;
    mtime = n->mtime;

    if(n->nodekey.size()>=sizeof(filekey))
        memcpy(filekey,n->nodekey.data(),sizeof filekey);

    client->fsaccess->path2local(&finalPath, &localname);
    hprivate = true;
}

MegaFileGet::MegaFileGet(MegaClient *client, MegaNode *n, string dstPath) : MegaFile()
{
    h = n->getHandle();
    name = n->getName();
	string finalPath;
	if(dstPath.size())
	{
		char c = dstPath[dstPath.size()-1];
		if((c == '\\') || (c == '/')) finalPath = dstPath+name;
		else finalPath = dstPath;
	}
	else finalPath = name;

    size = n->getSize();
    mtime = n->getModificationTime();

    if(n->getNodeKey()->size()>=sizeof(filekey))
        memcpy(filekey,n->getNodeKey()->data(),sizeof filekey);

    client->fsaccess->path2local(&finalPath, &localname);
    hprivate = false;
}

void MegaFileGet::prepare()
{
    if (!transfer->localfilename.size())
    {
        transfer->localfilename = localname;

        int index = transfer->localfilename.find_last_of(transfer->client->fsaccess->localseparator);
        if(index != string::npos)
            transfer->localfilename.resize(index+1);

        string suffix;
        transfer->client->fsaccess->tmpnamelocal(&suffix);
        transfer->localfilename.append(suffix);
    }
}

void MegaFileGet::updatelocalname()
{
#ifdef _WIN32
    transfer->localfilename.append("", 1);
    WIN32_FILE_ATTRIBUTE_DATA fad;
    if (GetFileAttributesExW((LPCWSTR)transfer->localfilename.data(), GetFileExInfoStandard, &fad))
        SetFileAttributesW((LPCWSTR)transfer->localfilename.data(), fad.dwFileAttributes & ~FILE_ATTRIBUTE_HIDDEN);
    transfer->localfilename.resize(transfer->localfilename.size()-1);
#endif
}

void MegaFileGet::progress()
{
#ifdef _WIN32
    if(transfer->slot && !transfer->slot->progressreported)
    {
        transfer->localfilename.append("", 1);
        WIN32_FILE_ATTRIBUTE_DATA fad;
        if (GetFileAttributesExW((LPCWSTR)transfer->localfilename.data(), GetFileExInfoStandard, &fad))
            SetFileAttributesW((LPCWSTR)transfer->localfilename.data(), fad.dwFileAttributes | FILE_ATTRIBUTE_HIDDEN);
        transfer->localfilename.resize(transfer->localfilename.size()-1);
    }
#endif
}

void MegaFileGet::completed(Transfer*, LocalNode*)
{
    delete this;
}

void MegaFileGet::terminated()
{
    delete this;
}

MegaFilePut::MegaFilePut(MegaClient *client, string* clocalname, string *filename, handle ch, const char* ctargetuser, int64_t mtime) : MegaFile()
{
    // full local path
    localname = *clocalname;

    // target parent node
    h = ch;

    // target user
    targetuser = ctargetuser;

    // new node name
    name = *filename;

    customMtime = mtime;
}

void MegaFilePut::completed(Transfer* t, LocalNode*)
{
    if(customMtime >= 0)
        t->mtime = customMtime;

    File::completed(t,NULL);
    delete this;
}

void MegaFilePut::terminated()
{
    delete this;
}

bool TreeProcessor::processNode(shared_ptr<Node>)
{
	return false; /* Stops the processing */
}

TreeProcessor::~TreeProcessor()
{ }


//Entry point for the blocking thread
void *MegaApiImpl::threadEntryPoint(void *param)
{
#ifndef _WIN32
    struct sigaction noaction;
    memset(&noaction, 0, sizeof(noaction));
    noaction.sa_handler = SIG_IGN;
    ::sigaction(SIGPIPE, &noaction, 0);
#endif

    MegaApiImpl *megaApiImpl = (MegaApiImpl *)param;
    megaApiImpl->loop();
	return 0;
}

ExternalLogger *MegaApiImpl::externalLogger = NULL;

MegaApiImpl::MegaApiImpl(MegaApi *api, const char *appKey, MegaGfxProcessor* processor, const char *basePath, const char *userAgent)
{
	init(api, appKey, processor, basePath, userAgent);
}

MegaApiImpl::MegaApiImpl(MegaApi *api, const char *appKey, const char *basePath, const char *userAgent)
{
	init(api, appKey, NULL, basePath, userAgent);
}

MegaApiImpl::MegaApiImpl(MegaApi *api, const char *appKey, const char *basePath, const char *userAgent, int fseventsfd)
{
	init(api, appKey, NULL, basePath, userAgent, fseventsfd);
}

void MegaApiImpl::init(MegaApi *api, const char *appKey, MegaGfxProcessor* processor, const char *basePath, const char *userAgent, int fseventsfd)
{
    this->api = api;

    sdkMutex.init(true);
    maxRetries = 10;
	currentTransfer = NULL;
    pausetime = 0;
    pendingUploads = 0;
    pendingDownloads = 0;
    totalUploads = 0;
    totalDownloads = 0;
    client = NULL;
    waiting = false;
    waitingRequest = false;
    totalDownloadedBytes = 0;
    totalUploadedBytes = 0;
    activeRequest = NULL;
    activeTransfer = NULL;
    activeError = NULL;
    activeNodes = NULL;
    activeUsers = NULL;
    syncLowerSizeLimit = 0;
    syncUpperSizeLimit = 0;

    httpio = new MegaHttpIO();
    waiter = new MegaWaiter();

#ifndef __APPLE__
    (void)fseventsfd;
    fsAccess = new MegaFileSystemAccess();
#else
    fsAccess = new MegaFileSystemAccess(fseventsfd);
#endif

	if (basePath)
	{
		string sBasePath = basePath;
		int lastIndex = sBasePath.size() - 1;
		if (sBasePath[lastIndex] != '/' && sBasePath[lastIndex] != '\\')
		{
			string utf8Separator;
			fsAccess->local2path(&fsAccess->localseparator, &utf8Separator);
			sBasePath.append(utf8Separator);
		}
		dbAccess = new MegaDbAccess(&sBasePath);
	}
	else dbAccess = NULL;

	gfxAccess = NULL;
	if(processor)
	{
		GfxProcExternal *externalGfx = new GfxProcExternal();
		externalGfx->setProcessor(processor);
		gfxAccess = externalGfx;
	}
	else
	{
		gfxAccess = new MegaGfxProc();
	}
	
	if(!userAgent)
	{
		userAgent = "";
	}

    client = new MegaClient(this, waiter, httpio, fsAccess, dbAccess, gfxAccess, appKey, userAgent);

#if defined(_WIN32) && !defined(WINDOWS_PHONE)
    httpio->unlock();
#endif

    //Start blocking thread
	threadExit = 0;
    thread.start(threadEntryPoint, this);
}

MegaApiImpl::~MegaApiImpl()
{
    MegaRequestPrivate *request = new MegaRequestPrivate(MegaRequest::TYPE_DELETE);
    requestQueue.push(request);
    waiter->notify();
    thread.join();
}

int MegaApiImpl::isLoggedIn()
{
    sdkMutex.lock();
    int result = client->loggedin();
    sdkMutex.unlock();
	return result;
}

char* MegaApiImpl::getMyEmail()
{
	User* u;
    sdkMutex.lock();
	if (!client->loggedin() || !(u = client->finduser(client->me)))
	{
		sdkMutex.unlock();
		return NULL;
	}

    char *result = MegaApi::strdup(u->email.c_str());
    sdkMutex.unlock();
    return result;
}

void MegaApiImpl::setLogLevel(int logLevel)
{
    if(!externalLogger)
    {
        externalLogger = new ExternalLogger();
    }
    externalLogger->setLogLevel(logLevel);
}

void MegaApiImpl::setLoggerClass(MegaLogger *megaLogger)
{
    if(!externalLogger)
    {
        externalLogger = new ExternalLogger();
    }
    externalLogger->setMegaLogger(megaLogger);
}

void MegaApiImpl::log(int logLevel, const char *message, const char *filename, int line)
{
    if(!externalLogger)
    {
        return;
    }

    externalLogger->postLog(logLevel, message, filename, line);
}

char* MegaApiImpl::getBase64PwKey(const char *password)
{
	if(!password) return NULL;

	byte pwkey[SymmCipher::KEYLENGTH];
	error e = client->pw_key(password,pwkey);
	if(e)
		return NULL;

	char* buf = new char[SymmCipher::KEYLENGTH*4/3+4];
	Base64::btoa((byte *)pwkey, SymmCipher::KEYLENGTH, buf);
	return buf;
}

char* MegaApiImpl::getStringHash(const char* base64pwkey, const char* inBuf)
{
	if(!base64pwkey || !inBuf) return NULL;

	char pwkey[SymmCipher::KEYLENGTH];
	Base64::atob(base64pwkey, (byte *)pwkey, sizeof pwkey);

	SymmCipher key;
	key.setkey((byte*)pwkey);

    uint64_t strhash;
	string neBuf = inBuf;

    strhash = client->stringhash64(&neBuf, &key);

	char* buf = new char[8*4/3+4];
    Base64::btoa((byte*)&strhash, 8, buf);
    return buf;
}

void MegaApiImpl::getSessionTransferURL(const char *path, MegaRequestListener *listener)
{
    MegaRequestPrivate *request = new MegaRequestPrivate(MegaRequest::TYPE_GET_SESSION_TRANSFER_URL);
    request->setText(path);
    request->setListener(listener);
    requestQueue.push(request);
    waiter->notify();
}

MegaHandle MegaApiImpl::base32ToHandle(const char *base32Handle)
{
	if(!base32Handle) return INVALID_HANDLE;

	handle h = 0;
	Base32::atob(base32Handle,(byte*)&h, MegaClient::USERHANDLE);
	return h;
}

const char* MegaApiImpl::ebcEncryptKey(const char* encryptionKey, const char* plainKey)
{
	if(!encryptionKey || !plainKey) return NULL;

	char pwkey[SymmCipher::KEYLENGTH];
	Base64::atob(encryptionKey, (byte *)pwkey, sizeof pwkey);

	SymmCipher key;
	key.setkey((byte*)pwkey);

	char plkey[SymmCipher::KEYLENGTH];
	Base64::atob(plainKey, (byte*)plkey, sizeof plkey);
	key.ecb_encrypt((byte*)plkey);

	char* buf = new char[SymmCipher::KEYLENGTH*4/3+4];
	Base64::btoa((byte*)plkey, SymmCipher::KEYLENGTH, buf);
	return buf;
}

handle MegaApiImpl::base64ToHandle(const char* base64Handle)
{
	if(!base64Handle) return UNDEF;

	handle h = 0;
	Base64::atob(base64Handle,(byte*)&h,MegaClient::NODEHANDLE);
    return h;
}

char *MegaApiImpl::handleToBase64(MegaHandle handle)
{
    char *base64Handle = new char[12];
    Base64::btoa((byte*)&(handle),MegaClient::NODEHANDLE,base64Handle);
    return base64Handle;
}

char *MegaApiImpl::userHandleToBase64(MegaHandle handle)
{
    char *base64Handle = new char[14];
    Base64::btoa((byte*)&(handle),MegaClient::USERHANDLE,base64Handle);
    return base64Handle;
}

void MegaApiImpl::retryPendingConnections(bool disconnect, bool includexfers, MegaRequestListener *listener)
{
	MegaRequestPrivate *request = new MegaRequestPrivate(MegaRequest::TYPE_RETRY_PENDING_CONNECTIONS);
	request->setFlag(disconnect);
	request->setNumber(includexfers);
	request->setListener(listener);
	requestQueue.push(request);
    waiter->notify();
}

void MegaApiImpl::addEntropy(char *data, unsigned int size)
{
    if(PrnGen::rng.CanIncorporateEntropy())
        PrnGen::rng.IncorporateEntropy((const byte*)data, size);

#ifdef USE_SODIUM
    if(EdDSA::rng.CanIncorporateEntropy())
        EdDSA::rng.IncorporateEntropy((const byte*)data, size);
#endif

#if (!defined(_WIN32) && !defined(USE_CURL_PUBLIC_KEY_PINNING)) || defined(WINDOWS_PHONE)
    RAND_seed(data, size);
#endif
}

void MegaApiImpl::fastLogin(const char* email, const char *stringHash, const char *base64pwkey, MegaRequestListener *listener)
{
    MegaRequestPrivate *request = new MegaRequestPrivate(MegaRequest::TYPE_LOGIN, listener);
	request->setEmail(email);
	request->setPassword(stringHash);
	request->setPrivateKey(base64pwkey);
	requestQueue.push(request);
    waiter->notify();
}

void MegaApiImpl::fastLogin(const char *session, MegaRequestListener *listener)
{
    MegaRequestPrivate *request = new MegaRequestPrivate(MegaRequest::TYPE_LOGIN, listener);
    request->setSessionKey(session);
    requestQueue.push(request);
    waiter->notify();
}

void MegaApiImpl::killSession(MegaHandle sessionHandle, MegaRequestListener *listener)
{
    MegaRequestPrivate *request = new MegaRequestPrivate(MegaRequest::TYPE_KILL_SESSION, listener);
    request->setNodeHandle(sessionHandle);
    requestQueue.push(request);
    waiter->notify();
}

void MegaApiImpl::getUserData(MegaRequestListener *listener)
{
    MegaRequestPrivate *request = new MegaRequestPrivate(MegaRequest::TYPE_GET_USER_DATA, listener);
    requestQueue.push(request);
    waiter->notify();
}

void MegaApiImpl::getUserData(MegaUser *user, MegaRequestListener *listener)
{
    MegaRequestPrivate *request = new MegaRequestPrivate(MegaRequest::TYPE_GET_USER_DATA, listener);
    request->setFlag(true);
    if(user)
    {
        request->setEmail(user->getEmail());
    }

    requestQueue.push(request);
    waiter->notify();
}

void MegaApiImpl::getUserData(const char *user, MegaRequestListener *listener)
{
    MegaRequestPrivate *request = new MegaRequestPrivate(MegaRequest::TYPE_GET_USER_DATA, listener);
    request->setFlag(true);
    request->setEmail(user);
    requestQueue.push(request);
    waiter->notify();
}

void MegaApiImpl::login(const char *login, const char *password, MegaRequestListener *listener)
{
	MegaRequestPrivate *request = new MegaRequestPrivate(MegaRequest::TYPE_LOGIN, listener);
	request->setEmail(login);
	request->setPassword(password);
	requestQueue.push(request);
    waiter->notify();
}

char *MegaApiImpl::dumpSession()
{
    sdkMutex.lock();
    byte session[64];
    char* buf = NULL;
    int size;
    size = client->dumpsession(session, sizeof session);
    if (size > 0)
    {
        buf = new char[sizeof(session)*4/3+4];
        Base64::btoa(session, size, buf);
    }

    sdkMutex.unlock();
    return buf;
}

char *MegaApiImpl::dumpXMPPSession()
{
    sdkMutex.lock();
    byte session[64];
    char* buf = NULL;
    int size;
    size = client->dumpsession(session, sizeof session);
    if (size > sizeof(client->key.key))
    {
        buf = new char[sizeof(session)*4/3+4];
        Base64::btoa(session + sizeof(client->key.key), size - sizeof(client->key.key), buf);
    }

    sdkMutex.unlock();
    return buf;
}

void MegaApiImpl::createAccount(const char* email, const char* password, const char* name, MegaRequestListener *listener)
{
    MegaRequestPrivate *request = new MegaRequestPrivate(MegaRequest::TYPE_CREATE_ACCOUNT, listener);
	request->setEmail(email);
	request->setPassword(password);
	request->setName(name);
	requestQueue.push(request);
    waiter->notify();
}

void MegaApiImpl::fastCreateAccount(const char* email, const char *base64pwkey, const char* name, MegaRequestListener *listener)
{
    MegaRequestPrivate *request = new MegaRequestPrivate(MegaRequest::TYPE_CREATE_ACCOUNT, listener);
	request->setEmail(email);
	request->setPrivateKey(base64pwkey);
	request->setName(name);
	requestQueue.push(request);
    waiter->notify();
}

void MegaApiImpl::querySignupLink(const char* link, MegaRequestListener *listener)
{
	MegaRequestPrivate *request = new MegaRequestPrivate(MegaRequest::TYPE_QUERY_SIGNUP_LINK, listener);
	request->setLink(link);
	requestQueue.push(request);
    waiter->notify();
}

void MegaApiImpl::confirmAccount(const char* link, const char *password, MegaRequestListener *listener)
{
	MegaRequestPrivate *request = new MegaRequestPrivate(MegaRequest::TYPE_CONFIRM_ACCOUNT, listener);
	request->setLink(link);
	request->setPassword(password);
	requestQueue.push(request);
    waiter->notify();
}

void MegaApiImpl::fastConfirmAccount(const char* link, const char *base64pwkey, MegaRequestListener *listener)
{
    MegaRequestPrivate *request = new MegaRequestPrivate(MegaRequest::TYPE_CONFIRM_ACCOUNT, listener);
	request->setLink(link);
	request->setPrivateKey(base64pwkey);
	requestQueue.push(request);
    waiter->notify();
}

void MegaApiImpl::setProxySettings(MegaProxy *proxySettings)
{
    Proxy localProxySettings;
    localProxySettings.setProxyType(proxySettings->getProxyType());

    string url;
    if(proxySettings->getProxyURL())
        url = proxySettings->getProxyURL();

    string localurl;
    fsAccess->path2local(&url, &localurl);

    localProxySettings.setProxyURL(&localurl);

    if(proxySettings->credentialsNeeded())
    {
        string username;
        if(proxySettings->getUsername())
            username = proxySettings->getUsername();

        string localusername;
        fsAccess->path2local(&username, &localusername);

        string password;
        if(proxySettings->getPassword())
            password = proxySettings->getPassword();

        string localpassword;
        fsAccess->path2local(&password, &localpassword);

        localProxySettings.setCredentials(&localusername, &localpassword);
    }

    sdkMutex.lock();
    httpio->setproxy(&localProxySettings);
    sdkMutex.unlock();
}

MegaProxy *MegaApiImpl::getAutoProxySettings()
{
    MegaProxy *proxySettings = new MegaProxy;
    sdkMutex.lock();
    Proxy *localProxySettings = httpio->getautoproxy();
    sdkMutex.unlock();
    proxySettings->setProxyType(localProxySettings->getProxyType());
    if(localProxySettings->getProxyType() == Proxy::CUSTOM)
    {
        string localProxyURL = localProxySettings->getProxyURL();
        string proxyURL;
        fsAccess->local2path(&localProxyURL, &proxyURL);
        proxySettings->setProxyURL(proxyURL.c_str());
    }

    delete localProxySettings;
    return proxySettings;
}

void MegaApiImpl::loop()
{
#if (WINDOWS_PHONE || TARGET_OS_IPHONE)
    string servers;
    if(!servers.size())
    {
        // Workaround to get the IP of valid DNS servers on Windows Phone/iOS
        struct hostent *hp;
        struct in_addr **addr_list;

        while (true)
        {
            hp = gethostbyname("ns.mega.co.nz");
            if (hp != NULL && hp->h_addr != NULL)
            {
                addr_list = (struct in_addr **)hp->h_addr_list;
                for (int i = 0; addr_list[i] != NULL; i++)
                {
                    const char *ip = inet_ntoa(*addr_list[i]);
                    if (i > 0) servers.append(",");
                    servers.append(ip);
                }

                if (servers.size())
                    break;
            }
            #ifdef WINDOWS_PHONE
                std::this_thread::sleep_for(std::chrono::seconds(1));
            #else
                sleep(1);
            #endif
        }

        httpio->setdnsservers(servers.c_str());
    }
#elif _WIN32
    httpio->lock();
#endif

    while(true)
	{
        int r = client->wait();
        if(r & Waiter::NEEDEXEC)
        {
            sendPendingTransfers();
            sendPendingRequests();
            if(threadExit)
                break;

            sdkMutex.lock();
            client->exec();
            sdkMutex.unlock();
        }
	}

    sdkMutex.lock();
    delete client;

	//It doesn't seem fully safe to delete those objects :-/
    // delete httpio;
    // delete waiter;
    // delete fsAccess;
    sdkMutex.unlock();
}


void MegaApiImpl::createFolder(const char *name, MegaNode *parent, MegaRequestListener *listener)
{
    MegaRequestPrivate *request = new MegaRequestPrivate(MegaRequest::TYPE_CREATE_FOLDER, listener);
    if(parent) request->setParentHandle(parent->getHandle());
	request->setName(name);
	requestQueue.push(request);
    waiter->notify();
}

void MegaApiImpl::moveNode(MegaNode *node, MegaNode *newParent, MegaRequestListener *listener)
{
	MegaRequestPrivate *request = new MegaRequestPrivate(MegaRequest::TYPE_MOVE, listener);
    if(node) request->setNodeHandle(node->getHandle());
    if(newParent) request->setParentHandle(newParent->getHandle());
	requestQueue.push(request);
    waiter->notify();
}

void MegaApiImpl::copyNode(MegaNode *node, MegaNode* target, MegaRequestListener *listener)
{
	MegaRequestPrivate *request = new MegaRequestPrivate(MegaRequest::TYPE_COPY, listener);
    if(node)
    {
        if(node->isPublic())
        {
            request->setPublicNode(node);
        }
        else
        {
            request->setNodeHandle(node->getHandle());
        }
    }
    if(target) request->setParentHandle(target->getHandle());
	requestQueue.push(request);
	waiter->notify();
}

void MegaApiImpl::copyNode(MegaNode *node, MegaNode *target, const char *newName, MegaRequestListener *listener)
{
    MegaRequestPrivate *request = new MegaRequestPrivate(MegaRequest::TYPE_COPY, listener);
    if(node)
    {
        if(node->isPublic())
        {
            request->setPublicNode(node);
        }
        else
        {
            request->setNodeHandle(node->getHandle());
        }
    }
    if(target) request->setParentHandle(target->getHandle());
    request->setName(newName);
    requestQueue.push(request);
    waiter->notify();
}

void MegaApiImpl::renameNode(MegaNode *node, const char *newName, MegaRequestListener *listener)
{
	MegaRequestPrivate *request = new MegaRequestPrivate(MegaRequest::TYPE_RENAME, listener);
    if(node) request->setNodeHandle(node->getHandle());
	request->setName(newName);
	requestQueue.push(request);
    waiter->notify();
}

void MegaApiImpl::remove(MegaNode *node, MegaRequestListener *listener)
{
	MegaRequestPrivate *request = new MegaRequestPrivate(MegaRequest::TYPE_REMOVE, listener);
    if(node) request->setNodeHandle(node->getHandle());
	requestQueue.push(request);
    waiter->notify();
}

void MegaApiImpl::sendFileToUser(MegaNode *node, MegaUser *user, MegaRequestListener *listener)
{
	return sendFileToUser(node, user ? user->getEmail() : NULL, listener);
}

void MegaApiImpl::sendFileToUser(MegaNode *node, const char* email, MegaRequestListener *listener)
{
	MegaRequestPrivate *request = new MegaRequestPrivate(MegaRequest::TYPE_COPY, listener);
    if(node) request->setNodeHandle(node->getHandle());
    request->setEmail(email);
	requestQueue.push(request);
    waiter->notify();
}

void MegaApiImpl::share(MegaNode* node, MegaUser *user, int access, MegaRequestListener *listener)
{
    return share(node, user ? user->getEmail() : NULL, access, listener);
}

void MegaApiImpl::share(MegaNode *node, const char* email, int access, MegaRequestListener *listener)
{
	MegaRequestPrivate *request = new MegaRequestPrivate(MegaRequest::TYPE_SHARE, listener);
    if(node) request->setNodeHandle(node->getHandle());
	request->setEmail(email);
	request->setAccess(access);
	requestQueue.push(request);
    waiter->notify();
}

void MegaApiImpl::loginToFolder(const char* megaFolderLink, MegaRequestListener *listener)
{
    MegaRequestPrivate *request = new MegaRequestPrivate(MegaRequest::TYPE_LOGIN, listener);
	request->setLink(megaFolderLink);
    request->setEmail("FOLDER");
	requestQueue.push(request);
    waiter->notify();
}

void MegaApiImpl::importFileLink(const char* megaFileLink, MegaNode *parent, MegaRequestListener *listener)
{
	MegaRequestPrivate *request = new MegaRequestPrivate(MegaRequest::TYPE_IMPORT_LINK, listener);
	if(parent) request->setParentHandle(parent->getHandle());
	request->setLink(megaFileLink);
	requestQueue.push(request);
    waiter->notify();
}

void MegaApiImpl::getPublicNode(const char* megaFileLink, MegaRequestListener *listener)
{
	MegaRequestPrivate *request = new MegaRequestPrivate(MegaRequest::TYPE_GET_PUBLIC_NODE, listener);
	request->setLink(megaFileLink);
	requestQueue.push(request);
    waiter->notify();
}

void MegaApiImpl::getThumbnail(MegaNode* node, const char *dstFilePath, MegaRequestListener *listener)
{
	getNodeAttribute(node, 0, dstFilePath, listener);
}

void MegaApiImpl::cancelGetThumbnail(MegaNode* node, MegaRequestListener *listener)
{
	cancelGetNodeAttribute(node, 0, listener);
}

void MegaApiImpl::setThumbnail(MegaNode* node, const char *srcFilePath, MegaRequestListener *listener)
{
	setNodeAttribute(node, 0, srcFilePath, listener);
}

void MegaApiImpl::getPreview(MegaNode* node, const char *dstFilePath, MegaRequestListener *listener)
{
	getNodeAttribute(node, 1, dstFilePath, listener);
}

void MegaApiImpl::cancelGetPreview(MegaNode* node, MegaRequestListener *listener)
{
	cancelGetNodeAttribute(node, 1, listener);
}

void MegaApiImpl::setPreview(MegaNode* node, const char *srcFilePath, MegaRequestListener *listener)
{
	setNodeAttribute(node, 1, srcFilePath, listener);
}

void MegaApiImpl::getUserAvatar(MegaUser* user, const char *dstFilePath, MegaRequestListener *listener)
{
    getUserAttr(user, 0, dstFilePath, listener);
}

void MegaApiImpl::setAvatar(const char *dstFilePath, MegaRequestListener *listener)
{
	setUserAttr(0, dstFilePath, listener);
}

void MegaApiImpl::getUserAttribute(MegaUser* user, int type, MegaRequestListener *listener)
{
    getUserAttr(user, type ? type : -1, NULL, listener);
}

void MegaApiImpl::setUserAttribute(int type, const char *value, MegaRequestListener *listener)
{
	setUserAttr(type ? type : -1, value, listener);
}

void MegaApiImpl::exportNode(MegaNode *node, MegaRequestListener *listener)
{
	MegaRequestPrivate *request = new MegaRequestPrivate(MegaRequest::TYPE_EXPORT, listener);
    if(node) request->setNodeHandle(node->getHandle());
    request->setAccess(1);
	requestQueue.push(request);
    waiter->notify();
}

void MegaApiImpl::disableExport(MegaNode *node, MegaRequestListener *listener)
{
    MegaRequestPrivate *request = new MegaRequestPrivate(MegaRequest::TYPE_EXPORT, listener);
    if(node) request->setNodeHandle(node->getHandle());
    request->setAccess(0);
    requestQueue.push(request);
    waiter->notify();
}

void MegaApiImpl::fetchNodes(MegaRequestListener *listener)
{
	MegaRequestPrivate *request = new MegaRequestPrivate(MegaRequest::TYPE_FETCH_NODES, listener);
	requestQueue.push(request);
    waiter->notify();
}

void MegaApiImpl::getPricing(MegaRequestListener *listener)
{
    MegaRequestPrivate *request = new MegaRequestPrivate(MegaRequest::TYPE_GET_PRICING, listener);
    requestQueue.push(request);
    waiter->notify();
}

void MegaApiImpl::getPaymentId(handle productHandle, MegaRequestListener *listener)
{
    MegaRequestPrivate *request = new MegaRequestPrivate(MegaRequest::TYPE_GET_PAYMENT_ID, listener);
    request->setNodeHandle(productHandle);
    requestQueue.push(request);
    waiter->notify();
}

void MegaApiImpl::upgradeAccount(MegaHandle productHandle, int paymentMethod, MegaRequestListener *listener)
{
    MegaRequestPrivate *request = new MegaRequestPrivate(MegaRequest::TYPE_UPGRADE_ACCOUNT, listener);
    request->setNodeHandle(productHandle);
    request->setNumber(paymentMethod);
    requestQueue.push(request);
    waiter->notify();
}

void MegaApiImpl::submitPurchaseReceipt(const char *receipt, MegaRequestListener *listener)
{
    MegaRequestPrivate *request = new MegaRequestPrivate(MegaRequest::TYPE_SUBMIT_PURCHASE_RECEIPT, listener);
    request->setNumber(3); //Android only for now
    request->setText(receipt);
    requestQueue.push(request);
    waiter->notify();
}

void MegaApiImpl::creditCardStore(const char* address1, const char* address2, const char* city,
                                  const char* province, const char* country, const char *postalcode,
                                  const char* firstname, const char* lastname, const char* creditcard,
                                  const char* expire_month, const char* expire_year, const char* cv2,
                                  MegaRequestListener *listener)
{
    MegaRequestPrivate *request = new MegaRequestPrivate(MegaRequest::TYPE_CREDIT_CARD_STORE, listener);
    string email;

    sdkMutex.lock();
    User *u = client->finduser(client->me);
    if (u)
    {
        email = u->email;
    }
    sdkMutex.unlock();

    if (email.size())
    {
        string saddress1, saddress2, scity, sprovince, scountry, spostalcode;
        string sfirstname, slastname, screditcard, sexpire_month, sexpire_year, scv2;

        if (address1)
        {
           saddress1 = address1;
        }

        if (address2)
        {
            saddress2 = address2;
        }

        if (city)
        {
            scity = city;
        }

        if (province)
        {
            sprovince = province;
        }

        if (country)
        {
            scountry = country;
        }

        if (postalcode)
        {
            spostalcode = postalcode;
        }

        if (firstname)
        {
            sfirstname = firstname;
        }

        if (lastname)
        {
            slastname = lastname;
        }

        if (creditcard)
        {
            screditcard = creditcard;
            screditcard.erase(remove_if(screditcard.begin(), screditcard.end(),
                                     not1(ptr_fun(static_cast<int(*)(int)>(isdigit)))), screditcard.end());
        }

        if (expire_month)
        {
            sexpire_month = expire_month;
        }

        if (expire_year)
        {
            sexpire_year = expire_year;
        }

        if (cv2)
        {
            scv2 = cv2;
        }

        int tam = 256 + sfirstname.size() + slastname.size() + screditcard.size()
                + sexpire_month.size() + sexpire_year.size() + scv2.size() + saddress1.size()
                + saddress2.size() + scity.size() + sprovince.size() + spostalcode.size()
                + scountry.size() + email.size();

        char *ccplain = new char[tam];
        snprintf(ccplain, tam, "{\"first_name\":\"%s\",\"last_name\":\"%s\","
                "\"card_number\":\"%s\","
                "\"expiry_date_month\":\"%s\",\"expiry_date_year\":\"%s\","
                "\"cv2\":\"%s\",\"address1\":\"%s\","
                "\"address2\":\"%s\",\"city\":\"%s\","
                "\"province\":\"%s\",\"postal_code\":\"%s\","
                "\"country_code\":\"%s\",\"email_address\":\"%s\"}", sfirstname.c_str(), slastname.c_str(),
                 screditcard.c_str(), sexpire_month.c_str(), sexpire_year.c_str(), scv2.c_str(), saddress1.c_str(),
                 saddress2.c_str(), scity.c_str(), sprovince.c_str(), spostalcode.c_str(), scountry.c_str(), email.c_str());

        request->setText((const char* )ccplain);
        delete ccplain;
    }

    requestQueue.push(request);
    waiter->notify();
}

void MegaApiImpl::creditCardQuerySubscriptions(MegaRequestListener *listener)
{
    MegaRequestPrivate *request = new MegaRequestPrivate(MegaRequest::TYPE_CREDIT_CARD_QUERY_SUBSCRIPTIONS, listener);
    requestQueue.push(request);
    waiter->notify();
}

void MegaApiImpl::creditCardCancelSubscriptions(MegaRequestListener *listener)
{
    MegaRequestPrivate *request = new MegaRequestPrivate(MegaRequest::TYPE_CREDIT_CARD_CANCEL_SUBSCRIPTIONS, listener);
    requestQueue.push(request);
    waiter->notify();
}

char *MegaApiImpl::exportMasterKey()
{
    sdkMutex.lock();
    byte session[64];
    char* buf = NULL;
    int size;
    size = client->dumpsession(session, sizeof session);
    if (size > 0)
    {
        buf = new char[16*4/3+4];
        Base64::btoa(session, 16, buf);
    }

    sdkMutex.unlock();
    return buf;
}

void MegaApiImpl::getAccountDetails(bool storage, bool transfer, bool pro, bool sessions, bool purchases, bool transactions, MegaRequestListener *listener)
{
	MegaRequestPrivate *request = new MegaRequestPrivate(MegaRequest::TYPE_ACCOUNT_DETAILS, listener);
	int numDetails = 0;
	if(storage) numDetails |= 0x01;
    if(transfer) numDetails |= 0x02;
	if(pro) numDetails |= 0x04;
	if(transactions) numDetails |= 0x08;
	if(purchases) numDetails |= 0x10;
	if(sessions) numDetails |= 0x20;
	request->setNumDetails(numDetails);

	requestQueue.push(request);
    waiter->notify();
}

void MegaApiImpl::changePassword(const char *oldPassword, const char *newPassword, MegaRequestListener *listener)
{
	MegaRequestPrivate *request = new MegaRequestPrivate(MegaRequest::TYPE_CHANGE_PW, listener);
	request->setPassword(oldPassword);
	request->setNewPassword(newPassword);
	requestQueue.push(request);
    waiter->notify();
}

void MegaApiImpl::logout(MegaRequestListener *listener)
{
	MegaRequestPrivate *request = new MegaRequestPrivate(MegaRequest::TYPE_LOGOUT, listener);
    request->setFlag(true);
	requestQueue.push(request);
    waiter->notify();
}

void MegaApiImpl::localLogout(MegaRequestListener *listener)
{
    MegaRequestPrivate *request = new MegaRequestPrivate(MegaRequest::TYPE_LOGOUT, listener);
    request->setFlag(false);
    requestQueue.push(request);
    waiter->notify();
}

void MegaApiImpl::submitFeedback(int rating, const char *comment, MegaRequestListener *listener)
{
    MegaRequestPrivate *request = new MegaRequestPrivate(MegaRequest::TYPE_REPORT_EVENT, listener);
    request->setParamType(MegaApi::EVENT_FEEDBACK);
    request->setText(comment);
    request->setNumber(rating);
    request->setListener(listener);
    requestQueue.push(request);
    waiter->notify();
}

void MegaApiImpl::reportEvent(int event, const char *details, MegaRequestListener *listener)
{
    MegaRequestPrivate *request = new MegaRequestPrivate(MegaRequest::TYPE_REPORT_EVENT, listener);
    request->setParamType(event);
    request->setText(details);
    request->setListener(listener);
    requestQueue.push(request);
    waiter->notify();
}

void MegaApiImpl::getNodeAttribute(MegaNode *node, int type, const char *dstFilePath, MegaRequestListener *listener)
{
	MegaRequestPrivate *request = new MegaRequestPrivate(MegaRequest::TYPE_GET_ATTR_FILE, listener);
    if(dstFilePath)
    {
        string path(dstFilePath);
#if defined(_WIN32) && !defined(WINDOWS_PHONE)
        if(!PathIsRelativeA(path.c_str()) && ((path.size()<2) || path.compare(0, 2, "\\\\")))
            path.insert(0, "\\\\?\\");
#endif

        int c = path[path.size()-1];
        if((c=='/') || (c == '\\'))
        {
            const char *base64Handle = node->getBase64Handle();
            path.append(base64Handle);
            path.push_back('0' + type);
            path.append(".jpg");
            delete [] base64Handle;
        }

        request->setFile(path.c_str());
    }

    request->setParamType(type);
    if(node) request->setNodeHandle(node->getHandle());
	requestQueue.push(request);
    waiter->notify();
}

void MegaApiImpl::cancelGetNodeAttribute(MegaNode *node, int type, MegaRequestListener *listener)
{
	MegaRequestPrivate *request = new MegaRequestPrivate(MegaRequest::TYPE_CANCEL_ATTR_FILE, listener);
	request->setParamType(type);
	if (node) request->setNodeHandle(node->getHandle());
	requestQueue.push(request);
	waiter->notify();
}

void MegaApiImpl::setNodeAttribute(MegaNode *node, int type, const char *srcFilePath, MegaRequestListener *listener)
{
	MegaRequestPrivate *request = new MegaRequestPrivate(MegaRequest::TYPE_SET_ATTR_FILE, listener);
	request->setFile(srcFilePath);
    request->setParamType(type);
    if(node) request->setNodeHandle(node->getHandle());
	requestQueue.push(request);
    waiter->notify();
}

void MegaApiImpl::getUserAttr(MegaUser *user, int type, const char *dstFilePath, MegaRequestListener *listener)
{
	MegaRequestPrivate *request = new MegaRequestPrivate(MegaRequest::TYPE_GET_ATTR_USER, listener);
    if(!type && dstFilePath)
    {
        string path(dstFilePath);
#if defined(_WIN32) && !defined(WINDOWS_PHONE)
        if(!PathIsRelativeA(path.c_str()) && ((path.size()<2) || path.compare(0, 2, "\\\\")))
            path.insert(0, "\\\\?\\");
#endif

        int c = path[path.size()-1];
        if((c=='/') || (c == '\\'))
        {
            const char *email = user->getEmail();
            path.append(email);
            path.push_back('0' + type);
            path.append(".jpg");
            delete [] email;
        }

        request->setFile(path.c_str());
    }

    request->setParamType(type);
    if(user)
    {
        request->setEmail(user->getEmail());
    }
	requestQueue.push(request);
    waiter->notify();
}

void MegaApiImpl::setUserAttr(int type, const char *srcFilePath, MegaRequestListener *listener)
{
    MegaRequestPrivate *request = new MegaRequestPrivate(MegaRequest::TYPE_SET_ATTR_USER, listener);
    if(!type)
    {
        request->setFile(srcFilePath);
    }
    else
    {
        request->setText(srcFilePath);
    }

    request->setParamType(type);
    requestQueue.push(request);
    waiter->notify();
}

void MegaApiImpl::addContact(const char* email, MegaRequestListener* listener)
{
	MegaRequestPrivate *request = new MegaRequestPrivate(MegaRequest::TYPE_ADD_CONTACT, listener);
	request->setEmail(email);
	requestQueue.push(request);
    waiter->notify();
}

void MegaApiImpl::removeContact(MegaUser *user, MegaRequestListener* listener)
{
	MegaRequestPrivate *request = new MegaRequestPrivate(MegaRequest::TYPE_REMOVE_CONTACT, listener);
    if(user)
    {
        request->setEmail(user->getEmail());
    }

	requestQueue.push(request);
    waiter->notify();
}

void MegaApiImpl::pauseTransfers(bool pause, int direction, MegaRequestListener* listener)
{
    MegaRequestPrivate *request = new MegaRequestPrivate(MegaRequest::TYPE_PAUSE_TRANSFERS, listener);
    request->setFlag(pause);
    request->setNumber(direction);
    requestQueue.push(request);
    waiter->notify();
}

bool MegaApiImpl::areTansfersPaused(int direction)
{
    if(direction != MegaTransfer::TYPE_DOWNLOAD && direction != MegaTransfer::TYPE_UPLOAD)
    {
        return false;
    }

    bool result;
    sdkMutex.lock();
    if(direction == MegaTransfer::TYPE_DOWNLOAD)
    {
        result = client->xferpaused[GET];
    }
    else
    {
        result = client->xferpaused[PUT];
    }
    sdkMutex.unlock();
    return result;
}

//-1 -> AUTO, 0 -> NONE, >0 -> b/s
void MegaApiImpl::setUploadLimit(int bpslimit)
{
    client->putmbpscap = bpslimit;
}

MegaTransferList *MegaApiImpl::getTransfers()
{
    sdkMutex.lock();

    vector<MegaTransfer *> transfers;
    for (int d = GET; d == GET || d == PUT; d += PUT - GET)
    {
        for (transfer_map::iterator it = client->transfers[d].begin(); it != client->transfers[d].end(); it++)
        {
            Transfer *t = it->second;
            if(transferMap.find(t->tag) == transferMap.end())
            {
                continue;
            }
            MegaTransferPrivate* transfer = transferMap.at(t->tag);
            transfers.push_back(transfer);
        }
    }

    MegaTransferList *result = new MegaTransferListPrivate(transfers.data(), transfers.size());

    sdkMutex.unlock();
    return result;
}

MegaTransfer *MegaApiImpl::getTransferByTag(int transferTag)
{
    MegaTransfer* value = NULL;
    sdkMutex.lock();

    if(transferMap.find(transferTag) == transferMap.end())
    {
        sdkMutex.unlock();
        return NULL;
    }

    value = transferMap.at(transferTag)->copy();
    sdkMutex.unlock();
    return value;
}

MegaTransferList *MegaApiImpl::getTransfers(int type)
{
    if(type != MegaTransfer::TYPE_DOWNLOAD && type != MegaTransfer::TYPE_UPLOAD)
    {
        return new MegaTransferListPrivate();
    }

    sdkMutex.lock();

    vector<MegaTransfer *> transfers;
    for (transfer_map::iterator it = client->transfers[type].begin(); it != client->transfers[type].end(); it++)
    {
        Transfer *t = it->second;
        if(transferMap.find(t->tag) == transferMap.end())
        {
            continue;
        }
        MegaTransferPrivate* transfer = transferMap.at(t->tag);
        transfers.push_back(transfer);
    }

    MegaTransferList *result = new MegaTransferListPrivate(transfers.data(), transfers.size());

    sdkMutex.unlock();
    return result;
}

void MegaApiImpl::startUpload(const char *localPath, MegaNode *parent, const char *fileName, int64_t mtime, MegaTransferListener *listener)
{
    MegaTransferPrivate* transfer = new MegaTransferPrivate(MegaTransfer::TYPE_UPLOAD, listener);
    if(localPath)
    {
        string path(localPath);
#if defined(_WIN32) && !defined(WINDOWS_PHONE)
        if(!PathIsRelativeA(path.c_str()) && ((path.size()<2) || path.compare(0, 2, "\\\\")))
            path.insert(0, "\\\\?\\");
#endif
        transfer->setPath(path.data());
    }
    if(parent) transfer->setParentHandle(parent->getHandle());
	transfer->setMaxRetries(maxRetries);
	if(fileName) transfer->setFileName(fileName);
    transfer->setTime(mtime);

	transferQueue.push(transfer);
    waiter->notify();
}

void MegaApiImpl::startUpload(const char* localPath, MegaNode* parent, MegaTransferListener *listener)
{ return startUpload(localPath, parent, (const char *)NULL, -1, listener); }

void MegaApiImpl::startUpload(const char *localPath, MegaNode *parent, int64_t mtime, MegaTransferListener *listener)
{ return startUpload(localPath, parent, (const char *)NULL, mtime, listener); }

void MegaApiImpl::startUpload(const char* localPath, MegaNode* parent, const char* fileName, MegaTransferListener *listener)
{ return startUpload(localPath, parent, fileName, -1, listener); }

void MegaApiImpl::startDownload(MegaNode *node, const char* localPath, long startPos, long endPos, MegaTransferListener *listener)
{
	MegaTransferPrivate* transfer = new MegaTransferPrivate(MegaTransfer::TYPE_DOWNLOAD, listener);

    if(localPath)
    {
#if defined(_WIN32) && !defined(WINDOWS_PHONE)
        string path(localPath);
        if(!PathIsRelativeA(path.c_str()) && ((path.size()<2) || path.compare(0, 2, "\\\\")))
            path.insert(0, "\\\\?\\");
        localPath = path.data();
#endif

        int c = localPath[strlen(localPath)-1];
        if((c=='/') || (c == '\\')) transfer->setParentPath(localPath);
        else transfer->setPath(localPath);
    }

    if(node)
    {
        transfer->setNodeHandle(node->getHandle());
        if(node->isPublic())
            transfer->setPublicNode(node);
    }
	transfer->setStartPos(startPos);
	transfer->setEndPos(endPos);
	transfer->setMaxRetries(maxRetries);

	transferQueue.push(transfer);
	waiter->notify();
}

void MegaApiImpl::startDownload(MegaNode *node, const char* localFolder, MegaTransferListener *listener)
{ startDownload(node, localFolder, 0, 0, listener); }

void MegaApiImpl::cancelTransfer(MegaTransfer *t, MegaRequestListener *listener)
{
    MegaRequestPrivate *request = new MegaRequestPrivate(MegaRequest::TYPE_CANCEL_TRANSFER, listener);
    if(t)
    {
        request->setTransferTag(t->getTag());
    }
    requestQueue.push(request);
    waiter->notify();
}

void MegaApiImpl::cancelTransferByTag(int transferTag, MegaRequestListener *listener)
{
    MegaRequestPrivate *request = new MegaRequestPrivate(MegaRequest::TYPE_CANCEL_TRANSFER, listener);
    request->setTransferTag(transferTag);
    requestQueue.push(request);
    waiter->notify();
}

void MegaApiImpl::cancelTransfers(int direction, MegaRequestListener *listener)
{
    MegaRequestPrivate *request = new MegaRequestPrivate(MegaRequest::TYPE_CANCEL_TRANSFERS, listener);
    request->setParamType(direction);
    requestQueue.push(request);
    waiter->notify();
}

void MegaApiImpl::startStreaming(MegaNode* node, m_off_t startPos, m_off_t size, MegaTransferListener *listener)
{
	MegaTransferPrivate* transfer = new MegaTransferPrivate(MegaTransfer::TYPE_DOWNLOAD, listener);
	if(node && !node->isPublic())
	{
		transfer->setNodeHandle(node->getHandle());
	}
	else
	{
		transfer->setPublicNode(node);
	}

	transfer->setStartPos(startPos);
	transfer->setEndPos(startPos + size - 1);
	transfer->setMaxRetries(maxRetries);
	transferQueue.push(transfer);
	waiter->notify();
}

#ifdef ENABLE_SYNC

//Move local files inside synced folders to the "Rubbish" folder.
bool MegaApiImpl::moveToLocalDebris(const char *path)
{
    sdkMutex.lock();

    string utf8path = path;
#if defined(_WIN32) && !defined(WINDOWS_PHONE)
        if(!PathIsRelativeA(utf8path.c_str()) && ((utf8path.size()<2) || utf8path.compare(0, 2, "\\\\")))
            utf8path.insert(0, "\\\\?\\");
#endif

    string localpath;
    fsAccess->path2local(&utf8path, &localpath);

    Sync *sync = NULL;
    for (sync_list::iterator it = client->syncs.begin(); it != client->syncs.end(); it++)
    {
        string *localroot = &((*it)->localroot.localname);
        if(((localroot->size()+fsAccess->localseparator.size())<localpath.size()) &&
            !memcmp(localroot->data(), localpath.data(), localroot->size()) &&
            !memcmp(fsAccess->localseparator.data(), localpath.data()+localroot->size(), fsAccess->localseparator.size()))
        {
            sync = (*it);
            break;
        }
    }

    if(!sync)
    {
        sdkMutex.unlock();
        return false;
    }

    bool result = sync->movetolocaldebris(&localpath);
    sdkMutex.unlock();

    return result;
}

int MegaApiImpl::syncPathState(string* path)
{
#if defined(_WIN32) && !defined(WINDOWS_PHONE)
    string prefix("\\\\?\\");
    string localPrefix;
    fsAccess->path2local(&prefix, &localPrefix);
    path->append("", 1);
    if(!PathIsRelativeW((LPCWSTR)path->data()) && (path->size()<4 || memcmp(path->data(), localPrefix.data(), 4)))
    {
        path->insert(0, localPrefix);
    }
    path->resize(path->size() - 1);
#endif

    int state = MegaApi::STATE_NONE;
    sdkMutex.lock();
    for (sync_list::iterator it = client->syncs.begin(); it != client->syncs.end(); it++)
    {
        Sync *sync = (*it);
        unsigned int ssize = sync->localroot.localname.size();
        if(path->size() < ssize || memcmp(path->data(), sync->localroot.localname.data(), ssize))
            continue;

        if(path->size() == ssize)
        {
            state = sync->localroot.ts;
            break;
        }
        else if(!memcmp(path->data()+ssize, client->fsaccess->localseparator.data(), client->fsaccess->localseparator.size()))
        {
            LocalNode* l = sync->localnodebypath(NULL, path);
            if(l)
                state = l->ts;
            else
                state = MegaApi::STATE_IGNORED;
            break;
        }
    }
    sdkMutex.unlock();
    return state;
}


MegaNode *MegaApiImpl::getSyncedNode(string *path)
{
    sdkMutex.lock();
    MegaNode *node = NULL;
    for (sync_list::iterator it = client->syncs.begin(); (it != client->syncs.end()) && (node == NULL); it++)
    {
        Sync *sync = (*it);
        if(path->size() == sync->localroot.localname.size() &&
                !memcmp(path->data(), sync->localroot.localname.data(), path->size()))
        {
            node = MegaNodePrivate::fromNode(sync->localroot.node);
            break;
        }

        LocalNode * localNode = sync->localnodebypath(NULL, path);
        if(localNode) node = MegaNodePrivate::fromNode(localNode->node);
    }
    sdkMutex.unlock();
    return node;
}

void MegaApiImpl::syncFolder(const char *localFolder, MegaNode *megaFolder, MegaRequestListener *listener)
{
    MegaRequestPrivate *request = new MegaRequestPrivate(MegaRequest::TYPE_ADD_SYNC);
    if(megaFolder) request->setNodeHandle(megaFolder->getHandle());
    if(localFolder)
    {
        string path(localFolder);
#if defined(_WIN32) && !defined(WINDOWS_PHONE)
        if(!PathIsRelativeA(path.c_str()) && ((path.size()<2) || path.compare(0, 2, "\\\\")))
            path.insert(0, "\\\\?\\");
#endif
        request->setFile(path.data());
    }

    request->setListener(listener);
    requestQueue.push(request);
    waiter->notify();
}

void MegaApiImpl::resumeSync(const char *localFolder, long long localfp, MegaNode *megaFolder, MegaRequestListener* listener)
{
    sdkMutex.lock();

#ifdef __APPLE__
    localfp = 0;
#endif

    LOG_debug << "Resume sync";

    MegaRequestPrivate *request = new MegaRequestPrivate(MegaRequest::TYPE_ADD_SYNC);
    request->setListener(listener);
    if(megaFolder) request->setNodeHandle(megaFolder->getHandle());
    if(localFolder)
    {
        string path(localFolder);
#if defined(_WIN32) && !defined(WINDOWS_PHONE)
        if(!PathIsRelativeA(path.c_str()) && ((path.size()<2) || path.compare(0, 2, "\\\\")))
            path.insert(0, "\\\\?\\");
#endif
        request->setFile(path.data());
    }
    request->setNumber(localfp);

    int nextTag = client->nextreqtag();
    request->setTag(nextTag);
    requestMap[nextTag]=request;
    error e = API_OK;
    fireOnRequestStart(request);

    const char *localPath = request->getFile();
    shared_ptr<Node> node = client->nodebyhandle(request->getNodeHandle());
    if(!node || (node->type==FILENODE) || !localPath)
    {
        e = API_EARGS;
    }
    else
    {
        string utf8name(localPath);
        string localname;
        client->fsaccess->path2local(&utf8name, &localname);
        e = client->addsync(&localname, DEBRISFOLDER, NULL, node, localfp, -nextTag);
        if(!e)
        {
            MegaSyncPrivate *sync = new MegaSyncPrivate(client->syncs.back());
            sync->setListener(request->getSyncListener());
            syncMap[-nextTag] = sync;

            request->setNumber(client->syncs.back()->fsfp);
        }
    }

    fireOnRequestFinish(request, MegaError(e));
    sdkMutex.unlock();
}

void MegaApiImpl::removeSync(handle nodehandle, MegaRequestListener* listener)
{
    MegaRequestPrivate *request = new MegaRequestPrivate(MegaRequest::TYPE_REMOVE_SYNC, listener);
    request->setNodeHandle(nodehandle);
    request->setFlag(true);
    requestQueue.push(request);
    waiter->notify();
}

void MegaApiImpl::disableSync(handle nodehandle, MegaRequestListener *listener)
{
    MegaRequestPrivate *request = new MegaRequestPrivate(MegaRequest::TYPE_REMOVE_SYNC, listener);
    request->setNodeHandle(nodehandle);
    request->setFlag(false);
    requestQueue.push(request);
    waiter->notify();
}

int MegaApiImpl::getNumActiveSyncs()
{
    sdkMutex.lock();
    int num = client->syncs.size();
    sdkMutex.unlock();
    return num;
}

void MegaApiImpl::stopSyncs(MegaRequestListener *listener)
{
    MegaRequestPrivate *request = new MegaRequestPrivate(MegaRequest::TYPE_REMOVE_SYNCS, listener);
    requestQueue.push(request);
    waiter->notify();
}

bool MegaApiImpl::isSynced(MegaNode *n)
{
    if(!n) return false;
    sdkMutex.lock();
    shared_ptr<Node> node = client->nodebyhandle(n->getHandle());
    if(!node)
    {
        sdkMutex.unlock();
        return false;
    }

    bool result = (node->localnode!=NULL);
    sdkMutex.unlock();
    return result;
}

void MegaApiImpl::setExcludedNames(vector<string> *excludedNames)
{
    sdkMutex.lock();
    if(!excludedNames)
    {
        this->excludedNames.clear();
        sdkMutex.unlock();
        return;
    }

    for(unsigned int i=0; i<excludedNames->size(); i++)
    {
        LOG_debug << "Excluded name: " << excludedNames->at(i);
    }

    this->excludedNames = *excludedNames;
    sdkMutex.unlock();
}

void MegaApiImpl::setExclusionLowerSizeLimit(long long limit)
{
    syncLowerSizeLimit = limit;
}

void MegaApiImpl::setExclusionUpperSizeLimit(long long limit)
{
    syncUpperSizeLimit = limit;
}

string MegaApiImpl::getLocalPath(MegaNode *n)
{
    if(!n) return string();
    sdkMutex.lock();
    shared_ptr<Node> node = client->nodebyhandle(n->getHandle());
    if(!node || !node->localnode)
    {
        sdkMutex.unlock();
        return string();
    }

    string result;
    node->localnode->getlocalpath(&result, true);
    result.append("", 1);
    sdkMutex.unlock();
    return result;
}

#endif

int MegaApiImpl::getNumPendingUploads()
{
    return pendingUploads;
}

int MegaApiImpl::getNumPendingDownloads()
{
    return pendingDownloads;
}

int MegaApiImpl::getTotalUploads()
{
    return totalUploads;
}

int MegaApiImpl::getTotalDownloads()
{
    return totalDownloads;
}

void MegaApiImpl::resetTotalDownloads()
{
    totalDownloads = 0;
}

void MegaApiImpl::resetTotalUploads()
{
    totalUploads = 0;
}

MegaNode *MegaApiImpl::getRootNode()
{
    sdkMutex.lock();
    MegaNode *result = MegaNodePrivate::fromNode(client->nodebyhandle(client->rootnodes[0]));
    sdkMutex.unlock();
	return result;
}

MegaNode* MegaApiImpl::getInboxNode()
{
    sdkMutex.lock();
    MegaNode *result = MegaNodePrivate::fromNode(client->nodebyhandle(client->rootnodes[1]));
    sdkMutex.unlock();
	return result;
}

MegaNode* MegaApiImpl::getRubbishNode()
{
    sdkMutex.lock();
    MegaNode *result = MegaNodePrivate::fromNode(client->nodebyhandle(client->rootnodes[2]));
    sdkMutex.unlock();
	return result;
}

bool MegaApiImpl::userComparatorDefaultASC (User *i, User *j)
{
	if(strcasecmp(i->email.c_str(), j->email.c_str())<=0) return 1;
    return 0;
}

char *MegaApiImpl::nameToLocal(const char *name)
{
    if(!name)
    {
        return NULL;
    }

    string local = name;
    client->fsaccess->name2local(&local);
    return MegaApi::strdup(local.c_str());
}

char *MegaApiImpl::localToName(const char *localName)
{
    if(!localName)
    {
        return NULL;
    }

    string name = localName;
    client->fsaccess->local2name(&name);
    return MegaApi::strdup(name.c_str());
}

bool MegaApiImpl::createThumbnail(const char *imagePath, const char *dstPath)
{
    if (!gfxAccess)
    {
        return false;
    }

    string utf8ImagePath = imagePath;
    string localImagePath;
    fsAccess->path2local(&utf8ImagePath, &localImagePath);

    string utf8DstPath = dstPath;
    string localDstPath;
    fsAccess->path2local(&utf8DstPath, &localDstPath);

    sdkMutex.lock();
    bool result = gfxAccess->savefa(&localImagePath, GfxProc::THUMBNAIL120X120, &localDstPath);
    sdkMutex.unlock();

    return result;
}

bool MegaApiImpl::createPreview(const char *imagePath, const char *dstPath)
{
    if (!gfxAccess)
    {
        return false;
    }

    string utf8ImagePath = imagePath;
    string localImagePath;
    fsAccess->path2local(&utf8ImagePath, &localImagePath);

    string utf8DstPath = dstPath;
    string localDstPath;
    fsAccess->path2local(&utf8DstPath, &localDstPath);

    sdkMutex.lock();
    bool result = gfxAccess->savefa(&localImagePath, GfxProc::PREVIEW1000x1000, &localDstPath);
    sdkMutex.unlock();

    return result;
}


MegaUserList* MegaApiImpl::getContacts()
{
    sdkMutex.lock();

	vector<User*> vUsers;
	for (user_map::iterator it = client->users.begin() ; it != client->users.end() ; it++ )
	{
		User *u = &(it->second);
        vector<User *>::iterator i = std::lower_bound(vUsers.begin(), vUsers.end(), u, MegaApiImpl::userComparatorDefaultASC);
		vUsers.insert(i, u);
	}
    MegaUserList *userList = new MegaUserListPrivate(vUsers.data(), vUsers.size());

    sdkMutex.unlock();

	return userList;
}


MegaUser* MegaApiImpl::getContact(const char* email)
{
    sdkMutex.lock();
	MegaUser *user = MegaUserPrivate::fromUser(client->finduser(email, 0));
    sdkMutex.unlock();
	return user;
}


MegaNodeList* MegaApiImpl::getInShares(MegaUser *megaUser)
{
    if(!megaUser) return new MegaNodeListPrivate();

    sdkMutex.lock();
    vector<shared_ptr<Node>> vNodes;
    User *user = client->finduser(megaUser->getEmail(), 0);
    if(!user)
    {
        sdkMutex.unlock();
        return new MegaNodeListPrivate();
    }

	for (handle_set::iterator sit = user->sharing.begin(); sit != user->sharing.end(); sit++)
	{
<<<<<<< HEAD
        Node *n;
        if ((n = client->nodebyhandle(*sit)) && !n->parent)
=======
        shared_ptr<Node> n;
		if ((n = client->nodebyhandle(*sit)))
>>>>>>> 85c38eb6
            vNodes.push_back(n);
	}
    MegaNodeList *nodeList;
    if(vNodes.size()) nodeList = new MegaNodeListPrivate(vNodes.data(), vNodes.size());
    else nodeList = new MegaNodeListPrivate();

    sdkMutex.unlock();
	return nodeList;
}

MegaNodeList* MegaApiImpl::getInShares()
{
    sdkMutex.lock();

    vector<shared_ptr<Node>> vNodes;
	for(user_map::iterator it = client->users.begin(); it != client->users.end(); it++)
	{
		User *user = &(it->second);
        shared_ptr<Node> n;

		for (handle_set::iterator sit = user->sharing.begin(); sit != user->sharing.end(); sit++)
		{
            if ((n = client->nodebyhandle(*sit)) && !n->parent)
				vNodes.push_back(n);
		}
	}

    MegaNodeList *nodeList = new MegaNodeListPrivate(vNodes.data(), vNodes.size());
    sdkMutex.unlock();
	return nodeList;
}

bool MegaApiImpl::isShared(MegaNode *megaNode)
{
	if(!megaNode) return false;

	sdkMutex.lock();
    shared_ptr<Node> node = client->nodebyhandle(megaNode->getHandle());
	if(!node)
	{
		sdkMutex.unlock();
		return false;
	}

    bool result = (node->outshares != NULL);
	sdkMutex.unlock();

	return result;
}

MegaShareList *MegaApiImpl::getOutShares()
{
    sdkMutex.lock();

    OutShareProcessor shareProcessor;
    processTree(client->nodebyhandle(client->rootnodes[0]), &shareProcessor, true);
    MegaShareList *shareList = new MegaShareListPrivate(shareProcessor.getShares().data(), shareProcessor.getHandles().data(), shareProcessor.getShares().size());

	sdkMutex.unlock();
	return shareList;
}

MegaShareList* MegaApiImpl::getOutShares(MegaNode *megaNode)
{
    if(!megaNode) return new MegaShareListPrivate();

    sdkMutex.lock();
    shared_ptr<Node> node = client->nodebyhandle(megaNode->getHandle());
	if(!node)
	{
        sdkMutex.unlock();
        return new MegaShareListPrivate();
	}

    if(!node->outshares)
    {
        sdkMutex.unlock();
        return new MegaShareListPrivate();
    }

	vector<Share*> vShares;
	vector<handle> vHandles;

    for (share_map::iterator it = node->outshares->begin(); it != node->outshares->end(); it++)
	{
		vShares.push_back(it->second);
		vHandles.push_back(node->nodehandle);
	}

    MegaShareList *shareList = new MegaShareListPrivate(vShares.data(), vHandles.data(), vShares.size());
    sdkMutex.unlock();
	return shareList;
}


int MegaApiImpl::getAccess(MegaNode* megaNode)
{
	if(!megaNode) return MegaShare::ACCESS_UNKNOWN;

    sdkMutex.lock();
    shared_ptr<Node> node = client->nodebyhandle(megaNode->getHandle());
	if(!node)
	{
        sdkMutex.unlock();
		return MegaShare::ACCESS_UNKNOWN;
	}

	if (!client->loggedin())
	{
        sdkMutex.unlock();
		return MegaShare::ACCESS_READ;
	}
	if(node->type > FOLDERNODE)
	{
        sdkMutex.unlock();
		return MegaShare::ACCESS_OWNER;
	}

    shared_ptr<Node> n = node;
    accesslevel_t a = FULL;
	while (n)
	{
		if (n->inshare) { a = n->inshare->access; break; }
        n = client->nodebyhandle(n->parenthandle);
	}

    sdkMutex.unlock();

	switch(a)
	{
		case RDONLY: return MegaShare::ACCESS_READ;
		case RDWR: return MegaShare::ACCESS_READWRITE;
		default: return MegaShare::ACCESS_FULL;
	}
}

bool MegaApiImpl::processMegaTree(MegaNode* n, MegaTreeProcessor* processor, bool recursive)
{
	if(!n) return true;
	if(!processor) return false;

    sdkMutex.lock();
    shared_ptr<Node> node = client->nodebyhandle(n->getHandle());
	if(!node)
	{
        sdkMutex.unlock();
		return true;
	}

	if (node->type != FILENODE)
	{
        shared_ptr<vector<shared_ptr<Node>>> children = client->getchildren(node);
        for (vector<shared_ptr<Node>>::iterator it = children->begin(); it != children->end(); it++)
		{
			MegaNode *megaNode = MegaNodePrivate::fromNode(*it++);
			if(recursive)
			{
				if(!processMegaTree(megaNode,processor))
				{
					delete megaNode;
                    sdkMutex.unlock();
					return 0;
				}
			}
			else
			{
				if(!processor->processMegaNode(megaNode))
				{
					delete megaNode;
                    sdkMutex.unlock();
					return 0;
				}
			}
			delete megaNode;
		}
	}
	bool result = processor->processMegaNode(n);

    sdkMutex.unlock();
    return result;
}

void MegaApiImpl::loadBalancing(const char* service, MegaRequestListener *listener)
{
    MegaRequestPrivate *request = new MegaRequestPrivate(MegaRequest::TYPE_LOAD_BALANCING, listener);
    request->setName(service);
    requestQueue.push(request);
    waiter->notify();
}

const char *MegaApiImpl::getVersion()
{
    return client->version();
}

const char *MegaApiImpl::getUserAgent()
{
    return client->useragent.c_str();
}

void MegaApiImpl::changeApiUrl(const char *apiURL, bool disablepkp)
{
    sdkMutex.lock();
    MegaClient::APIURL = apiURL;
    if(disablepkp)
    {
        MegaClient::disablepkp = true;
    }
    client->abortbackoff();
    client->disconnect();
    sdkMutex.unlock();
}

bool MegaApiImpl::processTree(shared_ptr<Node> node, TreeProcessor* processor, bool recursive)
{
	if(!node) return 1;
	if(!processor) return 0;

    sdkMutex.lock();
	node = client->nodebyhandle(node->nodehandle);
	if(!node)
	{
        sdkMutex.unlock();
		return 1;
	}

	if (node->type != FILENODE)
	{
        shared_ptr<vector<shared_ptr<Node>>> children = client->getchildren(node);
        for (vector<shared_ptr<Node>>::iterator it = children->begin(); it != children->end(); it++)
		{
			if(recursive)
			{
				if(!processTree(*it++,processor))
				{
                    sdkMutex.unlock();
					return 0;
				}
			}
			else
			{
				if(!processor->processNode(*it++))
				{
                    sdkMutex.unlock();
					return 0;
				}
			}
		}
	}
	bool result = processor->processNode(node);

    sdkMutex.unlock();
	return result;
}

MegaNodeList* MegaApiImpl::search(MegaNode* n, const char* searchString, bool recursive)
{
    if(!n || !searchString) return new MegaNodeListPrivate();
    sdkMutex.lock();
    shared_ptr<Node> node = client->nodebyhandle(n->getHandle());
	if(!node)
	{
        sdkMutex.unlock();
        return new MegaNodeListPrivate();
	}

	SearchTreeProcessor searchProcessor(searchString);
	processTree(node, &searchProcessor, recursive);
    vector<shared_ptr<Node> >& vNodes = searchProcessor.getResults();

    MegaNodeList *nodeList;
    if(vNodes.size()) nodeList = new MegaNodeListPrivate(vNodes.data(), vNodes.size());
    else nodeList = new MegaNodeListPrivate();

    sdkMutex.unlock();

    return nodeList;
}

long long MegaApiImpl::getSize(MegaNode *n)
{
    if(!n) return 0;

    sdkMutex.lock();
    shared_ptr<Node> node = client->nodebyhandle(n->getHandle());
    if(!node)
    {
        sdkMutex.unlock();
        return 0;
    }
    SizeProcessor sizeProcessor;
    processTree(node, &sizeProcessor);
    long long result = sizeProcessor.getTotalBytes();
    sdkMutex.unlock();

    return result;
}

char *MegaApiImpl::getFingerprint(const char *filePath)
{
    if(!filePath) return NULL;

    string path = filePath;
    string localpath;
    fsAccess->path2local(&path, &localpath);

    FileAccess *fa = fsAccess->newfileaccess();
    if(!fa->fopen(&localpath, true, false))
        return NULL;

    FileFingerprint fp;
    fp.genfingerprint(fa);
    m_off_t size = fa->size;
    delete fa;
    if(fp.size < 0)
        return NULL;

    string fingerprint;
    fp.serializefingerprint(&fingerprint);

    char bsize[sizeof(size)+1];
    int l = Serialize64::serialize((byte *)bsize, size);
    char *buf = new char[l * 4 / 3 + 4];
    char ssize = 'A' + Base64::btoa((const byte *)bsize, l, buf);

    string result(1, ssize);
    result.append(buf);
    result.append(fingerprint);
    delete [] buf;

    return MegaApi::strdup(result.c_str());
}

char *MegaApiImpl::getFingerprint(MegaNode *n)
{
    if(!n) return NULL;

    sdkMutex.lock();
    shared_ptr<Node> node = client->nodebyhandle(n->getHandle());
    if(!node || node->type != FILENODE || node->size < 0 || !node->isvalid)
    {
        sdkMutex.unlock();
        return NULL;
    }

    string fingerprint;
    node->serializefingerprint(&fingerprint);
    m_off_t size = node->size;
    sdkMutex.unlock();

    char bsize[sizeof(size)+1];
    int l = Serialize64::serialize((byte *)bsize, size);
    char *buf = new char[l * 4 / 3 + 4];
    char ssize = 'A' + Base64::btoa((const byte *)bsize, l, buf);
    string result(1, ssize);
    result.append(buf);
    result.append(fingerprint);
    delete [] buf;

    return MegaApi::strdup(result.c_str());
}

MegaNode *MegaApiImpl::getNodeByFingerprint(const char *fingerprint)
{
    if(!fingerprint) return NULL;

    MegaNode *result;
    sdkMutex.lock();
    result = MegaNodePrivate::fromNode(getNodeByFingerprintInternal(fingerprint));
    sdkMutex.unlock();
    return result;
}

MegaNode *MegaApiImpl::getNodeByFingerprint(const char *fingerprint, MegaNode* parent)
{
    if(!fingerprint) return NULL;

    MegaNode *result;
    sdkMutex.lock();
    Node *p = NULL;
    if(parent)
    {
        p = client->nodebyhandle(parent->getHandle());
    }

    result = MegaNodePrivate::fromNode(getNodeByFingerprintInternal(fingerprint, p));
    sdkMutex.unlock();
    return result;
}

bool MegaApiImpl::hasFingerprint(const char *fingerprint)
{
    return (getNodeByFingerprintInternal(fingerprint) != NULL);
}

char *MegaApiImpl::getCRC(const char *filePath)
{
    if(!filePath) return NULL;

    string path = filePath;
    string localpath;
    fsAccess->path2local(&path, &localpath);

    FileAccess *fa = fsAccess->newfileaccess();
    if(!fa->fopen(&localpath, true, false))
        return NULL;

    FileFingerprint fp;
    fp.genfingerprint(fa);
    delete fa;
    if(fp.size < 0)
        return NULL;

    string result;
    result.resize((sizeof fp.crc) * 4 / 3 + 4);
    result.resize(Base64::btoa((const byte *)fp.crc, sizeof fp.crc, (char*)result.c_str()));
    return MegaApi::strdup(result.c_str());
}

char *MegaApiImpl::getCRC(MegaNode *n)
{
    if(!n) return NULL;

    sdkMutex.lock();
    Node *node = client->nodebyhandle(n->getHandle());
    if(!node || node->type != FILENODE || node->size < 0 || !node->isvalid)
    {
        sdkMutex.unlock();
        return NULL;
    }

    string result;
    result.resize((sizeof node->crc) * 4 / 3 + 4);
    result.resize(Base64::btoa((const byte *)node->crc, sizeof node->crc, (char*)result.c_str()));

    sdkMutex.unlock();
    return MegaApi::strdup(result.c_str());
}

MegaNode *MegaApiImpl::getNodeByCRC(const char *crc, MegaNode *parent)
{
    if(!parent) return NULL;

    sdkMutex.lock();
    Node *node = client->nodebyhandle(parent->getHandle());
    if(!node || node->type == FILENODE)
    {
        sdkMutex.unlock();
        return NULL;
    }

    byte binarycrc[sizeof(node->crc)];
    Base64::atob(crc, binarycrc, sizeof(binarycrc));

    for (node_list::iterator it = node->children.begin(); it != node->children.end(); it++)
    {
        Node *child = (*it);
        if(!memcmp(child->crc, binarycrc, sizeof(node->crc)))
        {
            MegaNode *result = MegaNodePrivate::fromNode(child);
            sdkMutex.unlock();
            return result;
        }
    }

    sdkMutex.unlock();
    return NULL;
}

SearchTreeProcessor::SearchTreeProcessor(const char *search) { this->search = search; }

#if defined(_WIN32) || defined(__APPLE__)

char *strcasestr(const char *string, const char *substring)
{
	int i, j;
	for (i = 0; string[i]; i++)
	{
		for (j = 0; substring[j]; j++)
		{
			unsigned char c1 = string[i + j];
			if (!c1)
				return NULL;

			unsigned char c2 = substring[j];
			if (toupper(c1) != toupper(c2))
				break;
		}

		if (!substring[j])
			return (char *)string + i;
	}
	return NULL;
}

#endif

bool SearchTreeProcessor::processNode(shared_ptr<Node> node)
{
	if(!node) return true;
	if(!search) return false;

	if(strcasestr(node->displayname(), search)!=NULL)
		results.push_back(node);

	return true;
}

vector<shared_ptr<Node> > &SearchTreeProcessor::getResults()
{
	return results;
}

SizeProcessor::SizeProcessor()
{
    totalBytes=0;
}

bool SizeProcessor::processNode(shared_ptr<Node> node)
{
    if(node->type == FILENODE)
        totalBytes += node->size;
    return true;
}

long long SizeProcessor::getTotalBytes()
{
    return totalBytes;
}

void MegaApiImpl::transfer_added(Transfer *t)
{
	MegaTransferPrivate *transfer = currentTransfer;
    if(!transfer)
    {
        transfer = new MegaTransferPrivate(t->type);
        transfer->setSyncTransfer(true);
    }

	currentTransfer = NULL;
    transfer->setTransfer(t);
    transfer->setTotalBytes(t->size);
    transfer->setTag(t->tag);
	transferMap[t->tag]=transfer;

    if (t->type == GET)
    {
        totalDownloads++;
        pendingDownloads++;
    }
    else
    {
        totalUploads++;
        pendingUploads++;
    }

    fireOnTransferStart(transfer);
}

void MegaApiImpl::transfer_removed(Transfer *t)
{
    if(transferMap.find(t->tag) == transferMap.end()) return;
    MegaTransferPrivate* transfer = transferMap.at(t->tag);
    if(!transfer)
    {
        return;
    }

    if (t->type == GET)
    {
        if(pendingDownloads > 0)
            pendingDownloads--;

        if(totalDownloads > 0)
            totalDownloads--;
    }
    else
    {
        if(pendingUploads > 0)
            pendingUploads--;

        if(totalUploads > 0)
            totalUploads--;
    }

    fireOnTransferFinish(transfer, MegaError(transfer->getLastErrorCode()));
}

void MegaApiImpl::transfer_prepare(Transfer *t)
{
    if(transferMap.find(t->tag) == transferMap.end()) return;
    MegaTransferPrivate* transfer = transferMap.at(t->tag);

	if (t->type == GET)
		transfer->setNodeHandle(t->files.back()->h);

    string path;
    fsAccess->local2path(&(t->files.back()->localname), &path);
    transfer->setPath(path.c_str());
    transfer->setTotalBytes(t->size);

    LOG_info << "Transfer (" << transfer->getTransferString() << ") starting. File: " << transfer->getFileName();
}

void MegaApiImpl::transfer_update(Transfer *tr)
{
    if(transferMap.find(tr->tag) == transferMap.end()) return;
    MegaTransferPrivate* transfer = transferMap.at(tr->tag);

    if(tr->slot)
    {
        if((transfer->getUpdateTime() != Waiter::ds) || !tr->slot->progressreported ||
           (tr->slot->progressreported == tr->size))
        {
            if(!transfer->getStartTime()) transfer->setStartTime(Waiter::ds);
            transfer->setDeltaSize(tr->slot->progressreported - transfer->getTransferredBytes());

            if(tr->type == GET)
                totalDownloadedBytes += transfer->getDeltaSize();
            else
                totalUploadedBytes += transfer->getDeltaSize();

            transfer->setTransferredBytes(tr->slot->progressreported);

            dstime currentTime = Waiter::ds;
            if(currentTime<transfer->getStartTime())
                transfer->setStartTime(currentTime);

            long long speed = 0;
            long long deltaTime = currentTime-transfer->getStartTime();
            if(deltaTime<=0)
                deltaTime = 1;
            if(transfer->getTransferredBytes()>0)
                speed = (10*transfer->getTransferredBytes())/deltaTime;

            transfer->setSpeed(speed);
            transfer->setUpdateTime(currentTime);

            fireOnTransferUpdate(transfer);
        }
	}
}

void MegaApiImpl::transfer_failed(Transfer* tr, error e)
{
    if(transferMap.find(tr->tag) == transferMap.end()) return;
    MegaError megaError(e);
    MegaTransferPrivate* transfer = transferMap.at(tr->tag);
    transfer->setUpdateTime(Waiter::ds);
    transfer->setDeltaSize(0);
    transfer->setSpeed(0);
    transfer->setLastErrorCode(e);
    fireOnTransferTemporaryError(transfer, megaError);
}

void MegaApiImpl::transfer_limit(Transfer* t)
{
    if(transferMap.find(t->tag) == transferMap.end()) return;
    MegaTransferPrivate* transfer = transferMap.at(t->tag);
    transfer->setUpdateTime(Waiter::ds);
    transfer->setDeltaSize(0);
    transfer->setSpeed(0);
    fireOnTransferTemporaryError(transfer, MegaError(API_EOVERQUOTA));
}

void MegaApiImpl::transfer_complete(Transfer* tr)
{
    if(transferMap.find(tr->tag) == transferMap.end()) return;
    MegaTransferPrivate* transfer = transferMap.at(tr->tag);

    dstime currentTime = Waiter::ds;
    if(!transfer->getStartTime())
        transfer->setStartTime(currentTime);
    if(currentTime<transfer->getStartTime())
        transfer->setStartTime(currentTime);

    transfer->setUpdateTime(currentTime);

    if(tr->size != transfer->getTransferredBytes())
    {
        long long speed = 0;
        long long deltaTime = currentTime-transfer->getStartTime();
        if(deltaTime<=0)
            deltaTime = 1;
        if(transfer->getTotalBytes()>0)
            speed = (10*transfer->getTotalBytes())/deltaTime;

        transfer->setSpeed(speed);
        transfer->setDeltaSize(tr->size - transfer->getTransferredBytes());
        if(tr->type == GET)
            totalDownloadedBytes += transfer->getDeltaSize();
        else
            totalUploadedBytes += transfer->getDeltaSize();

        transfer->setTransferredBytes(tr->size);
    }

    if (tr->type == GET)
    {
        if(pendingDownloads > 0)
            pendingDownloads--;

        string path;
        fsAccess->local2path(&tr->localfilename, &path);
        transfer->setPath(path.c_str());

        fireOnTransferFinish(transfer, MegaError(API_OK));
    }
    else
    {
        if(tr->size != transfer->getTransferredBytes())
        {
            fireOnTransferUpdate(transfer);
        }
    }
}

dstime MegaApiImpl::pread_failure(error e, int retry, void* param)
{
	MegaTransferPrivate *transfer = (MegaTransferPrivate *)param;
	transfer->setUpdateTime(Waiter::ds);
	transfer->setDeltaSize(0);
	transfer->setSpeed(0);
	transfer->setLastBytes(NULL);
	if (retry < transfer->getMaxRetries())
	{
        fireOnTransferTemporaryError(transfer, MegaError(e));
		return (dstime)(retry*10);
	}
	else
	{
        fireOnTransferFinish(transfer, MegaError(e));
		return ~(dstime)0;
	}
}

bool MegaApiImpl::pread_data(byte *buffer, m_off_t len, m_off_t, void* param)
{
	MegaTransferPrivate *transfer = (MegaTransferPrivate *)param;
	transfer->setUpdateTime(Waiter::ds);
    transfer->setLastBytes((char *)buffer);
    transfer->setDeltaSize(len);
    totalDownloadedBytes += len;
	transfer->setTransferredBytes(transfer->getTransferredBytes()+len);

	bool end = (transfer->getTransferredBytes() == transfer->getTotalBytes());
    fireOnTransferUpdate(transfer);
    if(!fireOnTransferData(transfer) || end)
	{
        fireOnTransferFinish(transfer, end ? MegaError(API_OK) : MegaError(API_EINCOMPLETE));
		return end;
	}
    return true;
}

void MegaApiImpl::reportevent_result(error e)
{
    MegaError megaError(e);
    if(requestMap.find(client->restag) == requestMap.end()) return;
    MegaRequestPrivate* request = requestMap.at(client->restag);
    if(!request || (request->getType() != MegaRequest::TYPE_REPORT_EVENT)) return;

    fireOnRequestFinish(request, megaError);
}

void MegaApiImpl::loadbalancing_result(string *servers, error e)
{
    MegaError megaError(e);
    if(requestMap.find(client->restag) == requestMap.end()) return;
    MegaRequestPrivate* request = requestMap.at(client->restag);
    if(!request || (request->getType() != MegaRequest::TYPE_LOAD_BALANCING)) return;

    if(!e)
    {
        request->setText(servers->c_str());
    }
    fireOnRequestFinish(request, megaError);
}

void MegaApiImpl::sessions_killed(handle, error e)
{
    MegaError megaError(e);

    if(requestMap.find(client->restag) == requestMap.end()) return;
    MegaRequestPrivate* request = requestMap.at(client->restag);
    if(!request || (request->getType() != MegaRequest::TYPE_KILL_SESSION)) return;

    fireOnRequestFinish(request, megaError);
}

#ifdef ENABLE_SYNC
void MegaApiImpl::syncupdate_state(Sync *sync, syncstate_t newstate)
{
    LOG_debug << "Sync state change: " << newstate << " Path: " << sync->localroot.name;
    if(newstate == SYNC_FAILED)
    {
        MegaRequestPrivate *request = new MegaRequestPrivate(MegaRequest::TYPE_ADD_SYNC);

        if(sync->localroot.node)
        {
            request->setNodeHandle(sync->localroot.node->nodehandle);
        }

        int nextTag = client->nextreqtag();
        request->setTag(nextTag);
        requestMap[nextTag]=request;
        fireOnRequestFinish(request, MegaError(sync->errorcode));
    }

    if(syncMap.find(sync->tag) == syncMap.end()) return;
    MegaSyncPrivate* megaSync = syncMap.at(sync->tag);
    megaSync->setState(newstate);

    fireOnSyncStateChanged(megaSync);
}

void MegaApiImpl::syncupdate_scanning(bool scanning)
{
    if(client) client->syncscanstate = scanning;
    fireOnGlobalSyncStateChanged();
}

void MegaApiImpl::syncupdate_local_folder_addition(Sync *sync, LocalNode *localNode, const char* path)
{
    LOG_debug << "Sync - local folder addition detected: " << path;

    if(syncMap.find(sync->tag) == syncMap.end()) return;
    MegaSyncPrivate* megaSync = syncMap.at(sync->tag);

    MegaSyncEventPrivate *event = new MegaSyncEventPrivate(MegaSyncEvent::TYPE_LOCAL_FOLDER_ADITION);
    event->setPath(path);
    fireOnSyncEvent(megaSync, event);
}

void MegaApiImpl::syncupdate_local_folder_deletion(Sync *sync, LocalNode *localNode)
{
    string local;
    string path;
    localNode->getlocalpath(&local, true);
    fsAccess->local2path(&local, &path);
    LOG_debug << "Sync - local folder deletion detected: " << path.c_str();

    if(syncMap.find(sync->tag) == syncMap.end()) return;
    MegaSyncPrivate* megaSync = syncMap.at(sync->tag);


    MegaSyncEventPrivate *event = new MegaSyncEventPrivate(MegaSyncEvent::TYPE_LOCAL_FOLDER_DELETION);
    event->setPath(path.c_str());
    fireOnSyncEvent(megaSync, event);
}

void MegaApiImpl::syncupdate_local_file_addition(Sync *sync, LocalNode *localNode, const char* path)
{
    LOG_debug << "Sync - local file addition detected: " << path;

    if(syncMap.find(sync->tag) == syncMap.end()) return;
    MegaSyncPrivate* megaSync = syncMap.at(sync->tag);

    MegaSyncEventPrivate *event = new MegaSyncEventPrivate(MegaSyncEvent::TYPE_LOCAL_FILE_ADDITION);
    event->setPath(path);
    fireOnSyncEvent(megaSync, event);
}

void MegaApiImpl::syncupdate_local_file_deletion(Sync *sync, LocalNode *localNode)
{
    string local;
    string path;
    localNode->getlocalpath(&local, true);
    fsAccess->local2path(&local, &path);
    LOG_debug << "Sync - local file deletion detected: " << path.c_str();

    if(syncMap.find(sync->tag) == syncMap.end()) return;
    MegaSyncPrivate* megaSync = syncMap.at(sync->tag);

    MegaSyncEventPrivate *event = new MegaSyncEventPrivate(MegaSyncEvent::TYPE_LOCAL_FILE_DELETION);
    event->setPath(path.c_str());
    fireOnSyncEvent(megaSync, event);
}

void MegaApiImpl::syncupdate_local_file_change(Sync *sync, LocalNode *localNode, const char* path)
{
    LOG_debug << "Sync - local file change detected: " << path;

    if(syncMap.find(sync->tag) == syncMap.end()) return;
    MegaSyncPrivate* megaSync = syncMap.at(sync->tag);

    MegaSyncEventPrivate *event = new MegaSyncEventPrivate(MegaSyncEvent::TYPE_LOCAL_FILE_CHANGED);
    event->setPath(path);
    fireOnSyncEvent(megaSync, event);
}

void MegaApiImpl::syncupdate_local_move(Sync *sync, LocalNode *localNode, const char *to)
{
    string local;
    string path;
    localNode->getlocalpath(&local, true);
    fsAccess->local2path(&local, &path);
    LOG_debug << "Sync - local rename/move " << path.c_str() << " -> " << to;

    if(syncMap.find(sync->tag) == syncMap.end()) return;
    MegaSyncPrivate* megaSync = syncMap.at(sync->tag);

    MegaSyncEventPrivate *event = new MegaSyncEventPrivate(MegaSyncEvent::TYPE_LOCAL_MOVE);
    event->setPath(path.c_str());
    event->setNewPath(to);
    fireOnSyncEvent(megaSync, event);
}

void MegaApiImpl::syncupdate_get(Sync *sync, Node* node, const char *path)
{
    LOG_debug << "Sync - requesting file " << path;

    if(syncMap.find(sync->tag) == syncMap.end()) return;
    MegaSyncPrivate* megaSync = syncMap.at(sync->tag);

    MegaSyncEventPrivate *event = new MegaSyncEventPrivate(MegaSyncEvent::TYPE_FILE_GET);
    event->setNodeHandle(node->nodehandle);
    event->setPath(path);
    fireOnSyncEvent(megaSync, event);
}

void MegaApiImpl::syncupdate_put(Sync *sync, LocalNode *localNode, const char *path)
{
    LOG_debug << "Sync - sending file " << path;

    if(syncMap.find(sync->tag) == syncMap.end()) return;
    MegaSyncPrivate* megaSync = syncMap.at(sync->tag);

    MegaSyncEventPrivate *event = new MegaSyncEventPrivate(MegaSyncEvent::TYPE_FILE_PUT);
    event->setPath(path);
    fireOnSyncEvent(megaSync, event);
}

<<<<<<< HEAD
void MegaApiImpl::syncupdate_remote_file_addition(Sync *sync, Node *n)
=======
void MegaApiImpl::syncupdate_remote_file_addition(shared_ptr<Node> n)
>>>>>>> 85c38eb6
{
    LOG_debug << "Sync - remote file addition detected " << n->displayname();

    if(syncMap.find(sync->tag) == syncMap.end()) return;
    MegaSyncPrivate* megaSync = syncMap.at(sync->tag);

    MegaSyncEventPrivate *event = new MegaSyncEventPrivate(MegaSyncEvent::TYPE_REMOTE_FILE_ADDITION);
    event->setNodeHandle(n->nodehandle);
    fireOnSyncEvent(megaSync, event);
}

<<<<<<< HEAD
void MegaApiImpl::syncupdate_remote_file_deletion(Sync *sync, Node *n)
=======
void MegaApiImpl::syncupdate_remote_file_deletion(shared_ptr<Node> n)
>>>>>>> 85c38eb6
{
    LOG_debug << "Sync - remote file deletion detected " << n->displayname();

    if(syncMap.find(sync->tag) == syncMap.end()) return;
    MegaSyncPrivate* megaSync = syncMap.at(sync->tag);

    MegaSyncEventPrivate *event = new MegaSyncEventPrivate(MegaSyncEvent::TYPE_REMOTE_FILE_DELETION);
    event->setNodeHandle(n->nodehandle);
    fireOnSyncEvent(megaSync, event);
}

<<<<<<< HEAD
void MegaApiImpl::syncupdate_remote_folder_addition(Sync *sync, Node *n)
=======
void MegaApiImpl::syncupdate_remote_folder_addition(shared_ptr<Node> n)
>>>>>>> 85c38eb6
{
    LOG_debug << "Sync - remote folder addition detected " << n->displayname();

    if(syncMap.find(sync->tag) == syncMap.end()) return;
    MegaSyncPrivate* megaSync = syncMap.at(sync->tag);

    MegaSyncEventPrivate *event = new MegaSyncEventPrivate(MegaSyncEvent::TYPE_REMOTE_FOLDER_ADDITION);
    event->setNodeHandle(n->nodehandle);
    fireOnSyncEvent(megaSync, event);
}

<<<<<<< HEAD
void MegaApiImpl::syncupdate_remote_folder_deletion(Sync *sync, Node *n)
=======
void MegaApiImpl::syncupdate_remote_folder_deletion(shared_ptr<Node> n)
>>>>>>> 85c38eb6
{
    LOG_debug << "Sync - remote folder deletion detected " << n->displayname();

    if(syncMap.find(sync->tag) == syncMap.end()) return;
    MegaSyncPrivate* megaSync = syncMap.at(sync->tag);

    MegaSyncEventPrivate *event = new MegaSyncEventPrivate(MegaSyncEvent::TYPE_REMOTE_FOLDER_DELETION);
    event->setNodeHandle(n->nodehandle);
    fireOnSyncEvent(megaSync, event);
}

void MegaApiImpl::syncupdate_remote_copy(Sync *, const char *name)
{
    LOG_debug << "Sync - creating remote file " << name << " by copying existing remote file";
}

void MegaApiImpl::syncupdate_remote_move(Sync *sync, Node *n, Node *prevparent)
{
    LOG_debug << "Sync - remote move " << n->displayname() <<
                 " from " << (prevparent ? prevparent->displayname() : "?") <<
                 " to " << (n->parent ? n->parent->displayname() : "?");

    if(syncMap.find(sync->tag) == syncMap.end()) return;
    MegaSyncPrivate* megaSync = syncMap.at(sync->tag);

    MegaSyncEventPrivate *event = new MegaSyncEventPrivate(MegaSyncEvent::TYPE_REMOTE_MOVE);
    event->setNodeHandle(n->nodehandle);
    event->setPrevParent(prevparent ? prevparent->nodehandle : UNDEF);
    fireOnSyncEvent(megaSync, event);
}

void MegaApiImpl::syncupdate_remote_rename(Sync *sync, Node *n, const char *prevname)
{
    LOG_debug << "Sync - remote rename from " << prevname << " to " << n->displayname();

    if(syncMap.find(sync->tag) == syncMap.end()) return;
    MegaSyncPrivate* megaSync = syncMap.at(sync->tag);

    MegaSyncEventPrivate *event = new MegaSyncEventPrivate(MegaSyncEvent::TYPE_REMOTE_RENAME);
    event->setNodeHandle(n->nodehandle);
    event->setPrevName(prevname);
    fireOnSyncEvent(megaSync, event);
}

void MegaApiImpl::syncupdate_treestate(LocalNode *l)
{
    string local;
    string path;
    l->getlocalpath(&local, true);
    fsAccess->local2path(&local, &path);

    if(syncMap.find(l->sync->tag) == syncMap.end()) return;
    MegaSyncPrivate* megaSync = syncMap.at(l->sync->tag);

    fireOnFileSyncStateChanged(megaSync, path.data(), (int)l->ts);
}

bool MegaApiImpl::sync_syncable(shared_ptr<Node> node)
{
    if(node->type == FILENODE && !is_syncable(node->size))
    {
        return false;
    }

    const char *name = node->displayname();
    sdkMutex.unlock();
    bool result = is_syncable(name);
    sdkMutex.lock();
    return result;
}

bool MegaApiImpl::sync_syncable(const char *name, string *localpath, string *)
{
    static FileAccess* f = fsAccess->newfileaccess();
    if(f->fopen(localpath) && !is_syncable(f->size))
    {
        return false;
    }

    sdkMutex.unlock();
    bool result =  is_syncable(name);
    sdkMutex.lock();
    return result;
}

void MegaApiImpl::syncupdate_local_lockretry(bool waiting)
{
    if (waiting)
    {
        LOG_debug << "Sync - waiting for local filesystem lock";
    }
    else
    {
        LOG_debug << "Sync - local filesystem lock issue resolved, continuing...";
    }

    this->waiting = waiting;
    this->fireOnGlobalSyncStateChanged();
}
#endif


// user addition/update (users never get deleted)
void MegaApiImpl::users_updated(User** u, int count)
{
    MegaUserList* userList = new MegaUserListPrivate(u, count);
    fireOnUsersUpdate(userList);
    delete userList;
}

void MegaApiImpl::account_updated()
{
    fireOnAccountUpdate();
}

void MegaApiImpl::setattr_result(handle h, error e)
{
	MegaError megaError(e);
    if(requestMap.find(client->restag) == requestMap.end()) return;
    MegaRequestPrivate* request = requestMap.at(client->restag);
    if(!request || (request->getType() != MegaRequest::TYPE_RENAME)) return;

	request->setNodeHandle(h);
    fireOnRequestFinish(request, megaError);
}

void MegaApiImpl::rename_result(handle h, error e)
{
	MegaError megaError(e);
    if(requestMap.find(client->restag) == requestMap.end()) return;
    MegaRequestPrivate* request = requestMap.at(client->restag);
    if(!request || (request->getType() != MegaRequest::TYPE_MOVE)) return;

    request->setNodeHandle(h);
    fireOnRequestFinish(request, megaError);
}

void MegaApiImpl::unlink_result(handle h, error e)
{
	MegaError megaError(e);
    if(requestMap.find(client->restag) == requestMap.end()) return;
    MegaRequestPrivate* request = requestMap.at(client->restag);
    if(!request || (request->getType() != MegaRequest::TYPE_REMOVE)) return;

    request->setNodeHandle(h);
    fireOnRequestFinish(request, megaError);
}

void MegaApiImpl::fetchnodes_result(error e)
{
    MegaError megaError(e);
    MegaRequestPrivate* request;
    if (!client->restag)
    {
        request = new MegaRequestPrivate(MegaRequest::TYPE_FETCH_NODES);
        fireOnRequestFinish(request, megaError);
        return;
    }

    if (requestMap.find(client->restag) == requestMap.end())
    {
        return;
    }
    request = requestMap.at(client->restag);
    if(!request || (request->getType() != MegaRequest::TYPE_FETCH_NODES))
    {
        return;
    }

    fireOnRequestFinish(request, megaError);
}

void MegaApiImpl::putnodes_result(error e, targettype_t t, NewNode* nn)
{
    handle h = UNDEF;
    shared_ptr<Node> n = NULL;

    if(!e && t != USER_HANDLE)
    {
        if(client->nodenotify.size())
        {
            n = client->nodenotify.back();
        }

        if(n)
        {
            n->applykey();
            n->setattr();
            h = n->nodehandle;
        }
    }

	MegaError megaError(e);
    if(transferMap.find(client->restag) != transferMap.end())
    {
        MegaTransferPrivate* transfer = transferMap.at(client->restag);
        if(transfer->getType() == MegaTransfer::TYPE_DOWNLOAD)
        {
            return;
        }

        if(pendingUploads > 0)
        {
            pendingUploads--;
        }

        transfer->setNodeHandle(h);
        fireOnTransferFinish(transfer, megaError);
        delete [] nn;
        return;
    }

	if(requestMap.find(client->restag) == requestMap.end()) return;
	MegaRequestPrivate* request = requestMap.at(client->restag);
    if(!request || ((request->getType() != MegaRequest::TYPE_IMPORT_LINK) &&
                    (request->getType() != MegaRequest::TYPE_CREATE_FOLDER) &&
                    (request->getType() != MegaRequest::TYPE_COPY))) return;

	request->setNodeHandle(h);
    fireOnRequestFinish(request, megaError);
	delete [] nn;
}

void MegaApiImpl::share_result(error e)
{
	MegaError megaError(e);

    if(requestMap.find(client->restag) == requestMap.end()) return;
    MegaRequestPrivate* request = requestMap.at(client->restag);
    if(!request || ((request->getType() != MegaRequest::TYPE_EXPORT) &&
                    (request->getType() != MegaRequest::TYPE_SHARE))) return;

    //exportnode_result will be called to end the request.
	if(request->getType() == MegaRequest::TYPE_EXPORT)
		return;

    fireOnRequestFinish(request, megaError);
}

void MegaApiImpl::share_result(int, error)
{
	//The other callback will be called at the end of the request
}

void MegaApiImpl::fa_complete(shared_ptr<Node> n, fatype type, const char* data, uint32_t len)
{
    int tag = client->restag;
    while(tag)
    {
        if(requestMap.find(tag) == requestMap.end()) return;
        MegaRequestPrivate* request = requestMap.at(tag);
        if(!request || (request->getType() != MegaRequest::TYPE_GET_ATTR_FILE)) return;

        tag = request->getNumber();

        FileAccess *f = client->fsaccess->newfileaccess();
        string filePath(request->getFile());
        string localPath;
        fsAccess->path2local(&filePath, &localPath);

        totalDownloadedBytes += len;

        fsAccess->unlinklocal(&localPath);
        if(!f->fopen(&localPath, false, true))
        {
            delete f;
            fireOnRequestFinish(request, MegaError(API_EWRITE));
            continue;
        }

        if(!f->fwrite((const byte*)data, len, 0))
        {
            delete f;
            fireOnRequestFinish(request, MegaError(API_EWRITE));
            continue;
        }

        delete f;
        fireOnRequestFinish(request, MegaError(API_OK));
    }
}

int MegaApiImpl::fa_failed(handle, fatype, int retries, error e)
{
    int tag = client->restag;
    while(tag)
    {
        if(requestMap.find(tag) == requestMap.end()) return 1;
        MegaRequestPrivate* request = requestMap.at(tag);
        if(!request || (request->getType() != MegaRequest::TYPE_GET_ATTR_FILE))
            return 1;

        tag = request->getNumber();
        if(retries >= 2)
        {
            fireOnRequestFinish(request, MegaError(e));
        }
        else
        {
            fireOnRequestTemporaryError(request, MegaError(e));
        }
    }

    return (retries >= 2);
}

void MegaApiImpl::putfa_result(handle, fatype, error e)
{
    MegaError megaError(e);
    if(requestMap.find(client->restag) == requestMap.end()) return;
    MegaRequestPrivate* request = requestMap.at(client->restag);
    if(!request || request->getType() != MegaRequest::TYPE_SET_ATTR_FILE)
        return;

    fireOnRequestFinish(request, megaError);
}

void MegaApiImpl::putfa_result(handle, fatype, const char *)
{
    MegaError megaError(API_OK);
    if(requestMap.find(client->restag) == requestMap.end()) return;
    MegaRequestPrivate* request = requestMap.at(client->restag);
    if(!request || request->getType() != MegaRequest::TYPE_SET_ATTR_FILE)
        return;

    fireOnRequestFinish(request, megaError);
}

void MegaApiImpl::enumeratequotaitems_result(handle product, unsigned prolevel, unsigned gbstorage, unsigned gbtransfer, unsigned months, unsigned amount, const char* currency, const char* description, const char* iosid, const char* androidid)
{
    if(requestMap.find(client->restag) == requestMap.end()) return;
    MegaRequestPrivate* request = requestMap.at(client->restag);
    if(!request || ((request->getType() != MegaRequest::TYPE_GET_PRICING) &&
                    (request->getType() != MegaRequest::TYPE_GET_PAYMENT_ID) &&
                    (request->getType() != MegaRequest::TYPE_UPGRADE_ACCOUNT)))
    {
        return;
    }

    request->addProduct(product, prolevel, gbstorage, gbtransfer, months, amount, currency, description, iosid, androidid);
}

void MegaApiImpl::enumeratequotaitems_result(error e)
{
    if(requestMap.find(client->restag) == requestMap.end()) return;
    MegaRequestPrivate* request = requestMap.at(client->restag);
    if(!request || ((request->getType() != MegaRequest::TYPE_GET_PRICING) &&
                    (request->getType() != MegaRequest::TYPE_GET_PAYMENT_ID) &&
                    (request->getType() != MegaRequest::TYPE_UPGRADE_ACCOUNT)))
    {
        return;
    }

    if(request->getType() == MegaRequest::TYPE_GET_PRICING)
    {
        fireOnRequestFinish(request, MegaError(e));
    }
    else
    {
        MegaPricing *pricing = request->getPricing();
        int i;
        for(i = 0; i < pricing->getNumProducts(); i++)
        {
            if(pricing->getHandle(i) == request->getNodeHandle())
            {
                requestMap.erase(request->getTag());
                int nextTag = client->nextreqtag();
                request->setTag(nextTag);
                requestMap[nextTag]=request;
                client->purchase_additem(0, request->getNodeHandle(), pricing->getAmount(i),
                                         pricing->getCurrency(i), 0, NULL, NULL);
                break;
            }
        }

        if(i == pricing->getNumProducts())
        {
            fireOnRequestFinish(request, MegaError(API_ENOENT));
        }
        delete pricing;
    }
}

void MegaApiImpl::additem_result(error e)
{
    if(requestMap.find(client->restag) == requestMap.end()) return;
    MegaRequestPrivate* request = requestMap.at(client->restag);
    if(!request || ((request->getType() != MegaRequest::TYPE_GET_PAYMENT_ID) &&
                    (request->getType() != MegaRequest::TYPE_UPGRADE_ACCOUNT))) return;

    if(e != API_OK)
    {
        client->purchase_begin();
        fireOnRequestFinish(request, MegaError(e));
        return;
    }

    if(request->getType() == MegaRequest::TYPE_GET_PAYMENT_ID)
    {
        char saleid[16];
        Base64::btoa((byte *)&client->purchase_basket.back(), 8, saleid);
        request->setLink(saleid);
        client->purchase_begin();
        fireOnRequestFinish(request, MegaError(API_OK));
        return;
    }

    //MegaRequest::TYPE_UPGRADE_ACCOUNT
    int method = request->getNumber();
    client->purchase_checkout(method);
}

void MegaApiImpl::checkout_result(const char *errortype, error e)
{
    if(requestMap.find(client->restag) == requestMap.end()) return;
    MegaRequestPrivate* request = requestMap.at(client->restag);
    if(!request || (request->getType() != MegaRequest::TYPE_UPGRADE_ACCOUNT)) return;

    if(!errortype)
    {
        fireOnRequestFinish(request, MegaError(e));
        return;
    }

    if(!strcmp(errortype, "FP"))
    {
        fireOnRequestFinish(request, MegaError(e - 100));
        return;
    }

    fireOnRequestFinish(request, MegaError(MegaError::PAYMENT_EGENERIC));
    return;
}

void MegaApiImpl::submitpurchasereceipt_result(error e)
{
    if(requestMap.find(client->restag) == requestMap.end()) return;
    MegaRequestPrivate* request = requestMap.at(client->restag);
    if(!request || (request->getType() != MegaRequest::TYPE_SUBMIT_PURCHASE_RECEIPT)) return;

    fireOnRequestFinish(request, MegaError(e));
}

void MegaApiImpl::creditcardquerysubscriptions_result(int number, error e)
{
    if(requestMap.find(client->restag) == requestMap.end()) return;
    MegaRequestPrivate* request = requestMap.at(client->restag);
    if(!request || (request->getType() != MegaRequest::TYPE_CREDIT_CARD_QUERY_SUBSCRIPTIONS)) return;

    request->setNumber(number);
    fireOnRequestFinish(request, MegaError(e));
}

void MegaApiImpl::creditcardcancelsubscriptions_result(error e)
{
    if(requestMap.find(client->restag) == requestMap.end()) return;
    MegaRequestPrivate* request = requestMap.at(client->restag);
    if(!request || (request->getType() != MegaRequest::TYPE_CREDIT_CARD_CANCEL_SUBSCRIPTIONS)) return;

    fireOnRequestFinish(request, MegaError(e));
}

void MegaApiImpl::creditcardstore_result(error e)
{
    if(requestMap.find(client->restag) == requestMap.end()) return;
    MegaRequestPrivate* request = requestMap.at(client->restag);
    if(!request || (request->getType() != MegaRequest::TYPE_CREDIT_CARD_STORE)) return;

    fireOnRequestFinish(request, MegaError(e));
}

void MegaApiImpl::copysession_result(string *session, error e)
{
    if(requestMap.find(client->restag) == requestMap.end()) return;
    MegaRequestPrivate* request = requestMap.at(client->restag);
    if(!request || (request->getType() != MegaRequest::TYPE_GET_SESSION_TRANSFER_URL)) return;

    const char *path = request->getText();
    string *data = NULL;
    if(e == API_OK)
    {
        data = client->sessiontransferdata(path, session);
    }

    if(data)
    {
        data->insert(0, "https://mega.nz/#sitetransfer!");
    }
    else
    {
        data = new string("https://mega.nz/#");
        if(path)
        {
            data->append(path);
        }
    }

    request->setLink(data->c_str());
    delete data;

    fireOnRequestFinish(request, MegaError(e));
}

void MegaApiImpl::clearing()
{

}

void MegaApiImpl::notify_retry(dstime dsdelta)
{
#ifdef ENABLE_SYNC
    bool previousFlag = waitingRequest;
#endif

    if(!dsdelta)
        waitingRequest = false;
    else if(dsdelta > 10)
        waitingRequest = true;

#ifdef ENABLE_SYNC
    if(previousFlag != waitingRequest)
        fireOnGlobalSyncStateChanged();
#endif
}

// callback for non-EAGAIN request-level errors
// retrying is futile
// this can occur e.g. with syntactically malformed requests (due to a bug) or due to an invalid application key
void MegaApiImpl::request_error(error e)
{
    MegaRequestPrivate *request = new MegaRequestPrivate(MegaRequest::TYPE_LOGOUT);
    request->setFlag(false);
    request->setParamType(e);
    requestQueue.push(request);
    waiter->notify();
}

void MegaApiImpl::request_response_progress(m_off_t currentProgress, m_off_t totalProgress)
{
    if(requestMap.size() == 1)
    {
        MegaRequestPrivate *request = requestMap.begin()->second;
        if(request && request->getType() == MegaRequest::TYPE_FETCH_NODES)
        {
            if(request->getTransferredBytes() != currentProgress)
            {
                request->setTransferredBytes(currentProgress);
                if(totalProgress != -1)
                {
                    request->setTotalBytes(totalProgress);
                }
                fireOnRequestUpdate(request);
            }
        }
    }
}

// login result
void MegaApiImpl::login_result(error result)
{
	MegaError megaError(result);
    if(requestMap.find(client->restag) == requestMap.end()) return;
    MegaRequestPrivate* request = requestMap.at(client->restag);
    if(!request || (request->getType() != MegaRequest::TYPE_LOGIN)) return;

    fireOnRequestFinish(request, megaError);
}

void MegaApiImpl::logout_result(error e)
{
    if(requestMap.find(client->restag) == requestMap.end()) return;
    MegaRequestPrivate* request = requestMap.at(client->restag);
    if(!request || (request->getType() != MegaRequest::TYPE_LOGOUT)) return;

    if(!e)
    {
        requestMap.erase(request->getTag());
        while(!requestMap.empty())
        {
            std::map<int,MegaRequestPrivate*>::iterator it=requestMap.begin();
            if(it->second) fireOnRequestFinish(it->second, MegaError(MegaError::API_EACCESS));
        }

        while(!transferMap.empty())
        {
            std::map<int, MegaTransferPrivate *>::iterator it=transferMap.begin();
            if(it->second) fireOnTransferFinish(it->second, MegaError(MegaError::API_EACCESS));
        }

        pausetime = 0;
        pendingUploads = 0;
        pendingDownloads = 0;
        totalUploads = 0;
        totalDownloads = 0;
        waiting = false;
        waitingRequest = false;
        excludedNames.clear();
        syncLowerSizeLimit = 0;
        syncUpperSizeLimit = 0;

        fireOnRequestFinish(request, MegaError(request->getParamType()));
        return;
    }
    fireOnRequestFinish(request,MegaError(e));
}

void MegaApiImpl::userdata_result(string *name, string* pubk, string* privk, handle bjid, error result)
{
    MegaError megaError(result);
    if(requestMap.find(client->restag) == requestMap.end()) return;
    MegaRequestPrivate* request = requestMap.at(client->restag);
    if(!request || (request->getType() != MegaRequest::TYPE_GET_USER_DATA)) return;

    if(result == API_OK)
    {
        char jid[16];
        Base32::btoa((byte *)&bjid, MegaClient::USERHANDLE, jid);

        request->setPassword(pubk->c_str());
        request->setPrivateKey(privk->c_str());
        request->setName(name->c_str());
        request->setText(jid);
    }
    fireOnRequestFinish(request, megaError);
}

void MegaApiImpl::pubkey_result(User *u)
{
    if(requestMap.find(client->restag) == requestMap.end()) return;
    MegaRequestPrivate* request = requestMap.at(client->restag);
    if(!request || (request->getType() != MegaRequest::TYPE_GET_USER_DATA)) return;

    if(!u)
    {
        fireOnRequestFinish(request, MegaError(API_ENOENT));
        return;
    }

    if(!u->pubk.isvalid())
    {
        fireOnRequestFinish(request, MegaError(API_EACCESS));
        return;
    }

    string key;
    u->pubk.serializekey(&key, AsymmCipher::PUBKEY);
    char pubkbuf[AsymmCipher::MAXKEYLENGTH * 4 / 3 + 4];
    Base64::btoa((byte *)key.data(), key.size(), pubkbuf);
    request->setPassword(pubkbuf);

    char jid[16];
    Base32::btoa((byte *)&u->userhandle, MegaClient::USERHANDLE, jid);
    request->setText(jid);

    if(u->email.size())
    {
        request->setEmail(u->email.c_str());
    }

    fireOnRequestFinish(request, MegaError(API_OK));
}

// password change result
void MegaApiImpl::changepw_result(error result)
{
	MegaError megaError(result);
    if(requestMap.find(client->restag) == requestMap.end()) return;
    MegaRequestPrivate* request = requestMap.at(client->restag);
    if(!request || request->getType() != MegaRequest::TYPE_CHANGE_PW) return;

    fireOnRequestFinish(request, megaError);
}

// node export failed
void MegaApiImpl::exportnode_result(error result)
{
	MegaError megaError(result);
    if(requestMap.find(client->restag) == requestMap.end()) return;
    MegaRequestPrivate* request = requestMap.at(client->restag);
    if(!request || request->getType() != MegaRequest::TYPE_EXPORT) return;

    fireOnRequestFinish(request, megaError);
}

void MegaApiImpl::exportnode_result(handle h, handle ph)
{
<<<<<<< HEAD
    Node* n;
=======
    shared_ptr<Node> n;
>>>>>>> 85c38eb6
    if(requestMap.find(client->restag) == requestMap.end()) return;
    MegaRequestPrivate* request = requestMap.at(client->restag);
    if(!request || request->getType() != MegaRequest::TYPE_EXPORT) return;

    if ((n = client->nodebyhandle(h)))
    {
        char node[9];
        char key[FILENODEKEYLENGTH*4/3+3];

        Base64::btoa((byte*)&ph,MegaClient::NODEHANDLE,node);

        // the key
        if (n->type == FILENODE)
        {
            if(n->nodekey.size()>=FILENODEKEYLENGTH)
                Base64::btoa((const byte*)n->nodekey.data(),FILENODEKEYLENGTH,key);
            else
                key[0]=0;
        }
        else if (n->sharekey) Base64::btoa(n->sharekey->key,FOLDERNODEKEYLENGTH,key);
        else
        {
            fireOnRequestFinish(request, MegaError(MegaError::API_EKEY));
            return;
        }

        string link = "https://mega.nz/#";
        link += (n->type ? "F" : "");
        link += "!";
        link += node;
        link += "!";
        link += key;
        request->setLink(link.c_str());
        fireOnRequestFinish(request, MegaError(MegaError::API_OK));
    }
    else
    {
        request->setNodeHandle(UNDEF);
        fireOnRequestFinish(request, MegaError(MegaError::API_ENOENT));
    }
}

// the requested link could not be opened
void MegaApiImpl::openfilelink_result(error result)
{
	MegaError megaError(result);
    if(requestMap.find(client->restag) == requestMap.end()) return;
    MegaRequestPrivate* request = requestMap.at(client->restag);
    if(!request || ((request->getType() != MegaRequest::TYPE_IMPORT_LINK) &&
                    (request->getType() != MegaRequest::TYPE_GET_PUBLIC_NODE))) return;

    fireOnRequestFinish(request, megaError);
}

// the requested link was opened successfully
// (it is the application's responsibility to delete n!)
void MegaApiImpl::openfilelink_result(handle ph, const byte* key, m_off_t size, string* a, string*, int)
{
    if(requestMap.find(client->restag) == requestMap.end()) return;
    MegaRequestPrivate* request = requestMap.at(client->restag);
    if(!request || ((request->getType() != MegaRequest::TYPE_IMPORT_LINK) &&
                    (request->getType() != MegaRequest::TYPE_GET_PUBLIC_NODE))) return;

	if (!client->loggedin() && (request->getType() == MegaRequest::TYPE_IMPORT_LINK))
	{
        fireOnRequestFinish(request, MegaError(MegaError::API_EACCESS));
		return;
	}

    string attrstring;
    string fileName;
    string keystring;

    attrstring.resize(a->length()*4/3+4);
    attrstring.resize(Base64::btoa((const byte *)a->data(),a->length(), (char *)attrstring.data()));

    m_time_t mtime = 0;

    SymmCipher nodeKey;
    keystring.assign((char*)key,FILENODEKEYLENGTH);
    nodeKey.setkey(key, FILENODE);

    byte *buf = Node::decryptattr(&nodeKey,attrstring.c_str(),attrstring.size());
    if(buf)
    {
        JSON json;
        nameid name;
        string* t;
        AttrMap attrs;

        json.begin((char*)buf+5);
        while ((name = json.getnameid()) != EOO && json.storeobject((t = &attrs.map[name])))
            JSON::unescape(t);

        delete[] buf;

        attr_map::iterator it;
        it = attrs.map.find('n');
        if (it == attrs.map.end()) fileName = "CRYPTO_ERROR";
        else if (!it->second.size()) fileName = "BLANK";
        else fileName = it->second.c_str();

        it = attrs.map.find('c');
        if(it != attrs.map.end())
        {
            FileFingerprint ffp;
            if(ffp.unserializefingerprint(&it->second))
            {
                mtime = ffp.mtime;
            }
        }
    }
    else fileName = "CRYPTO_ERROR";

	if(request->getType() == MegaRequest::TYPE_IMPORT_LINK)
	{
		NewNode* newnode = new NewNode[1];

		// set up new node as folder node
		newnode->source = NEW_PUBLIC;
		newnode->type = FILENODE;
		newnode->nodehandle = ph;
        newnode->parenthandle = UNDEF;
		newnode->nodekey.assign((char*)key,FILENODEKEYLENGTH);
        newnode->attrstring = new string(*a);

		// add node
        requestMap.erase(request->getTag());
        int nextTag = client->nextreqtag();
        request->setTag(nextTag);
        requestMap[nextTag]=request;
        client->putnodes(request->getParentHandle(), newnode, 1);
	}
	else
	{
        request->setPublicNode(new MegaNodePrivate(fileName.c_str(), FILENODE, size, 0, mtime, ph, &keystring, a));
        fireOnRequestFinish(request, MegaError(MegaError::API_OK));
	}
}

// reload needed
void MegaApiImpl::reload(const char*)
{
    fireOnReloadNeeded();
}

// nodes have been modified
// (nodes with their removed flag set will be deleted immediately after returning from this call,
// at which point their pointers will become invalid at that point.)
void MegaApiImpl::nodes_updated(shared_ptr<Node>* n, int count)
{
    MegaNodeList *nodeList = NULL;
    if(n != NULL)
    {
        if(count)
        {
            nodeList = new MegaNodeListPrivate(n, count);
            fireOnNodesUpdate(nodeList);
        }
    }
    else
    {
        fireOnNodesUpdate(NULL);
    }
}

void MegaApiImpl::account_details(AccountDetails*, bool, bool, bool, bool, bool, bool)
{
    if(requestMap.find(client->restag) == requestMap.end()) return;
    MegaRequestPrivate* request = requestMap.at(client->restag);
    if(!request || (request->getType() != MegaRequest::TYPE_ACCOUNT_DETAILS)) return;

	int numDetails = request->getNumDetails();
	numDetails--;
	request->setNumDetails(numDetails);
	if(!numDetails)
        fireOnRequestFinish(request, MegaError(MegaError::API_OK));
}

void MegaApiImpl::account_details(AccountDetails*, error e)
{
	MegaError megaError(e);
    if(requestMap.find(client->restag) == requestMap.end()) return;
    MegaRequestPrivate* request = requestMap.at(client->restag);
    if(!request || (request->getType() != MegaRequest::TYPE_ACCOUNT_DETAILS)) return;

    fireOnRequestFinish(request, megaError);
}

void MegaApiImpl::invite_result(error e)
{
	MegaError megaError(e);
    if(requestMap.find(client->restag) == requestMap.end()) return;
    MegaRequestPrivate* request = requestMap.at(client->restag);
    if(!request || ((request->getType() != MegaRequest::TYPE_ADD_CONTACT) &&
                    (request->getType() != MegaRequest::TYPE_REMOVE_CONTACT))) return;

    fireOnRequestFinish(request, megaError);
}

void MegaApiImpl::putua_result(error e)
{
    MegaError megaError(e);
    if(requestMap.find(client->restag) == requestMap.end()) return;
    MegaRequestPrivate* request = requestMap.at(client->restag);
    if(!request || (request->getType() != MegaRequest::TYPE_SET_ATTR_USER)) return;

    fireOnRequestFinish(request, megaError);
}

void MegaApiImpl::getua_result(error e)
{
	MegaError megaError(e);
	if(requestMap.find(client->restag) == requestMap.end()) return;
	MegaRequestPrivate* request = requestMap.at(client->restag);
    if(!request || (request->getType() != MegaRequest::TYPE_GET_ATTR_USER)) return;

    fireOnRequestFinish(request, megaError);
}

void MegaApiImpl::getua_result(byte* data, unsigned len)
{
	if(requestMap.find(client->restag) == requestMap.end()) return;
	MegaRequestPrivate* request = requestMap.at(client->restag);
    if(!request || (request->getType() != MegaRequest::TYPE_GET_ATTR_USER)) return;

    if(request->getParamType() == 0)
    {
        FileAccess *f = client->fsaccess->newfileaccess();
        string filePath(request->getFile());
        string localPath;
        fsAccess->path2local(&filePath, &localPath);

        totalDownloadedBytes += len;

        fsAccess->unlinklocal(&localPath);
        if(!f->fopen(&localPath, false, true))
        {
            delete f;
            fireOnRequestFinish(request, MegaError(API_EWRITE));
            return;
        }

        if(!f->fwrite((const byte*)data, len, 0))
        {
            delete f;
            fireOnRequestFinish(request, MegaError(API_EWRITE));
            return;
        }

        delete f;
    }
    else
    {
        string str((const char*)data,len);
        request->setText(str.c_str());
    }
    fireOnRequestFinish(request, MegaError(API_OK));
}

// user attribute update notification
void MegaApiImpl::userattr_update(User*, int, const char*)
{

}

void MegaApiImpl::ephemeral_result(error e)
{
	MegaError megaError(e);
    if(requestMap.find(client->restag) == requestMap.end()) return;
    MegaRequestPrivate* request = requestMap.at(client->restag);
    if(!request || ((request->getType() != MegaRequest::TYPE_CREATE_ACCOUNT))) return;

    fireOnRequestFinish(request, megaError);
}

void MegaApiImpl::ephemeral_result(handle, const byte*)
{
    if(requestMap.find(client->restag) == requestMap.end()) return;
    MegaRequestPrivate* request = requestMap.at(client->restag);
    if(!request || ((request->getType() != MegaRequest::TYPE_CREATE_ACCOUNT))) return;

    requestMap.erase(request->getTag());
    int nextTag = client->nextreqtag();
    request->setTag(nextTag);
    requestMap[nextTag] = request;

	byte pwkey[SymmCipher::KEYLENGTH];
    if(!request->getPrivateKey())
		client->pw_key(request->getPassword(),pwkey);
	else
		Base64::atob(request->getPrivateKey(), (byte *)pwkey, sizeof pwkey);

    client->sendsignuplink(request->getEmail(),request->getName(),pwkey);
}

void MegaApiImpl::sendsignuplink_result(error e)
{
	MegaError megaError(e);
    if(requestMap.find(client->restag) == requestMap.end()) return;
    MegaRequestPrivate* request = requestMap.at(client->restag);
    if(!request || ((request->getType() != MegaRequest::TYPE_CREATE_ACCOUNT))) return;

    requestMap.erase(request->getTag());
    while(!requestMap.empty())
    {
        std::map<int,MegaRequestPrivate*>::iterator it=requestMap.begin();
        if(it->second) fireOnRequestFinish(it->second, MegaError(MegaError::API_EACCESS));
    }

    while(!transferMap.empty())
    {
        std::map<int, MegaTransferPrivate *>::iterator it=transferMap.begin();
        if(it->second) fireOnTransferFinish(it->second, MegaError(MegaError::API_EACCESS));
    }

    client->locallogout();
    fireOnRequestFinish(request, megaError);
}

void MegaApiImpl::querysignuplink_result(error e)
{
	MegaError megaError(e);
    if(requestMap.find(client->restag) == requestMap.end()) return;
    MegaRequestPrivate* request = requestMap.at(client->restag);
    if(!request || ((request->getType() != MegaRequest::TYPE_QUERY_SIGNUP_LINK) &&
                    (request->getType() != MegaRequest::TYPE_CONFIRM_ACCOUNT))) return;

    fireOnRequestFinish(request, megaError);
}

void MegaApiImpl::querysignuplink_result(handle, const char* email, const char* name, const byte* pwc, const byte*, const byte* c, size_t len)
{
    if(requestMap.find(client->restag) == requestMap.end()) return;
    MegaRequestPrivate* request = requestMap.at(client->restag);
    if(!request || ((request->getType() != MegaRequest::TYPE_QUERY_SIGNUP_LINK) &&
                    (request->getType() != MegaRequest::TYPE_CONFIRM_ACCOUNT))) return;

	request->setEmail(email);
	request->setName(name);

	if(request->getType() == MegaRequest::TYPE_QUERY_SIGNUP_LINK)
	{
        fireOnRequestFinish(request, MegaError(API_OK));
		return;
	}

	string signupemail = email;
	string signupcode;
	signupcode.assign((char*)c,len);

	byte signuppwchallenge[SymmCipher::KEYLENGTH];
	byte signupencryptedmasterkey[SymmCipher::KEYLENGTH];

	memcpy(signuppwchallenge,pwc,sizeof signuppwchallenge);
	memcpy(signupencryptedmasterkey,pwc,sizeof signupencryptedmasterkey);

	byte pwkey[SymmCipher::KEYLENGTH];
    if(!request->getPrivateKey())
		client->pw_key(request->getPassword(),pwkey);
	else
		Base64::atob(request->getPrivateKey(), (byte *)pwkey, sizeof pwkey);

	// verify correctness of supplied signup password
	SymmCipher pwcipher(pwkey);
	pwcipher.ecb_decrypt(signuppwchallenge);

	if (*(uint64_t*)(signuppwchallenge+4))
	{
        fireOnRequestFinish(request, MegaError(API_ENOENT));
	}
	else
	{
		// decrypt and set master key, then proceed with the confirmation
		pwcipher.ecb_decrypt(signupencryptedmasterkey);
		client->key.setkey(signupencryptedmasterkey);

        requestMap.erase(request->getTag());
        int nextTag = client->nextreqtag();
        request->setTag(nextTag);
        requestMap[nextTag] = request;

		client->confirmsignuplink((const byte*)signupcode.data(),signupcode.size(),MegaClient::stringhash64(&signupemail,&pwcipher));
	}
}

void MegaApiImpl::confirmsignuplink_result(error e)
{
	MegaError megaError(e);
    if(requestMap.find(client->restag) == requestMap.end()) return;
    MegaRequestPrivate* request = requestMap.at(client->restag);
    if(!request) return;

    fireOnRequestFinish(request, megaError);
}

void MegaApiImpl::setkeypair_result(error e)
{

}

void MegaApiImpl::checkfile_result(handle h, error e)
{
    if(e)
    {
        for(std::map<int, MegaTransferPrivate *>::iterator iter = transferMap.begin(); iter != transferMap.end(); iter++)
        {
            MegaTransferPrivate *transfer = iter->second;
            if(transfer->getNodeHandle() == h)
                fireOnTransferTemporaryError(transfer, MegaError(e));
        }
    }
}

void MegaApiImpl::checkfile_result(handle h, error e, byte*, m_off_t, m_time_t, m_time_t, string*, string*, string*)
{
    if(e)
    {
        for(std::map<int, MegaTransferPrivate *>::iterator iter = transferMap.begin(); iter != transferMap.end(); iter++)
        {
            MegaTransferPrivate *transfer = iter->second;
            if(transfer->getNodeHandle() == h)
                fireOnTransferTemporaryError(transfer, MegaError(e));
        }
    }
}

void MegaApiImpl::addListener(MegaListener* listener)
{
    if(!listener) return;

    sdkMutex.lock();
    listeners.insert(listener);
    sdkMutex.unlock();
}

void MegaApiImpl::addRequestListener(MegaRequestListener* listener)
{
    if(!listener) return;

    sdkMutex.lock();
    requestListeners.insert(listener);
    sdkMutex.unlock();
}

void MegaApiImpl::addTransferListener(MegaTransferListener* listener)
{
    if(!listener) return;

    sdkMutex.lock();
    transferListeners.insert(listener);
    sdkMutex.unlock();
}

void MegaApiImpl::addGlobalListener(MegaGlobalListener* listener)
{
    if(!listener) return;

    sdkMutex.lock();
    globalListeners.insert(listener);
    sdkMutex.unlock();
}

#ifdef ENABLE_SYNC
void MegaApiImpl::addSyncListener(MegaSyncListener *listener)
{
    if(!listener) return;

    sdkMutex.lock();
    syncListeners.insert(listener);
    sdkMutex.unlock();
}

void MegaApiImpl::removeSyncListener(MegaSyncListener *listener)
{
    if(!listener) return;

    sdkMutex.lock();
    syncListeners.erase(listener);

    std::map<int, MegaSyncPrivate*>::iterator it = syncMap.begin();
    while(it != syncMap.end())
    {
        MegaSyncPrivate* sync = it->second;
        if(sync->getListener() == listener)
            sync->setListener(NULL);

        it++;
    }
    requestQueue.removeListener(listener);

    sdkMutex.unlock();
}
#endif

void MegaApiImpl::removeListener(MegaListener* listener)
{
    if(!listener) return;

    sdkMutex.lock();
    listeners.erase(listener);
    sdkMutex.unlock();
}

void MegaApiImpl::removeRequestListener(MegaRequestListener* listener)
{
    if(!listener) return;

    sdkMutex.lock();
    requestListeners.erase(listener);

    std::map<int,MegaRequestPrivate*>::iterator it=requestMap.begin();
    while(it != requestMap.end())
    {
        MegaRequestPrivate* request = it->second;
        if(request->getListener() == listener)
            request->setListener(NULL);

        it++;
    }

    requestQueue.removeListener(listener);
    sdkMutex.unlock();
}

void MegaApiImpl::removeTransferListener(MegaTransferListener* listener)
{
    if(!listener) return;

    sdkMutex.lock();
    transferListeners.erase(listener);
    sdkMutex.unlock();
}

void MegaApiImpl::removeGlobalListener(MegaGlobalListener* listener)
{
    if(!listener) return;

    sdkMutex.lock();
    globalListeners.erase(listener);
    sdkMutex.unlock();
}

MegaRequest *MegaApiImpl::getCurrentRequest()
{
    return activeRequest;
}

MegaTransfer *MegaApiImpl::getCurrentTransfer()
{
    return activeTransfer;
}

MegaError *MegaApiImpl::getCurrentError()
{
    return activeError;
}

MegaNodeList *MegaApiImpl::getCurrentNodes()
{
    return activeNodes;
}

MegaUserList *MegaApiImpl::getCurrentUsers()
{
    return activeUsers;
}

void MegaApiImpl::fireOnRequestStart(MegaRequestPrivate *request)
{
    activeRequest = request;
    LOG_info << "Request (" << request->getRequestString() << ") starting";
	for(set<MegaRequestListener *>::iterator it = requestListeners.begin(); it != requestListeners.end() ; it++)
		(*it)->onRequestStart(api, request);

	for(set<MegaListener *>::iterator it = listeners.begin(); it != listeners.end() ; it++)
		(*it)->onRequestStart(api, request);

	MegaRequestListener* listener = request->getListener();
	if(listener) listener->onRequestStart(api, request);
	activeRequest = NULL;
}


void MegaApiImpl::fireOnRequestFinish(MegaRequestPrivate *request, MegaError e)
{
	MegaError *megaError = new MegaError(e);
	activeRequest = request;
	activeError = megaError;

    if(e.getErrorCode())
    {
        LOG_warn << "Request (" << request->getRequestString() << ") finished with error: " << e.getErrorString();
    }
    else
    {
        LOG_info << "Request (" << request->getRequestString() << ") finished";
    }

	for(set<MegaRequestListener *>::iterator it = requestListeners.begin(); it != requestListeners.end() ; it++)
		(*it)->onRequestFinish(api, request, megaError);

	for(set<MegaListener *>::iterator it = listeners.begin(); it != listeners.end() ; it++)
		(*it)->onRequestFinish(api, request, megaError);

	MegaRequestListener* listener = request->getListener();
	if(listener) listener->onRequestFinish(api, request, megaError);

    requestMap.erase(request->getTag());

	activeRequest = NULL;
	activeError = NULL;
	delete request;
    delete megaError;
}

void MegaApiImpl::fireOnRequestUpdate(MegaRequestPrivate *request)
{
    activeRequest = request;

    for(set<MegaRequestListener *>::iterator it = requestListeners.begin(); it != requestListeners.end() ; it++)
        (*it)->onRequestUpdate(api, request);

    for(set<MegaListener *>::iterator it = listeners.begin(); it != listeners.end() ; it++)
        (*it)->onRequestUpdate(api, request);

    MegaRequestListener* listener = request->getListener();
    if(listener) listener->onRequestUpdate(api, request);

    activeRequest = NULL;
}

void MegaApiImpl::fireOnRequestTemporaryError(MegaRequestPrivate *request, MegaError e)
{
	MegaError *megaError = new MegaError(e);
	activeRequest = request;
	activeError = megaError;

    request->setNumRetry(request->getNumRetry() + 1);

	for(set<MegaRequestListener *>::iterator it = requestListeners.begin(); it != requestListeners.end() ; it++)
		(*it)->onRequestTemporaryError(api, request, megaError);

	for(set<MegaListener *>::iterator it = listeners.begin(); it != listeners.end() ; it++)
		(*it)->onRequestTemporaryError(api, request, megaError);

	MegaRequestListener* listener = request->getListener();
	if(listener) listener->onRequestTemporaryError(api, request, megaError);

	activeRequest = NULL;
	activeError = NULL;
	delete megaError;
}

void MegaApiImpl::fireOnTransferStart(MegaTransferPrivate *transfer)
{
	activeTransfer = transfer;

	for(set<MegaTransferListener *>::iterator it = transferListeners.begin(); it != transferListeners.end() ; it++)
		(*it)->onTransferStart(api, transfer);

	for(set<MegaListener *>::iterator it = listeners.begin(); it != listeners.end() ; it++)
		(*it)->onTransferStart(api, transfer);

	MegaTransferListener* listener = transfer->getListener();
	if(listener) listener->onTransferStart(api, transfer);

	activeTransfer = NULL;
}

void MegaApiImpl::fireOnTransferFinish(MegaTransferPrivate *transfer, MegaError e)
{
	MegaError *megaError = new MegaError(e);
	activeTransfer = transfer;
	activeError = megaError;

    if(e.getErrorCode())
    {
        LOG_warn << "Transfer (" << transfer->getTransferString() << ") finished with error: " << e.getErrorString()
                    << " File: " << transfer->getFileName();
    }
    else
    {
        LOG_info << "Transfer (" << transfer->getTransferString() << ") finished. File: " << transfer->getFileName();
    }

	for(set<MegaTransferListener *>::iterator it = transferListeners.begin(); it != transferListeners.end() ; it++)
		(*it)->onTransferFinish(api, transfer, megaError);

	for(set<MegaListener *>::iterator it = listeners.begin(); it != listeners.end() ; it++)
		(*it)->onTransferFinish(api, transfer, megaError);

	MegaTransferListener* listener = transfer->getListener();
	if(listener) listener->onTransferFinish(api, transfer, megaError);

    transferMap.erase(transfer->getTag());

	activeTransfer = NULL;
	activeError = NULL;
	delete transfer;
	delete megaError;
}

void MegaApiImpl::fireOnTransferTemporaryError(MegaTransferPrivate *transfer, MegaError e)
{
	MegaError *megaError = new MegaError(e);
	activeTransfer = transfer;
	activeError = megaError;

    transfer->setNumRetry(transfer->getNumRetry() + 1);

	for(set<MegaTransferListener *>::iterator it = transferListeners.begin(); it != transferListeners.end() ; it++)
		(*it)->onTransferTemporaryError(api, transfer, megaError);

	for(set<MegaListener *>::iterator it = listeners.begin(); it != listeners.end() ; it++)
		(*it)->onTransferTemporaryError(api, transfer, megaError);

	MegaTransferListener* listener = transfer->getListener();
	if(listener) listener->onTransferTemporaryError(api, transfer, megaError);

	activeTransfer = NULL;
	activeError = NULL;
	delete megaError;
}

void MegaApiImpl::fireOnTransferUpdate(MegaTransferPrivate *transfer)
{
	activeTransfer = transfer;

	for(set<MegaTransferListener *>::iterator it = transferListeners.begin(); it != transferListeners.end() ; it++)
		(*it)->onTransferUpdate(api, transfer);

	for(set<MegaListener *>::iterator it = listeners.begin(); it != listeners.end() ; it++)
		(*it)->onTransferUpdate(api, transfer);

	MegaTransferListener* listener = transfer->getListener();
	if(listener) listener->onTransferUpdate(api, transfer);

	activeTransfer = NULL;
}

bool MegaApiImpl::fireOnTransferData(MegaTransferPrivate *transfer)
{
	activeTransfer = transfer;
	bool result = false;
	MegaTransferListener* listener = transfer->getListener();
	if(listener)
		result = listener->onTransferData(api, transfer, transfer->getLastBytes(), transfer->getDeltaSize());

	activeTransfer = NULL;
	return result;
}

void MegaApiImpl::fireOnUsersUpdate(MegaUserList *users)
{
	activeUsers = users;

	for(set<MegaGlobalListener *>::iterator it = globalListeners.begin(); it != globalListeners.end() ; it++)
    {
        (*it)->onUsersUpdate(api, users);
    }
	for(set<MegaListener *>::iterator it = listeners.begin(); it != listeners.end() ; it++)
    {
        (*it)->onUsersUpdate(api, users);
    }

    activeUsers = NULL;
}

void MegaApiImpl::fireOnNodesUpdate(MegaNodeList *nodes)
{
	activeNodes = nodes;

	for(set<MegaGlobalListener *>::iterator it = globalListeners.begin(); it != globalListeners.end() ; it++)
    {
        (*it)->onNodesUpdate(api, nodes);
    }
	for(set<MegaListener *>::iterator it = listeners.begin(); it != listeners.end() ; it++)
    {
        (*it)->onNodesUpdate(api, nodes);
    }

    activeNodes = NULL;
}

void MegaApiImpl::fireOnAccountUpdate()
{
    for(set<MegaGlobalListener *>::iterator it = globalListeners.begin(); it != globalListeners.end() ; it++)
    {
        (*it)->onAccountUpdate(api);
    }
    for(set<MegaListener *>::iterator it = listeners.begin(); it != listeners.end() ; it++)
    {
        (*it)->onAccountUpdate(api);
    }
}

void MegaApiImpl::fireOnReloadNeeded()
{
	for(set<MegaGlobalListener *>::iterator it = globalListeners.begin(); it != globalListeners.end() ; it++)
		(*it)->onReloadNeeded(api);

	for(set<MegaListener *>::iterator it = listeners.begin(); it != listeners.end() ; it++)
		(*it)->onReloadNeeded(api);
}

#ifdef ENABLE_SYNC
void MegaApiImpl::fireOnSyncStateChanged(MegaSyncPrivate *sync)
{
    for(set<MegaListener *>::iterator it = listeners.begin(); it != listeners.end() ; it++)
        (*it)->onSyncStateChanged(api, sync);

    for(set<MegaSyncListener *>::iterator it = syncListeners.begin(); it != syncListeners.end() ; it++)
        (*it)->onSyncStateChanged(api, sync);

    MegaSyncListener* listener = sync->getListener();
    if(listener)
    {
        listener->onSyncStateChanged(api, sync);
    }
}

void MegaApiImpl::fireOnSyncEvent(MegaSyncPrivate *sync, MegaSyncEvent *event)
{
    for(set<MegaListener *>::iterator it = listeners.begin(); it != listeners.end() ; it++)
        (*it)->onSyncEvent(api, sync, event);

    for(set<MegaSyncListener *>::iterator it = syncListeners.begin(); it != syncListeners.end() ; it++)
        (*it)->onSyncEvent(api, sync, event);

    MegaSyncListener* listener = sync->getListener();
    if(listener)
    {
        listener->onSyncEvent(api, sync, event);
    }

    delete event;
}

void MegaApiImpl::fireOnGlobalSyncStateChanged()
{
    for(set<MegaListener *>::iterator it = listeners.begin(); it != listeners.end() ; it++)
        (*it)->onGlobalSyncStateChanged(api);

    for(set<MegaGlobalListener *>::iterator it = globalListeners.begin(); it != globalListeners.end() ; it++)
        (*it)->onGlobalSyncStateChanged(api);
}

void MegaApiImpl::fireOnFileSyncStateChanged(MegaSyncPrivate *sync, const char *filePath, int newState)
{
    for(set<MegaListener *>::iterator it = listeners.begin(); it != listeners.end() ; it++)
        (*it)->onSyncFileStateChanged(api, sync, filePath, newState);

    for(set<MegaSyncListener *>::iterator it = syncListeners.begin(); it != syncListeners.end() ; it++)
        (*it)->onSyncFileStateChanged(api, sync, filePath, newState);

    MegaSyncListener* listener = sync->getListener();
    if(listener)
    {
        listener->onSyncFileStateChanged(api, sync, filePath, newState);
    }
}

#endif

MegaError MegaApiImpl::checkAccess(MegaNode* megaNode, int level)
{
    if(!megaNode || level < MegaShare::ACCESS_UNKNOWN || level > MegaShare::ACCESS_OWNER)
    {
        return MegaError(API_EARGS);
    }

    sdkMutex.lock();
    shared_ptr<Node> node = client->nodebyhandle(megaNode->getHandle());
	if(!node)
	{
        sdkMutex.unlock();
        return MegaError(API_ENOENT);
	}

    accesslevel_t a = OWNER;
    switch(level)
    {
    	case MegaShare::ACCESS_UNKNOWN:
    	case MegaShare::ACCESS_READ:
    		a = RDONLY;
    		break;
    	case MegaShare::ACCESS_READWRITE:
    		a = RDWR;
    		break;
    	case MegaShare::ACCESS_FULL:
    		a = FULL;
    		break;
    	case MegaShare::ACCESS_OWNER:
    		a = OWNER;
    		break;
    }

	MegaError e(client->checkaccess(node, a) ? API_OK : API_EACCESS);
    sdkMutex.unlock();

	return e;
}

MegaError MegaApiImpl::checkMove(MegaNode* megaNode, MegaNode* targetNode)
{
	if(!megaNode || !targetNode) return MegaError(API_EARGS);

    sdkMutex.lock();
    shared_ptr<Node> node = client->nodebyhandle(megaNode->getHandle());
    shared_ptr<Node> target = client->nodebyhandle(targetNode->getHandle());
	if(!node || !target)
	{
        sdkMutex.unlock();
        return MegaError(API_ENOENT);
	}

	MegaError e(client->checkmove(node,target));
    sdkMutex.unlock();

	return e;
}

bool MegaApiImpl::nodeComparatorDefaultASC (shared_ptr<Node> i, shared_ptr<Node> j)
{
    if(i->type < j->type) return 0;
    if(i->type > j->type) return 1;
    if(strcasecmp(i->displayname(), j->displayname())<=0) return 1;
	return 0;
}

bool MegaApiImpl::nodeComparatorDefaultDESC (shared_ptr<Node> i, shared_ptr<Node> j)
{
    if(i->type < j->type) return 1;
    if(i->type > j->type) return 0;
    if(strcasecmp(i->displayname(), j->displayname())<=0) return 0;
	return 1;
}

bool MegaApiImpl::nodeComparatorSizeASC (shared_ptr<Node> i, shared_ptr<Node> j)
{ if(i->size < j->size) return 1; return 0;}
bool MegaApiImpl::nodeComparatorSizeDESC (shared_ptr<Node> i, shared_ptr<Node> j)
{ if(i->size < j->size) return 0; return 1;}

bool MegaApiImpl::nodeComparatorCreationASC  (shared_ptr<Node> i, shared_ptr<Node> j)
{ if(i->ctime < j->ctime) return 1; return 0;}
bool MegaApiImpl::nodeComparatorCreationDESC  (shared_ptr<Node> i, shared_ptr<Node> j)
{ if(i->ctime < j->ctime) return 0; return 1;}

bool MegaApiImpl::nodeComparatorModificationASC  (shared_ptr<Node> i, shared_ptr<Node> j)
{ if(i->mtime < j->mtime) return 1; return 0;}
bool MegaApiImpl::nodeComparatorModificationDESC  (shared_ptr<Node> i, shared_ptr<Node> j)
{ if(i->mtime < j->mtime) return 0; return 1;}

bool MegaApiImpl::nodeComparatorAlphabeticalASC  (shared_ptr<Node> i, shared_ptr<Node> j)
{ if(strcasecmp(i->displayname(), j->displayname())<=0) return 1; return 0; }
bool MegaApiImpl::nodeComparatorAlphabeticalDESC  (shared_ptr<Node> i, shared_ptr<Node> j)
{ if(strcasecmp(i->displayname(), j->displayname())<=0) return 0; return 1; }

int MegaApiImpl::getNumChildren(MegaNode* p)
{
	if (!p) return 0;

	sdkMutex.lock();
    shared_ptr<Node> parent = client->nodebyhandle(p->getHandle());
	if (!parent)
	{
		sdkMutex.unlock();
		return 0;
	}

    shared_ptr<vector<shared_ptr<Node>>> children = client->getchildren(parent);
    int numChildren = children->size();
	sdkMutex.unlock();

	return numChildren;
}

int MegaApiImpl::getNumChildFiles(MegaNode* p)
{
	if (!p) return 0;

	sdkMutex.lock();
    shared_ptr<Node> parent = client->nodebyhandle(p->getHandle());
	if (!parent)
	{
		sdkMutex.unlock();
		return 0;
	}

	int numFiles = 0;
    shared_ptr<vector<shared_ptr<Node>>> children = client->getchildren(parent);
    for (vector<shared_ptr<Node>>::iterator it = children->begin(); it != children->end(); it++)
	{
		if ((*it)->type == FILENODE)
			numFiles++;
	}
	sdkMutex.unlock();

	return numFiles;
}

int MegaApiImpl::getNumChildFolders(MegaNode* p)
{
	if (!p) return 0;

	sdkMutex.lock();
    shared_ptr<Node> parent = client->nodebyhandle(p->getHandle());
	if (!parent)
	{
		sdkMutex.unlock();
		return 0;
	}

	int numFolders = 0;
    shared_ptr<vector<shared_ptr<Node>>> children = client->getchildren(parent);
    for (vector<shared_ptr<Node>>::iterator it = children->begin(); it != children->end(); it++)
	{
		if ((*it)->type != FILENODE)
			numFolders++;
	}
	sdkMutex.unlock();

	return numFolders;
}


MegaNodeList *MegaApiImpl::getChildren(MegaNode* p, int order)
{
    if(!p) return new MegaNodeListPrivate();

    sdkMutex.lock();
    shared_ptr<Node> parent = client->nodebyhandle(p->getHandle());
	if(!parent)
	{
        sdkMutex.unlock();
        return new MegaNodeListPrivate();
	}

    vector<shared_ptr<Node> > childrenNodes;

    if(!order || order> MegaApi::ORDER_ALPHABETICAL_DESC)
	{
        shared_ptr<vector<shared_ptr<Node>>> children = client->getchildren(parent);
        for (vector<shared_ptr<Node>>::iterator it = children->begin(); it != children->end(); it++)
            childrenNodes.push_back(*it++);
	}
	else
	{
        bool (*comp)(shared_ptr<Node>, shared_ptr<Node>);
		switch(order)
		{
        case MegaApi::ORDER_DEFAULT_ASC: comp = MegaApiImpl::nodeComparatorDefaultASC; break;
        case MegaApi::ORDER_DEFAULT_DESC: comp = MegaApiImpl::nodeComparatorDefaultDESC; break;
        case MegaApi::ORDER_SIZE_ASC: comp = MegaApiImpl::nodeComparatorSizeASC; break;
        case MegaApi::ORDER_SIZE_DESC: comp = MegaApiImpl::nodeComparatorSizeDESC; break;
        case MegaApi::ORDER_CREATION_ASC: comp = MegaApiImpl::nodeComparatorCreationASC; break;
        case MegaApi::ORDER_CREATION_DESC: comp = MegaApiImpl::nodeComparatorCreationDESC; break;
        case MegaApi::ORDER_MODIFICATION_ASC: comp = MegaApiImpl::nodeComparatorModificationASC; break;
        case MegaApi::ORDER_MODIFICATION_DESC: comp = MegaApiImpl::nodeComparatorModificationDESC; break;
        case MegaApi::ORDER_ALPHABETICAL_ASC: comp = MegaApiImpl::nodeComparatorAlphabeticalASC; break;
        case MegaApi::ORDER_ALPHABETICAL_DESC: comp = MegaApiImpl::nodeComparatorAlphabeticalDESC; break;
        default: comp = MegaApiImpl::nodeComparatorDefaultASC; break;
		}

        shared_ptr<vector<shared_ptr<Node>>> children = client->getchildren(parent);
        for (vector<shared_ptr<Node>>::iterator it = children->begin(); it != children->end(); )
		{
            shared_ptr<Node> n = *it++;
            vector<shared_ptr<Node> >::iterator i = std::lower_bound(childrenNodes.begin(),
					childrenNodes.end(), n, comp);
            childrenNodes.insert(i, n);
		}
	}
    sdkMutex.unlock();

    if(childrenNodes.size()) return new MegaNodeListPrivate(childrenNodes.data(), childrenNodes.size());
    else return new MegaNodeListPrivate();
}

int MegaApiImpl::getIndex(MegaNode *n, int order)
{
    if(!n)
    {
        return -1;
    }

    sdkMutex.lock();
    shared_ptr<Node> node = client->nodebyhandle(n->getHandle());
    if(!node)
    {
        sdkMutex.unlock();
        return -1;
    }

    shared_ptr<Node> parent = client->nodebyhandle(node->parenthandle);
    if(!parent)
    {
        sdkMutex.unlock();
        return -1;
    }


    if(!order || order> MegaApi::ORDER_ALPHABETICAL_DESC)
    {
        sdkMutex.unlock();
        return 0;
    }

    bool (*comp)(shared_ptr<Node>, shared_ptr<Node>);
    switch(order)
    {
        case MegaApi::ORDER_DEFAULT_ASC: comp = MegaApiImpl::nodeComparatorDefaultASC; break;
        case MegaApi::ORDER_DEFAULT_DESC: comp = MegaApiImpl::nodeComparatorDefaultDESC; break;
        case MegaApi::ORDER_SIZE_ASC: comp = MegaApiImpl::nodeComparatorSizeASC; break;
        case MegaApi::ORDER_SIZE_DESC: comp = MegaApiImpl::nodeComparatorSizeDESC; break;
        case MegaApi::ORDER_CREATION_ASC: comp = MegaApiImpl::nodeComparatorCreationASC; break;
        case MegaApi::ORDER_CREATION_DESC: comp = MegaApiImpl::nodeComparatorCreationDESC; break;
        case MegaApi::ORDER_MODIFICATION_ASC: comp = MegaApiImpl::nodeComparatorModificationASC; break;
        case MegaApi::ORDER_MODIFICATION_DESC: comp = MegaApiImpl::nodeComparatorModificationDESC; break;
        case MegaApi::ORDER_ALPHABETICAL_ASC: comp = MegaApiImpl::nodeComparatorAlphabeticalASC; break;
        case MegaApi::ORDER_ALPHABETICAL_DESC: comp = MegaApiImpl::nodeComparatorAlphabeticalDESC; break;
        default: comp = MegaApiImpl::nodeComparatorDefaultASC; break;
    }

    vector<shared_ptr<Node> > childrenNodes;
    shared_ptr<vector<shared_ptr<Node>>> children = client->getchildren(parent);
    for (vector<shared_ptr<Node>>::iterator it = children->begin(); it != children->end(); it++)
    {
        shared_ptr<Node> temp = *it++;
        vector<shared_ptr<Node> >::iterator i = std::lower_bound(childrenNodes.begin(),
                childrenNodes.end(), temp, comp);
        childrenNodes.insert(i, temp);
    }

    vector<shared_ptr<Node> >::iterator i = std::lower_bound(childrenNodes.begin(),
            childrenNodes.end(), node, comp);

    sdkMutex.unlock();
    return i - childrenNodes.begin();
}

MegaNode *MegaApiImpl::getChildNode(MegaNode *parent, const char* name)
{
    if(!parent || !name)
    {
        return NULL;
    }

    sdkMutex.lock();
    shared_ptr<Node> parentNode = client->nodebyhandle(parent->getHandle());
	if(!parentNode)
	{
        sdkMutex.unlock();
        return NULL;
	}

    MegaNode *node = MegaNodePrivate::fromNode(client->childnodebyname(parentNode, name));
    sdkMutex.unlock();
    return node;
}

shared_ptr<Node> MegaApiImpl::getNodeByFingerprintInternal(const char *fingerprint)
{
    if(!fingerprint || !fingerprint[0]) return NULL;

    m_off_t size = 0;
    unsigned int fsize = strlen(fingerprint);
    unsigned int ssize = fingerprint[0] - 'A';
    if(ssize > (sizeof(size) * 4 / 3 + 4) || fsize <= (ssize + 1))
        return NULL;

    int len =  sizeof(size) + 1;
    byte *buf = new byte[len];
    Base64::atob(fingerprint + 1, buf, len);
    int l = Serialize64::unserialize(buf, len, (uint64_t *)&size);
    delete [] buf;
    if(l <= 0)
        return NULL;

    string sfingerprint = fingerprint + ssize + 1;

    FileFingerprint fp;
    if(!fp.unserializefingerprint(&sfingerprint))
        return NULL;

    fp.size = size;

    string fpstring;
    fp.serializefingerprint(&fpstring);

    sdkMutex.lock();
    shared_ptr<Node> n  = client->nodebyfingerprint(&fpstring);
    sdkMutex.unlock();

    return n;
}

Node *MegaApiImpl::getNodeByFingerprintInternal(const char *fingerprint, Node *parent)
{
    if(!fingerprint || !fingerprint[0]) return NULL;

    m_off_t size = 0;
    unsigned int fsize = strlen(fingerprint);
    unsigned int ssize = fingerprint[0] - 'A';
    if(ssize > (sizeof(size) * 4 / 3 + 4) || fsize <= (ssize + 1))
        return NULL;

    int len =  sizeof(size) + 1;
    byte *buf = new byte[len];
    Base64::atob(fingerprint + 1, buf, len);
    int l = Serialize64::unserialize(buf, len, (uint64_t *)&size);
    delete [] buf;
    if(l <= 0)
        return NULL;

    string sfingerprint = fingerprint + ssize + 1;

    FileFingerprint fp;
    if(!fp.unserializefingerprint(&sfingerprint))
        return NULL;

    fp.size = size;

    sdkMutex.lock();
    Node *n  = client->nodebyfingerprint(&fp);
    if(n && parent && n->parent != parent)
    {
        for (node_list::iterator it = parent->children.begin(); it != parent->children.end(); it++)
        {
            Node* node = (*it);
            if(*((FileFingerprint *)node) == *((FileFingerprint *)n))
            {
                n = node;
                break;
            }
        }
    }
    sdkMutex.unlock();

    return n;
}

MegaNode* MegaApiImpl::getParentNode(MegaNode* n)
{
    if(!n) return NULL;

    sdkMutex.lock();
    shared_ptr<Node> node = client->nodebyhandle(n->getHandle());
	if(!node)
	{
        sdkMutex.unlock();
        return NULL;
	}

    MegaNode *result = MegaNodePrivate::fromNode(client->nodebyhandle(node->parenthandle));
    sdkMutex.unlock();

	return result;
}

char* MegaApiImpl::getNodePath(MegaNode *node)
{
    if(!node) return NULL;

    sdkMutex.lock();
    shared_ptr<Node> n = client->nodebyhandle(node->getHandle());
    if(!n)
	{
        sdkMutex.unlock();
        return NULL;
	}

	string path;
	if (n->nodehandle == client->rootnodes[0])
	{
		path = "/";
        sdkMutex.unlock();
        return stringToArray(path);
	}

	while (n)
	{
		switch (n->type)
		{
		case FOLDERNODE:
			path.insert(0,n->displayname());

			if (n->inshare)
			{
				path.insert(0,":");
				if (n->inshare->user) path.insert(0,n->inshare->user->email);
				else path.insert(0,"UNKNOWN");
                sdkMutex.unlock();
                return stringToArray(path);
			}
			break;

		case INCOMINGNODE:
			path.insert(0,"//in");
            sdkMutex.unlock();
            return stringToArray(path);

		case ROOTNODE:
            sdkMutex.unlock();
            return stringToArray(path);

		case RUBBISHNODE:
			path.insert(0,"//bin");
            sdkMutex.unlock();
            return stringToArray(path);

		case TYPE_UNKNOWN:
		case FILENODE:
			path.insert(0,n->displayname());
		}

		path.insert(0,"/");

        n = client->nodebyhandle(n->parenthandle);
	}
    sdkMutex.unlock();
    return stringToArray(path);
}

MegaNode* MegaApiImpl::getNodeByPath(const char *path, MegaNode* node)
{
    if(!path) return NULL;

    sdkMutex.lock();
    shared_ptr<Node> cwd = NULL;
    if(node) cwd = client->nodebyhandle(node->getHandle());

	vector<string> c;
	string s;
	int l = 0;
	const char* bptr = path;
	int remote = 0;
    shared_ptr<Node> n;
    shared_ptr<Node> nn;

	// split path by / or :
	do {
		if (!l)
		{
			if (*path >= 0)
			{
				if (*path == '\\')
				{
                    if (path > bptr)
                    {
                        s.append(bptr, path - bptr);
                    }

					bptr = ++path;

					if (*bptr == 0)
					{
						c.push_back(s);
						break;
					}

					path++;
					continue;
				}

				if (*path == '/' || *path == ':' || !*path)
				{
					if (*path == ':')
					{
						if (c.size())
						{
                            sdkMutex.unlock();
                            return NULL;
						}
						remote = 1;
					}

                    if (path > bptr)
                    {
                        s.append(bptr, path - bptr);
                    }

                    bptr = path + 1;

					c.push_back(s);

					s.erase();
				}
			}
            else if ((*path & 0xf0) == 0xe0)
            {
                l = 1;
            }
            else if ((*path & 0xf8) == 0xf0)
            {
                l = 2;
            }
            else if ((*path & 0xfc) == 0xf8)
            {
                l = 3;
            }
            else if ((*path & 0xfe) == 0xfc)
            {
                l = 4;
            }
		}
        else
        {
            l--;
        }
	} while (*path++);

	if (l)
	{
        sdkMutex.unlock();
        return NULL;
	}

	if (remote)
	{
        // target: user inbox - it's not a node - return NULL
		if (c.size() == 2 && !c[1].size())
		{
            sdkMutex.unlock();
            return NULL;
		}

		User* u;

        if ((u = client->finduser(c[0].c_str())))
        {
            // locate matching share from this user
            handle_set::iterator sit;
            string name;
            for (sit = u->sharing.begin(); sit != u->sharing.end(); sit++)
            {
                if ((n = client->nodebyhandle(*sit)))
                {
                    if(!name.size())
                    {
                        name =  c[1];
                        n->client->fsaccess->normalize(&name);
                    }

                    if (!strcmp(name.c_str(), n->displayname()))
                    {
                        l = 2;
                        break;
                    }
                }
            }
        }

		if (!l)
		{
            sdkMutex.unlock();
            return NULL;
		}
	}
	else
	{
		// path starting with /
		if (c.size() > 1 && !c[0].size())
		{
			// path starting with //
			if (c.size() > 2 && !c[1].size())
			{
                if (c[2] == "in")
                {
                    n = client->nodebyhandle(client->rootnodes[1]);
                }
                else if (c[2] == "bin")
                {
                    n = client->nodebyhandle(client->rootnodes[2]);
                }
				else
				{
                    sdkMutex.unlock();
                    return NULL;
				}

				l = 3;
			}
			else
			{
				n = client->nodebyhandle(client->rootnodes[0]);
				l = 1;
			}
		}
        else
        {
            n = cwd;
        }
	}

	// parse relative path
	while (n && l < (int)c.size())
	{
		if (c[l] != ".")
		{
			if (c[l] == "..")
			{
                if (client->nodebyhandle(n->parenthandle))
                {
                    n = client->nodebyhandle(n->parenthandle);
                }
			}
			else
			{
				// locate child node (explicit ambiguity resolution: not implemented)
				if (c[l].size())
				{
                    nn = client->childnodebyname(n, c[l].c_str());

					if (!nn)
					{
                        sdkMutex.unlock();
                        return NULL;
					}

					n = nn;
				}
			}
		}

		l++;
	}

    MegaNode *result = MegaNodePrivate::fromNode(n);
    sdkMutex.unlock();
    return result;
}

MegaNode* MegaApiImpl::getNodeByHandle(handle handle)
{
	if(handle == UNDEF) return NULL;
    sdkMutex.lock();
    MegaNode *result = MegaNodePrivate::fromNode(client->nodebyhandle(handle));
    sdkMutex.unlock();
    return result;
}

void MegaApiImpl::sendPendingTransfers()
{
	MegaTransferPrivate *transfer;
	error e;
	int nextTag;

	while((transfer = transferQueue.pop()))
	{
		sdkMutex.lock();
		e = API_OK;
        nextTag = client->nextreqtag();

		switch(transfer->getType())
		{
			case MegaTransfer::TYPE_UPLOAD:
			{
                const char* localPath = transfer->getPath();
                const char* fileName = transfer->getFileName();
                int64_t mtime = transfer->getTime();
                shared_ptr<Node> parent = client->nodebyhandle(transfer->getParentHandle());

                if(!localPath || !parent || !fileName || !(*fileName))
                {
                    e = API_EARGS;
                    break;
                }

                currentTransfer = transfer;
				string tmpString = localPath;
				string wLocalPath;
				client->fsaccess->path2local(&tmpString, &wLocalPath);

                string wFileName = fileName;
                MegaFilePut *f = new MegaFilePut(client, &wLocalPath, &wFileName, transfer->getParentHandle(), "", mtime);

                bool started = client->startxfer(PUT,f);
                if(!started)
                {
                    //Unable to read the file
                    transfer->setSyncTransfer(false);
                    transferMap[nextTag]=transfer;
                    transfer->setTag(nextTag);
                    fireOnTransferStart(transfer);
                    fireOnTransferFinish(transfer, MegaError(API_EREAD));
                }
                else if(transfer->getTag() == -1)
                {
                    //Already existing transfer
                    //Delete the new one and set the transfer as regular
                    transfer_map::iterator it = client->transfers[PUT].find(f);
                    if(it != client->transfers[PUT].end())
                    {
                        int previousTag = it->second->tag;
                        if(transferMap.find(previousTag) != transferMap.end())
                        {
                            MegaTransferPrivate* previousTransfer = transferMap.at(previousTag);
                            previousTransfer->setSyncTransfer(false);
                            delete transfer;
                        }
                    }
                }
                currentTransfer=NULL;
				break;
			}
			case MegaTransfer::TYPE_DOWNLOAD:
			{
                handle nodehandle = transfer->getNodeHandle();
                shared_ptr<Node> node = client->nodebyhandle(nodehandle);
                MegaNode *publicNode = transfer->getPublicNode();
                const char *parentPath = transfer->getParentPath();
                const char *fileName = transfer->getFileName();
                if(!node && !publicNode) { e = API_EARGS; break; }

                currentTransfer=transfer;
                if(parentPath || fileName)
                {
                    string name;
                    string securename;
                    string path;

					if(parentPath)
					{
						path = parentPath;
					}
					else
					{
						string separator;
						client->fsaccess->local2path(&client->fsaccess->localseparator, &separator);
						path = ".";
						path.append(separator);
					}

					MegaFileGet *f;

					if(node)
					{
						if(!fileName)
                        {
                            attr_map::iterator ait = node->attrs.map.find('n');
                            if(ait == node->attrs.map.end())
                            {
                                name = "CRYPTO_ERROR";
                            }
                            else if(!ait->second.size())
                            {
                                name = "BLANK";
                            }
                            else
                            {
                                name = ait->second;
                            }
                        }
                        else
                        {
                            name = fileName;
                        }

                        client->fsaccess->name2local(&name);
                        client->fsaccess->local2path(&name, &securename);
                        path += securename;
						f = new MegaFileGet(client, node, path);
					}
					else
					{
						if(!transfer->getFileName())
                            name = publicNode->getName();
                        else
                            name = transfer->getFileName();

                        client->fsaccess->name2local(&name);
                        client->fsaccess->local2path(&name, &securename);
                        path += securename;
						f = new MegaFileGet(client, publicNode, path);
					}

					transfer->setPath(path.c_str());
					client->startxfer(GET,f);
                    if(transfer->getTag() == -1)
                    {
                        //Already existing transfer
                        //Delete the new one and set the transfer as regular
                        transfer_map::iterator it = client->transfers[GET].find(f);
                        if(it != client->transfers[GET].end())
                        {
                            int previousTag = it->second->tag;
                            if(transferMap.find(previousTag) != transferMap.end())
                            {
                                MegaTransferPrivate* previousTransfer = transferMap.at(previousTag);
                                previousTransfer->setSyncTransfer(false);
                                delete transfer;
                            }
                        }
                    }
                }
                else
                {
                	m_off_t startPos = transfer->getStartPos();
                	m_off_t endPos = transfer->getEndPos();
                	if(startPos < 0 || endPos < 0 || startPos > endPos) { e = API_EARGS; break; }
                	if(node)
                	{
                        transfer->setFileName(node->displayname());
                		if(startPos >= node->size || endPos >= node->size)
                		{ e = API_EARGS; break; }

                		m_off_t totalBytes = endPos - startPos + 1;
                	    transferMap[nextTag]=transfer;
						transfer->setTotalBytes(totalBytes);
						transfer->setTag(nextTag);
                        fireOnTransferStart(transfer);
                	    client->pread(node, startPos, totalBytes, transfer);
                	    waiter->notify();
                	}
                	else
                	{
                        transfer->setFileName(publicNode->getName());
                        if(startPos >= publicNode->getSize() || endPos >= publicNode->getSize())
                        { e = API_EARGS; break; }

                        m_off_t totalBytes = endPos - startPos + 1;
                        transferMap[nextTag]=transfer;
                        transfer->setTotalBytes(totalBytes);
                        transfer->setTag(nextTag);
                        fireOnTransferStart(transfer);
                        SymmCipher cipher;
                        cipher.setkey(publicNode->getNodeKey());
                        client->pread(publicNode->getHandle(), &cipher,
                            MemAccess::get<int64_t>((const char*)publicNode->getNodeKey()->data() + SymmCipher::KEYLENGTH),
                                      startPos, totalBytes, transfer);
                        waiter->notify();
                	}
                }

                currentTransfer=NULL;
				break;
			}
		}

		if(e)
            fireOnTransferFinish(transfer, MegaError(e));

        sdkMutex.unlock();
    }
}

void MegaApiImpl::removeRecursively(const char *path)
{
#ifndef _WIN32
    string spath = path;
    PosixFileSystemAccess::emptydirlocal(&spath);
#else
    string utf16path;
    MegaApi::utf8ToUtf16(path, &utf16path);
    if(utf16path.size())
    {
        utf16path.resize(utf16path.size()-2);
        WinFileSystemAccess::emptydirlocal(&utf16path);
    }
#endif
}


void MegaApiImpl::sendPendingRequests()
{
	MegaRequestPrivate *request;
	error e;
    int nextTag = 0;

	while((request = requestQueue.pop()))
	{
        if(!nextTag)
        {
            client->abortbackoff(false);
        }

		sdkMutex.lock();
		nextTag = client->nextreqtag();
        request->setTag(nextTag);
		requestMap[nextTag]=request;
		e = API_OK;

        fireOnRequestStart(request);
		switch(request->getType())
		{
		case MegaRequest::TYPE_LOGIN:
		{
			const char *login = request->getEmail();
			const char *password = request->getPassword();
            const char* megaFolderLink = request->getLink();
            const char* base64pwkey = request->getPrivateKey();
            const char* sessionKey = request->getSessionKey();

            if(!megaFolderLink && (!(login && password)) && !sessionKey && (!(login && base64pwkey)))
            {
                e = API_EARGS;
                break;
            }

            string slogin;
            if(login)
            {
                slogin = login;
                slogin.erase(slogin.begin(), std::find_if(slogin.begin(), slogin.end(), std::not1(std::ptr_fun<int, int>(std::isspace))));
                slogin.erase(std::find_if(slogin.rbegin(), slogin.rend(), std::not1(std::ptr_fun<int, int>(std::isspace))).base(), slogin.end());
            }

            requestMap.erase(request->getTag());
            while(!requestMap.empty())
            {
                std::map<int,MegaRequestPrivate*>::iterator it=requestMap.begin();
                if(it->second) fireOnRequestFinish(it->second, MegaError(MegaError::API_EACCESS));
            }

            while(!transferMap.empty())
            {
                std::map<int, MegaTransferPrivate *>::iterator it=transferMap.begin();
                if(it->second) fireOnTransferFinish(it->second, MegaError(MegaError::API_EACCESS));
            }
            requestMap[request->getTag()]=request;

            if(sessionKey)
            {
                byte session[sizeof client->key.key + MegaClient::SIDLEN];
                Base64::atob(sessionKey, (byte *)session, sizeof session);
                client->login(session, sizeof session);
            }
            else if(login && base64pwkey)
            {
                byte pwkey[SymmCipher::KEYLENGTH];
                Base64::atob(base64pwkey, (byte *)pwkey, sizeof pwkey);

                if(password)
                {
                    uint64_t emailhash;
                    Base64::atob(password, (byte *)&emailhash, sizeof emailhash);
                    client->fastlogin(slogin.c_str(), pwkey, emailhash);
                }
                else
                {
                    client->login(slogin.c_str(), pwkey);
                }
            }
            else if(login && password)
            {
                byte pwkey[SymmCipher::KEYLENGTH];
                if((e = client->pw_key(password,pwkey))) break;
                client->login(slogin.c_str(), pwkey);
            }
            else
            {
                const char* ptr;
                if (!((ptr = strstr(megaFolderLink,"#F!")) && (strlen(ptr)>12) && ptr[11] == '!'))
                {
                    e = API_EARGS;
                    break;
                }
                e = client->folderaccess(ptr+3,ptr+12);
                if(e == API_OK)
                {
                    fireOnRequestFinish(request, MegaError(e));
                }
            }

            break;
		}
        case MegaRequest::TYPE_CREATE_FOLDER:
		{
            shared_ptr<Node> parent = client->nodebyhandle(request->getParentHandle());
			const char *name = request->getName();
			if(!name || !parent) { e = API_EARGS; break; }

			NewNode *newnode = new NewNode[1];
			SymmCipher key;
			string attrstring;
			byte buf[FOLDERNODEKEYLENGTH];

			// set up new node as folder node
			newnode->source = NEW_NODE;
			newnode->type = FOLDERNODE;
			newnode->nodehandle = 0;
			newnode->parenthandle = UNDEF;

			// generate fresh random key for this folder node
			PrnGen::genblock(buf,FOLDERNODEKEYLENGTH);
			newnode->nodekey.assign((char*)buf,FOLDERNODEKEYLENGTH);
			key.setkey(buf);

			// generate fresh attribute object with the folder name
			AttrMap attrs;
            string sname = name;
            fsAccess->normalize(&sname);
            attrs.map['n'] = sname;

			// JSON-encode object and encrypt attribute string
			attrs.getjson(&attrstring);
            newnode->attrstring = new string;
            client->makeattr(&key,newnode->attrstring,attrstring.c_str());

			// add the newly generated folder node
			client->putnodes(parent->nodehandle,newnode,1);
			break;
		}
		case MegaRequest::TYPE_MOVE:
		{
            shared_ptr<Node> node = client->nodebyhandle(request->getNodeHandle());
            shared_ptr<Node> newParent = client->nodebyhandle(request->getParentHandle());
			if(!node || !newParent) { e = API_EARGS; break; }

            if(node->parenthandle == newParent->nodehandle)
            {
                fireOnRequestFinish(request, MegaError(API_OK));
                break;
            }
			if((e = client->checkmove(node,newParent))) break;

			e = client->rename(node, newParent);
			break;
		}
		case MegaRequest::TYPE_COPY:
		{
            shared_ptr<Node> node = client->nodebyhandle(request->getNodeHandle());
            shared_ptr<Node> target = client->nodebyhandle(request->getParentHandle());
			const char* email = request->getEmail();
            MegaNode *publicNode = request->getPublicNode();
            const char *newName = request->getName();

            if((!node && !publicNode) || (!target && !email) || (newName && !(*newName))) { e = API_EARGS; break; }

            if(publicNode)
            {
                NewNode *newnode = new NewNode[1];
                newnode->nodekey.assign(publicNode->getNodeKey()->data(), publicNode->getNodeKey()->size());
                newnode->attrstring = new string;
                newnode->attrstring->assign(publicNode->getAttrString()->data(), publicNode->getAttrString()->size());
                newnode->nodehandle = publicNode->getHandle();
                newnode->source = NEW_PUBLIC;
                newnode->type = FILENODE;
                newnode->parenthandle = UNDEF;

                if(target)
                {
                    client->putnodes(target->nodehandle, newnode, 1);
                }
                else
                {
                    client->putnodes(email, newnode, 1);
                }
            }
            else
            {
                unsigned nc;
                TreeProcCopy tc;

                // determine number of nodes to be copied
                client->proctree(node,&tc);
                tc.allocnodes();
                nc = tc.nc;

                // build new nodes array
                client->proctree(node,&tc);
                if (!nc)
                {
                    e = API_EARGS;
                    break;
                }

                tc.nn->parenthandle = UNDEF;

                if(nc == 1 && newName && tc.nn[0].nodekey.size())
                {
                    SymmCipher key;
                    AttrMap attrs;
                    string attrstring;

                    key.setkey((const byte*)tc.nn[0].nodekey.data(), node->type);
                    attrs = node->attrs;

                    string sname = newName;
                    fsAccess->normalize(&sname);
                    attrs.map['n'] = sname;

                    attrs.getjson(&attrstring);
                    client->makeattr(&key,tc.nn[0].attrstring, attrstring.c_str());
                }

                if (target)
                {
                    client->putnodes(target->nodehandle,tc.nn,nc);
                }
                else
                {
                    client->putnodes(email, tc.nn, nc);
                }
            }
			break;
		}
<<<<<<< HEAD
        case MegaRequest::TYPE_RENAME:
        {
            Node* node = client->nodebyhandle(request->getNodeHandle());
            const char* newName = request->getName();
            if(!node || !newName || !(*newName)) { e = API_EARGS; break; }
=======
		case MegaRequest::TYPE_RENAME:
		{
            shared_ptr<Node> node = client->nodebyhandle(request->getNodeHandle());
			const char* newName = request->getName();
			if(!node || !newName) { e = API_EARGS; break; }
>>>>>>> 85c38eb6

            if (!client->checkaccess(node,FULL)) { e = API_EACCESS; break; }

            string sname = newName;
            fsAccess->normalize(&sname);
            node->attrs.map['n'] = sname;
            e = client->setattr(node);
            break;
        }
		case MegaRequest::TYPE_REMOVE:
		{
            shared_ptr<Node> node = client->nodebyhandle(request->getNodeHandle());
			if(!node) { e = API_EARGS; break; }

			e = client->unlink(node);
			break;
		}
		case MegaRequest::TYPE_SHARE:
		{
            shared_ptr<Node> node = client->nodebyhandle(request->getNodeHandle());
			const char* email = request->getEmail();
			int access = request->getAccess();
            if(!node || !email || !strchr(email, '@'))
            {
                e = API_EARGS;
                break;
            }

            accesslevel_t a;
			switch(access)
			{
				case MegaShare::ACCESS_UNKNOWN:
                    a = ACCESS_UNKNOWN;
                    break;
				case MegaShare::ACCESS_READ:
					a = RDONLY;
					break;
				case MegaShare::ACCESS_READWRITE:
					a = RDWR;
					break;
				case MegaShare::ACCESS_FULL:
					a = FULL;
					break;
				case MegaShare::ACCESS_OWNER:
					a = OWNER;
					break;
                default:
                    e = API_EARGS;
			}

            if(e == API_OK)
                client->setshare(node, email, a);
			break;
		}
		case MegaRequest::TYPE_IMPORT_LINK:
		case MegaRequest::TYPE_GET_PUBLIC_NODE:
		{
            shared_ptr<Node> node = client->nodebyhandle(request->getParentHandle());
			const char* megaFileLink = request->getLink();
			if(!megaFileLink) { e = API_EARGS; break; }
			if((request->getType()==MegaRequest::TYPE_IMPORT_LINK) && (!node)) { e = API_EARGS; break; }

			e = client->openfilelink(megaFileLink, 1);
			break;
		}
		case MegaRequest::TYPE_EXPORT:
		{
            shared_ptr<Node> node = client->nodebyhandle(request->getNodeHandle());
			if(!node) { e = API_EARGS; break; }

            e = client->exportnode(node, !request->getAccess());
			break;
		}
		case MegaRequest::TYPE_FETCH_NODES:
		{
			client->fetchnodes();
			break;
		}
		case MegaRequest::TYPE_ACCOUNT_DETAILS:
		{
			int numDetails = request->getNumDetails();
			bool storage = (numDetails & 0x01) != 0;
			bool transfer = (numDetails & 0x02) != 0;
			bool pro = (numDetails & 0x04) != 0;
			bool transactions = (numDetails & 0x08) != 0;
			bool purchases = (numDetails & 0x10) != 0;
			bool sessions = (numDetails & 0x20) != 0;

			numDetails = 1;
			if(transactions) numDetails++;
			if(purchases) numDetails++;
			if(sessions) numDetails++;

			request->setNumDetails(numDetails);

			client->getaccountdetails(request->getAccountDetails(), storage, transfer, pro, transactions, purchases, sessions);
			break;
		}
		case MegaRequest::TYPE_CHANGE_PW:
		{
			const char* oldPassword = request->getPassword();
			const char* newPassword = request->getNewPassword();
			if(!oldPassword || !newPassword) { e = API_EARGS; break; }

			byte pwkey[SymmCipher::KEYLENGTH];
			byte newpwkey[SymmCipher::KEYLENGTH];
			if((e = client->pw_key(oldPassword, pwkey))) { e = API_EARGS; break; }
			if((e = client->pw_key(newPassword, newpwkey))) { e = API_EARGS; break; }
			e = client->changepw(pwkey, newpwkey);
			break;
		}
		case MegaRequest::TYPE_LOGOUT:
		{
            if(request->getFlag())
            {
                client->logout();
            }
            else
            {
                client->locallogout();
                client->restag = nextTag;
                logout_result(API_OK);
            }
			break;
		}
		case MegaRequest::TYPE_GET_ATTR_FILE:
		{
			const char* dstFilePath = request->getFile();
            int type = request->getParamType();
            shared_ptr<Node> node = client->nodebyhandle(request->getNodeHandle());

			if(!dstFilePath || !node) { e = API_EARGS; break; }

			e = client->getfa(node, type);
            if(e == API_EEXIST)
            {
                e = API_OK;
                int prevtag = client->restag;
                MegaRequestPrivate* req = NULL;
                while(prevtag)
                {
                    if(requestMap.find(prevtag) == requestMap.end())
                    {
                        LOG_err << "Invalid duplicate getattr request";
                        req = NULL;
                        e = API_EINTERNAL;
                        break;
                    }

                    req = requestMap.at(prevtag);
                    if(!req || (req->getType() != MegaRequest::TYPE_GET_ATTR_FILE))
                    {
                        LOG_err << "Invalid duplicate getattr type";
                        req = NULL;
                        e = API_EINTERNAL;
                        break;
                    }

                    prevtag = req->getNumber();
                }

                if(req)
                {
                    LOG_debug << "Duplicate getattr detected";
                    req->setNumber(request->getTag());
                }
            }
			break;
		}
		case MegaRequest::TYPE_GET_ATTR_USER:
		{
            const char* value = request->getFile();
            int type = request->getParamType();
            const char *email = request->getEmail();

            User *user;
            if(email)
            {
                user = client->finduser(email, 0);
            }
            else
            {
                user = client->finduser(client->me, 0);
            }

            if((!type && !value) || !user || (type < 0)) { e = API_EARGS; break; }

            if(!type)
            {
                client->getua(user, "a", 0);
            }
            else
            {
                string attrname;
                switch(type)
                {
                    case MegaApi::USER_ATTR_FIRSTNAME:
                    {
                        attrname = "firstname";
                        break;
                    }

                    case MegaApi::USER_ATTR_LASTNAME:
                    {
                        attrname = "lastname";
                        break;
                    }

                    default:
                    {
                        e = API_EARGS;
                        break;
                    }
                }

                if(!e)
                {
                    client->getua(user, attrname.c_str(), 2);
                }
            }
            break;
		}
		case MegaRequest::TYPE_SET_ATTR_USER:
		{
            const char* file = request->getFile();
            const char* value = request->getText();
            int type = request->getParamType();

            if ((!type && !file) || (type < 0) || (type && !value))
            {
                e = API_EARGS;
                break;
            }

            if(!type)
            {
                string path = file;
                string localpath;
                fsAccess->path2local(&path, &localpath);

                string attributedata;
                FileAccess *f = fsAccess->newfileaccess();
                if (!f->fopen(&localpath, 1, 0))
                {
                    delete f;
                    e = API_EREAD;
                    break;
                }

                if (!f->fread(&attributedata, f->size, 0, 0))
                {
                    delete f;
                    e = API_EREAD;
                    break;
                }
                delete f;

                client->putua("a", (byte *)attributedata.data(), attributedata.size(), 0);
            }
            else
            {
                string attrname;
                string attrvalue = value;
                switch(type)
                {
                    case MegaApi::USER_ATTR_FIRSTNAME:
                    {
                        attrname = "firstname";
                        break;
                    }

                    case MegaApi::USER_ATTR_LASTNAME:
                    {
                        attrname = "lastname";
                        break;
                    }

                    default:
                    {
                        e = API_EARGS;
                        break;
                    }
                }
                if(!e)
                {
                    client->putua(attrname.c_str(), (byte *)attrvalue.data(), attrvalue.size(), 2);
                }
            }
            break;
		}
        case MegaRequest::TYPE_SET_ATTR_FILE:
        {
            const char* srcFilePath = request->getFile();
<<<<<<< HEAD
            int type = request->getParamType();
            Node *node = client->nodebyhandle(request->getNodeHandle());
=======
			int type = request->getParamType();
            shared_ptr<Node> node = client->nodebyhandle(request->getNodeHandle());
>>>>>>> 85c38eb6

            if(!srcFilePath || !node) { e = API_EARGS; break; }

            string path = srcFilePath;
            string localpath;
            fsAccess->path2local(&path, &localpath);

            string *attributedata = new string;
            FileAccess *f = fsAccess->newfileaccess();
            if (!f->fopen(&localpath, 1, 0))
            {
                delete f;
                delete attributedata;
                e = API_EREAD;
                break;
            }

            if(!f->fread(attributedata, f->size, 0, 0))
            {
                delete f;
                delete attributedata;
                e = API_EREAD;
                break;
            }
            delete f;

            client->putfa(node->nodehandle, type, node->nodecipher(), attributedata);
            //attributedata is not deleted because putfa takes its ownership
            break;
        }
		case MegaRequest::TYPE_CANCEL_ATTR_FILE:
		{
			int type = request->getParamType();
            shared_ptr<Node> node = client->nodebyhandle(request->getNodeHandle());

			if (!node) { e = API_EARGS; break; }

			e = client->getfa(node, type, 1);
			if (!e)
			{
				std::map<int, MegaRequestPrivate*>::iterator it = requestMap.begin();
				while(it != requestMap.end())
				{
					MegaRequestPrivate *r = it->second;
					it++;
					if (r->getType() == MegaRequest::TYPE_GET_ATTR_FILE &&
						r->getParamType() == request->getParamType() &&
						r->getNodeHandle() == request->getNodeHandle())
					{
						fireOnRequestFinish(r, MegaError(API_EINCOMPLETE));
					}
				}
				fireOnRequestFinish(request, MegaError(e));
			}
			break;
		}
		case MegaRequest::TYPE_RETRY_PENDING_CONNECTIONS:
		{
			bool disconnect = request->getFlag();
			bool includexfers = request->getNumber();
			client->abortbackoff(includexfers);
			if(disconnect)
            {
#if (WINDOWS_PHONE || TARGET_OS_IPHONE)
                string servers;
                if(!servers.size())
                {
                    // Workaround to get the IP of valid DNS servers on Windows Phone/iOS
                    struct hostent *hp;
                    struct in_addr **addr_list;
                    
                    while (true)
                    {
                        hp = gethostbyname("ns.mega.co.nz");
                        if (hp != NULL && hp->h_addr != NULL)
                        {
                            addr_list = (struct in_addr **)hp->h_addr_list;
                            for (int i = 0; addr_list[i] != NULL; i++)
                            {
                                const char *ip = inet_ntoa(*addr_list[i]);
                                if (i > 0) servers.append(",");
                                servers.append(ip);
                            }
                            
                            if (servers.size())
                                break;
                        }
#ifdef WINDOWS_PHONE
                        std::this_thread::sleep_for(std::chrono::seconds(1));
#else
                        sleep(1);
#endif
                    }
                    
                    LOG_debug << "Using MEGA DNS servers";
                    httpio->setdnsservers(servers.c_str());
                }
#endif
                client->disconnect();
            }

			fireOnRequestFinish(request, MegaError(API_OK));
			break;
		}
		case MegaRequest::TYPE_ADD_CONTACT:
		{
			const char *email = request->getEmail();
			if(!email) { e = API_EARGS; break; }
			e = client->invite(email, VISIBLE);
			break;
		}
		case MegaRequest::TYPE_REMOVE_CONTACT:
		{
			const char *email = request->getEmail();
			if(!email) { e = API_EARGS; break; }
			e = client->invite(email, HIDDEN);
			break;
		}
		case MegaRequest::TYPE_CREATE_ACCOUNT:
		{
			const char *email = request->getEmail();
			const char *password = request->getPassword();
			const char *name = request->getName();
			const char *pwkey = request->getPrivateKey();

            if(!email || !name || (!password && !pwkey))
			{
				e = API_EARGS; break;
			}

            requestMap.erase(request->getTag());
            while(!requestMap.empty())
            {
                std::map<int,MegaRequestPrivate*>::iterator it=requestMap.begin();
                if(it->second) fireOnRequestFinish(it->second, MegaError(MegaError::API_EACCESS));
            }

            while(!transferMap.empty())
            {
                std::map<int, MegaTransferPrivate *>::iterator it=transferMap.begin();
                if(it->second) fireOnTransferFinish(it->second, MegaError(MegaError::API_EACCESS));
            }
            requestMap[request->getTag()]=request;

			client->createephemeral();
			break;
		}
		case MegaRequest::TYPE_QUERY_SIGNUP_LINK:
		case MegaRequest::TYPE_CONFIRM_ACCOUNT:
		{
			const char *link = request->getLink();
			const char *password = request->getPassword();
			const char *pwkey = request->getPrivateKey();

            if(!link || (request->getType() == MegaRequest::TYPE_CONFIRM_ACCOUNT && !password && !pwkey))
			{
				e = API_EARGS;
				break;
			}

			const char* ptr = link;
			const char* tptr;

			if ((tptr = strstr(ptr,"#confirm"))) ptr = tptr+8;

			unsigned len = (strlen(link)-(ptr-link))*3/4+4;
			byte *c = new byte[len];
            len = Base64::atob(ptr,c,len);
			client->querysignuplink(c,len);
			delete[] c;
			break;
		}
        case MegaRequest::TYPE_PAUSE_TRANSFERS:
        {
            bool pause = request->getFlag();
            int direction = request->getNumber();
            if(direction != -1
                    && direction != MegaTransfer::TYPE_DOWNLOAD
                    && direction != MegaTransfer::TYPE_UPLOAD)
            {
                e = API_EARGS;
                break;
            }

            if(pause)
            {
                if(!pausetime) pausetime = Waiter::ds;
            }
            else if(pausetime)
            {
                for(std::map<int, MegaTransferPrivate *>::iterator iter = transferMap.begin(); iter != transferMap.end(); iter++)
                {
                    MegaTransfer *transfer = iter->second;
                    if(!transfer)
                        continue;

                    m_time_t starttime = transfer->getStartTime();
                    if(starttime)
                    {
						m_time_t timepaused = Waiter::ds - pausetime;
                        iter->second->setStartTime(starttime + timepaused);
                    }
                }
                pausetime = 0;
            }

            if(direction == -1)
            {
                client->pausexfers(PUT, pause);
                client->pausexfers(GET, pause);
            }
            else if(direction == MegaTransfer::TYPE_DOWNLOAD)
            {
                client->pausexfers(GET, pause);
            }
            else
            {
                client->pausexfers(PUT, pause);
            }

            fireOnRequestFinish(request, MegaError(API_OK));
            break;
        }
        case MegaRequest::TYPE_CANCEL_TRANSFER:
        {
            int transferTag = request->getTransferTag();
            if(transferMap.find(transferTag) == transferMap.end()) { e = API_ENOENT; break; };

            MegaTransferPrivate* megaTransfer = transferMap.at(transferTag);
            Transfer *transfer = megaTransfer->getTransfer();

            #ifdef _WIN32
                if(transfer->type==GET)
                {
                    transfer->localfilename.append("", 1);
                    WIN32_FILE_ATTRIBUTE_DATA fad;
                    if (GetFileAttributesExW((LPCWSTR)transfer->localfilename.data(), GetFileExInfoStandard, &fad))
                        SetFileAttributesW((LPCWSTR)transfer->localfilename.data(), fad.dwFileAttributes & ~FILE_ATTRIBUTE_HIDDEN);
                    transfer->localfilename.resize(transfer->localfilename.size()-1);
                }
            #endif

            megaTransfer->setSyncTransfer(true);
            megaTransfer->setLastErrorCode(API_EINCOMPLETE);

            file_list files = transfer->files;
            file_list::iterator iterator = files.begin();
            while (iterator != files.end())
            {
                File *file = *iterator;
                iterator++;
                if(!file->syncxfer) client->stopxfer(file);
            }
            fireOnRequestFinish(request, MegaError(API_OK));
            break;
        }
        case MegaRequest::TYPE_CANCEL_TRANSFERS:
        {
            int direction = request->getParamType();
            if((direction != MegaTransfer::TYPE_DOWNLOAD) && (direction != MegaTransfer::TYPE_UPLOAD))
                { e = API_EARGS; break; }

            for (transfer_map::iterator it = client->transfers[direction].begin() ; it != client->transfers[direction].end() ; )
            {
                Transfer *transfer = it->second;
                if(transferMap.find(transfer->tag) != transferMap.end())
                {
                    MegaTransferPrivate* megaTransfer = transferMap.at(transfer->tag);
                    megaTransfer->setSyncTransfer(true);
                    megaTransfer->setLastErrorCode(API_EINCOMPLETE);
                }

                it++;

                file_list files = transfer->files;
				file_list::iterator iterator = files.begin();
				while (iterator != files.end())
				{
					File *file = *iterator;
					iterator++;
					if(!file->syncxfer) client->stopxfer(file);
				}
            }
            fireOnRequestFinish(request, MegaError(API_OK));
            break;
        }
#ifdef ENABLE_SYNC
        case MegaRequest::TYPE_ADD_SYNC:
        {
            const char *localPath = request->getFile();
            shared_ptr<Node> node = client->nodebyhandle(request->getNodeHandle());
            if(!node || (node->type==FILENODE) || !localPath)
            {
                e = API_EARGS;
                break;
            }

            string utf8name(localPath);
            string localname;
            client->fsaccess->path2local(&utf8name, &localname);
            e = client->addsync(&localname, DEBRISFOLDER, NULL, node, 0, -nextTag);
            if(!e)
            {
                MegaSyncPrivate *sync = new MegaSyncPrivate(client->syncs.back());
                sync->setListener(request->getSyncListener());
                syncMap[-nextTag] = sync;

                request->setNumber(client->syncs.back()->fsfp);
                fireOnRequestFinish(request, MegaError(API_OK));
            }
            break;
        }
        case MegaRequest::TYPE_REMOVE_SYNCS:
        {
            sync_list::iterator it = client->syncs.begin();
            while(it != client->syncs.end())
            {
                Sync *sync = (*it);
                int tag = sync->tag;
                it++;

                client->delsync(sync);

                if(syncMap.find(tag) == syncMap.end())
                {
                    MegaSyncPrivate *megaSync = syncMap.at(tag);
                    syncMap.erase(tag);
                    delete megaSync;
                }
            }
            fireOnRequestFinish(request, MegaError(API_OK));
            break;
        }
        case MegaRequest::TYPE_REMOVE_SYNC:
        {
            handle nodehandle = request->getNodeHandle();
            sync_list::iterator it = client->syncs.begin();
            bool found = false;
            while(it != client->syncs.end())
            {
                Sync *sync = (*it);
                int tag = sync->tag;
                if(!sync->localroot.node || sync->localroot.node->nodehandle == nodehandle)
                {
                    string path;
                    fsAccess->local2path(&sync->localroot.localname, &path);
                    request->setFile(path.c_str());
                    client->delsync(sync, request->getFlag());

                    if(syncMap.find(tag) == syncMap.end())
                    {
                        MegaSyncPrivate *megaSync = syncMap.at(tag);
                        syncMap.erase(tag);
                        delete megaSync;
                    }

                    fireOnRequestFinish(request, MegaError(API_OK));
                    found = true;
                    break;
                }
                it++;
            }

            if(!found) e = API_ENOENT;
            break;
        }
#endif
        case MegaRequest::TYPE_REPORT_EVENT:
        {
            int evtType = request->getParamType();
            const char *details = request->getText();
            int number = request->getNumber();

            if(evtType < 0 || evtType >= MegaApi::EVENT_INVALID)
            {
                e = API_EARGS;
                break;
            }

            string event;
            switch(evtType)
            {
                case MegaApi::EVENT_FEEDBACK:
                    event = "F";
                    if(number < 1 || number > 5)
                        e = API_EARGS;
                    else
                        event.append(1, '0'+number);
                    break;
                case MegaApi::EVENT_DEBUG:
                    event = "A"; //Application event
                    break;
                default:
                    e = API_EINTERNAL;
            }

            if(!e)
                client->reportevent(event.c_str(), details);
            break;
        }
        case MegaRequest::TYPE_DELETE:
        {
            threadExit = 1;
            break;
        }
        case MegaRequest::TYPE_GET_PRICING:
        case MegaRequest::TYPE_GET_PAYMENT_ID:
        case MegaRequest::TYPE_UPGRADE_ACCOUNT:
        {
            int method = request->getNumber();
            if(method != MegaApi::PAYMENT_METHOD_BALANCE && method != MegaApi::PAYMENT_METHOD_CREDIT_CARD)
            {
                e = API_EARGS;
                break;
            }

            client->purchase_enumeratequotaitems();
            break;
        }
        case MegaRequest::TYPE_SUBMIT_PURCHASE_RECEIPT:
        {
            const char* receipt = request->getText();
            int type = request->getNumber();

            if(!receipt)
            {
                e = API_EARGS;
                break;
            }

            client->submitpurchasereceipt(type, receipt);
            break;
        }
        case MegaRequest::TYPE_CREDIT_CARD_STORE:
        {
            const char *ccplain = request->getText();
            e = client->creditcardstore(ccplain);
            break;
        }
        case MegaRequest::TYPE_CREDIT_CARD_QUERY_SUBSCRIPTIONS:
        {
            client->creditcardquerysubscriptions();
            break;
        }
        case MegaRequest::TYPE_CREDIT_CARD_CANCEL_SUBSCRIPTIONS:
        {
            client->creditcardcancelsubscriptions();
            break;
        }
        case MegaRequest::TYPE_GET_USER_DATA:
        {
            const char *email = request->getEmail();
            if(request->getFlag() && !email)
            {
                e = API_EARGS;
                break;
            }

            if(!request->getFlag())
            {
                client->getuserdata();
            }
            else
            {
                client->getpubkey(email);
            }

            break;
        }
        case MegaRequest::TYPE_LOAD_BALANCING:
        {
            const char* service = request->getName();
            if(!service)
            {
                e = API_EARGS;
                break;
            }

            client->loadbalancing(service);
            break;
        }
        case MegaRequest::TYPE_KILL_SESSION:
        {
            MegaHandle handle = request->getNodeHandle();
            if (handle == INVALID_HANDLE)
            {
                client->killallsessions();
            }
            else
            {
                client->killsession(handle);
            }
            break;
        }
        case MegaRequest::TYPE_GET_SESSION_TRANSFER_URL:
        {
            client->copysession();
            break;
        }
        default:
        {
            e = API_EINTERNAL;
        }
        }

		if(e)
        {
            LOG_err << "Error starting request: " << e;
            fireOnRequestFinish(request, MegaError(e));
        }

		sdkMutex.unlock();
	}
}

char* MegaApiImpl::stringToArray(string &buffer)
{
	char *newbuffer = new char[buffer.size()+1];
	memcpy(newbuffer, buffer.data(), buffer.size());
	newbuffer[buffer.size()]='\0';
    return newbuffer;
}

void MegaApiImpl::updateStats()
{
    transfer_map::iterator it;
    transfer_map::iterator end;
    int downloadCount = 0;
    int uploadCount = 0;

    sdkMutex.lock();
    it = client->transfers[0].begin();
    end = client->transfers[0].end();
    while(it != end)
    {
        Transfer *transfer = it->second;
        if((transfer->failcount<2) || (transfer->slot && (Waiter::ds - transfer->slot->lastdata) < TransferSlot::XFERTIMEOUT))
            downloadCount++;
        it++;
    }

    it = client->transfers[1].begin();
    end = client->transfers[1].end();
    while(it != end)
    {
        Transfer *transfer = it->second;
        if((transfer->failcount<2) || (transfer->slot && (Waiter::ds - transfer->slot->lastdata) < TransferSlot::XFERTIMEOUT))
            uploadCount++;
        it++;
    }

    pendingDownloads = downloadCount;
    pendingUploads = uploadCount;
    sdkMutex.unlock();
}

long long MegaApiImpl::getTotalDownloadedBytes()
{
    return totalDownloadedBytes;
}

long long MegaApiImpl::getTotalUploadedBytes()
{
    return totalUploadedBytes;
}

void MegaApiImpl::update()
{
    waiter->notify();
}

bool MegaApiImpl::isWaiting()
{
    return waiting || waitingRequest;
}

TreeProcCopy::TreeProcCopy()
{
	nn = NULL;
	nc = 0;
}

void TreeProcCopy::allocnodes()
{
	if(nc) nn = new NewNode[nc];
}

TreeProcCopy::~TreeProcCopy()
{
	//Will be deleted in putnodes_result
	//delete[] nn;
}

// determine node tree size (nn = NULL) or write node tree to new nodes array
void TreeProcCopy::proc(MegaClient* client, shared_ptr<Node> n)
{
	if (nn)
	{
		string attrstring;
		SymmCipher key;
		NewNode* t = nn+--nc;

		// copy node
		t->source = NEW_NODE;
		t->type = n->type;
		t->nodehandle = n->nodehandle;
        t->parenthandle = n->parenthandle;

		// copy key (if file) or generate new key (if folder)
		if (n->type == FILENODE) t->nodekey = n->nodekey;
		else
		{
			byte buf[FOLDERNODEKEYLENGTH];
			PrnGen::genblock(buf,sizeof buf);
			t->nodekey.assign((char*)buf,FOLDERNODEKEYLENGTH);
		}

		t->attrstring = new string;
		if(t->nodekey.size())
		{
			key.setkey((const byte*)t->nodekey.data(),n->type);

			n->attrs.getjson(&attrstring);
			client->makeattr(&key,t->attrstring,attrstring.c_str());
		}
	}
	else nc++;
}

TransferQueue::TransferQueue()
{
    mutex.init(false);
}

void TransferQueue::push(MegaTransferPrivate *transfer)
{
    mutex.lock();
    transfers.push_back(transfer);
    mutex.unlock();
}

void TransferQueue::push_front(MegaTransferPrivate *transfer)
{
    mutex.lock();
    transfers.push_front(transfer);
    mutex.unlock();
}

MegaTransferPrivate *TransferQueue::pop()
{
    mutex.lock();
    if(transfers.empty())
    {
        mutex.unlock();
        return NULL;
    }
    MegaTransferPrivate *transfer = transfers.front();
    transfers.pop_front();
    mutex.unlock();
    return transfer;
}

RequestQueue::RequestQueue()
{
    mutex.init(false);
}

void RequestQueue::push(MegaRequestPrivate *request)
{
    mutex.lock();
    requests.push_back(request);
    mutex.unlock();
}

void RequestQueue::push_front(MegaRequestPrivate *request)
{
    mutex.lock();
    requests.push_front(request);
    mutex.unlock();
}

MegaRequestPrivate *RequestQueue::pop()
{
    mutex.lock();
    if(requests.empty())
    {
        mutex.unlock();
        return NULL;
    }
    MegaRequestPrivate *request = requests.front();
    requests.pop_front();
    mutex.unlock();
    return request;
}

void RequestQueue::removeListener(MegaRequestListener *listener)
{
    mutex.lock();

    std::deque<MegaRequestPrivate *>::iterator it = requests.begin();
    while(it != requests.end())
    {
        MegaRequestPrivate *request = (*it);
        if(request->getListener()==listener)
            request->setListener(NULL);
        it++;
    }

    mutex.unlock();
}

#ifdef ENABLE_SYNC
void RequestQueue::removeListener(MegaSyncListener *listener)
{
    mutex.lock();

    std::deque<MegaRequestPrivate *>::iterator it = requests.begin();
    while(it != requests.end())
    {
        MegaRequestPrivate *request = (*it);
        if(request->getSyncListener()==listener)
            request->setSyncListener(NULL);
        it++;
    }

    mutex.unlock();
}
#endif

MegaHashSignatureImpl::MegaHashSignatureImpl(const char *base64Key)
{
    hashSignature = new HashSignature(new Hash());
    asymmCypher = new AsymmCipher();

    string pubks;
    int len = strlen(base64Key)/4*3+3;
    pubks.resize(len);
    pubks.resize(Base64::atob(base64Key, (byte *)pubks.data(), len));
    asymmCypher->setkey(AsymmCipher::PUBKEY,(byte*)pubks.data(), pubks.size());
}

MegaHashSignatureImpl::~MegaHashSignatureImpl()
{
    delete hashSignature;
    delete asymmCypher;
}

void MegaHashSignatureImpl::init()
{
    hashSignature->get(asymmCypher, NULL, 0);
}

void MegaHashSignatureImpl::add(const char *data, unsigned size)
{
    hashSignature->add((const byte *)data, size);
}

bool MegaHashSignatureImpl::checkSignature(const char *base64Signature)
{
    char signature[512];
    int l = Base64::atob(base64Signature, (byte *)signature, sizeof(signature));
    if(l != sizeof(signature))
        return false;

    return hashSignature->check(asymmCypher, (const byte *)signature, sizeof(signature));
}

int MegaAccountDetailsPrivate::getProLevel()
{
    return details.pro_level;
}

int64_t MegaAccountDetailsPrivate::getProExpiration()
{
    return details.pro_until;
}

int MegaAccountDetailsPrivate::getSubscriptionStatus()
{
    if(details.subscription_type == 'S')
    {
        return MegaAccountDetails::SUBSCRIPTION_STATUS_VALID;
    }

    if(details.subscription_type == 'R')
    {
        return MegaAccountDetails::SUBSCRIPTION_STATUS_INVALID;
    }

    return MegaAccountDetails::SUBSCRIPTION_STATUS_NONE;
}

int64_t MegaAccountDetailsPrivate::getSubscriptionRenewTime()
{
    return details.subscription_renew;
}

char *MegaAccountDetailsPrivate::getSubscriptionMethod()
{
    return MegaApi::strdup(details.subscription_method.c_str());
}

char *MegaAccountDetailsPrivate::getSubscriptionCycle()
{
    return MegaApi::strdup(details.subscription_cycle);
}

long long MegaAccountDetailsPrivate::getStorageMax()
{
    return details.storage_max;
}

long long MegaAccountDetailsPrivate::getStorageUsed()
{
    return details.storage_used;
}

long long MegaAccountDetailsPrivate::getTransferMax()
{
    return details.transfer_max;
}

long long MegaAccountDetailsPrivate::getTransferOwnUsed()
{
    return details.transfer_own_used;
}

int MegaAccountDetailsPrivate::getNumUsageItems()
{
    return details.storage.size();
}

long long MegaAccountDetailsPrivate::getStorageUsed(MegaHandle handle)
{
    return details.storage[handle].bytes;
}

long long MegaAccountDetailsPrivate::getNumFiles(MegaHandle handle)
{
    return details.storage[handle].files;
}

long long MegaAccountDetailsPrivate::getNumFolders(MegaHandle handle)
{
    return details.storage[handle].folders;
}

MegaAccountDetails* MegaAccountDetailsPrivate::copy()
{
    return new MegaAccountDetailsPrivate(&details);
}

int MegaAccountDetailsPrivate::getNumBalances() const
{
    return details.balances.size();
}

MegaAccountBalance *MegaAccountDetailsPrivate::getBalance(int i) const
{
    if(i < details.balances.size())
    {
        return MegaAccountBalancePrivate::fromAccountBalance(&(details.balances[i]));
    }
    return NULL;
}

int MegaAccountDetailsPrivate::getNumSessions() const
{
    return details.sessions.size();
}

MegaAccountSession *MegaAccountDetailsPrivate::getSession(int i) const
{
    if(i < details.sessions.size())
    {
        return MegaAccountSessionPrivate::fromAccountSession(&(details.sessions[i]));
    }
    return NULL;
}

int MegaAccountDetailsPrivate::getNumPurchases() const
{
    return details.purchases.size();
}

MegaAccountPurchase *MegaAccountDetailsPrivate::getPurchase(int i) const
{
    if(i < details.purchases.size())
    {
        return MegaAccountPurchasePrivate::fromAccountPurchase(&(details.purchases[i]));
    }
    return NULL;
}

int MegaAccountDetailsPrivate::getNumTransactions() const
{
    return details.transactions.size();
}

MegaAccountTransaction *MegaAccountDetailsPrivate::getTransaction(int i) const
{
    if(i < details.transactions.size())
    {
        return MegaAccountTransactionPrivate::fromAccountTransaction(&(details.transactions[i]));
    }
    return NULL;
}

ExternalLogger::ExternalLogger()
{
	mutex.init(true);
	this->megaLogger = NULL;
	SimpleLogger::setOutputClass(this);

    //Initialize outputSettings map
    SimpleLogger::outputSettings[(LogLevel)logFatal];
    SimpleLogger::outputSettings[(LogLevel)logError];
    SimpleLogger::outputSettings[(LogLevel)logWarning];
    SimpleLogger::outputSettings[(LogLevel)logInfo];
    SimpleLogger::outputSettings[(LogLevel)logDebug];
    SimpleLogger::outputSettings[(LogLevel)logMax];
}

void ExternalLogger::setMegaLogger(MegaLogger *logger)
{
	this->megaLogger = logger;
}

void ExternalLogger::setLogLevel(int logLevel)
{
	SimpleLogger::setLogLevel((LogLevel)logLevel);
}

void ExternalLogger::postLog(int logLevel, const char *message, const char *filename, int line)
{
    if(SimpleLogger::logCurrentLevel < logLevel)
        return;

	if(!message)
	{
		message = "";
	}

	if(!filename)
	{
		filename = "";
	}

    mutex.lock();
	SimpleLogger((LogLevel)logLevel, filename, line) << message;
    mutex.unlock();
}

void ExternalLogger::log(const char *time, int loglevel, const char *source, const char *message)
{
	if(!time)
	{
		time = "";
	}

	if(!source)
	{
		source = "";
	}

	if(!message)
	{
		message = "";
	}

	mutex.lock();
	if(megaLogger)
	{
        megaLogger->log(time, loglevel, source, message);
	}
	else
	{
		cout << "[" << time << "][" << SimpleLogger::toStr((LogLevel)loglevel) << "] " << message << endl;
	}
	mutex.unlock();
}


OutShareProcessor::OutShareProcessor()
{

}

bool OutShareProcessor::processNode(shared_ptr<Node> node)
{
    if(!node->outshares)
    {
        return true;
    }

    for (share_map::iterator it = node->outshares->begin(); it != node->outshares->end(); it++)
	{
		shares.push_back(it->second);
		handles.push_back(node->nodehandle);
	}

	return true;
}

vector<Share *> &OutShareProcessor::getShares()
{
	return shares;
}

vector<handle> &OutShareProcessor::getHandles()
{
	return handles;
}

MegaPricingPrivate::~MegaPricingPrivate()
{
    for(unsigned i = 0; i < currency.size(); i++)
    {
        delete[] currency[i];
    }

    for(unsigned i = 0; i < description.size(); i++)
    {
        delete[] description[i];
    }

    for(unsigned i = 0; i < iosId.size(); i++)
    {
        delete[] iosId[i];
    }

    for(unsigned i = 0; i < androidId.size(); i++)
    {
        delete[] androidId[i];
    }
}

int MegaPricingPrivate::getNumProducts()
{
    return handles.size();
}

handle MegaPricingPrivate::getHandle(int productIndex)
{
    if((unsigned)productIndex < handles.size())
        return handles[productIndex];

    return UNDEF;
}

int MegaPricingPrivate::getProLevel(int productIndex)
{
    if((unsigned)productIndex < proLevel.size())
        return proLevel[productIndex];

    return 0;
}

int MegaPricingPrivate::getGBStorage(int productIndex)
{
    if((unsigned)productIndex < gbStorage.size())
        return gbStorage[productIndex];

    return 0;
}

int MegaPricingPrivate::getGBTransfer(int productIndex)
{
    if((unsigned)productIndex < gbTransfer.size())
        return gbTransfer[productIndex];

    return 0;
}

int MegaPricingPrivate::getMonths(int productIndex)
{
    if((unsigned)productIndex < months.size())
        return months[productIndex];

    return 0;
}

int MegaPricingPrivate::getAmount(int productIndex)
{
    if((unsigned)productIndex < amount.size())
        return amount[productIndex];

    return 0;
}

const char *MegaPricingPrivate::getCurrency(int productIndex)
{
    if((unsigned)productIndex < currency.size())
        return currency[productIndex];

    return NULL;
}

const char *MegaPricingPrivate::getDescription(int productIndex)
{
    if((unsigned)productIndex < description.size())
        return description[productIndex];

    return NULL;
}

const char *MegaPricingPrivate::getIosID(int productIndex)
{
    if((unsigned)productIndex < iosId.size())
        return iosId[productIndex];

    return NULL;
}

const char *MegaPricingPrivate::getAndroidID(int productIndex)
{
    if((unsigned)productIndex < androidId.size())
        return androidId[productIndex];

    return NULL;
}

MegaPricing *MegaPricingPrivate::copy()
{
    MegaPricingPrivate *megaPricing = new MegaPricingPrivate();
    for(unsigned i=0; i<handles.size(); i++)
    {
        megaPricing->addProduct(handles[i], proLevel[i], gbStorage[i], gbTransfer[i],
                                months[i], amount[i], currency[i], description[i], iosId[i], androidId[i]);
    }

    return megaPricing;
}

void MegaPricingPrivate::addProduct(handle product, int proLevel, int gbStorage, int gbTransfer, int months, int amount, const char *currency,
                                    const char* description, const char* iosid, const char* androidid)
{
    this->handles.push_back(product);
    this->proLevel.push_back(proLevel);
    this->gbStorage.push_back(gbStorage);
    this->gbTransfer.push_back(gbTransfer);
    this->months.push_back(months);
    this->amount.push_back(amount);
    this->currency.push_back(MegaApi::strdup(currency));
    this->description.push_back(MegaApi::strdup(description));
    this->iosId.push_back(MegaApi::strdup(iosid));
    this->androidId.push_back(MegaApi::strdup(androidid));
}

#ifdef ENABLE_SYNC
MegaSyncPrivate::MegaSyncPrivate(Sync *sync)
{
    this->tag = sync->tag;
    sync->client->fsaccess->local2path(&sync->localroot.localname, &localFolder);
    this->megaHandle = sync->localroot.node->nodehandle;
    this->fingerprint = sync->fsfp;
    this->state = sync->state;
    this->listener = NULL;
}

MegaSyncPrivate::MegaSyncPrivate(MegaSyncPrivate &sync)
{
    this->setTag(sync.getTag());
    this->setLocalFolder(sync.getLocalFolder());
    this->setMegaHandle(sync.getMegaHandle());
    this->setLocalFingerprint(sync.getLocalFingerprint());
    this->setState(sync.getState());
    this->setListener(sync.getListener());
}

MegaSyncPrivate::~MegaSyncPrivate()
{
}

MegaSync *MegaSyncPrivate::copy()
{
    return new MegaSyncPrivate(*this);
}

MegaHandle MegaSyncPrivate::getMegaHandle() const
{
    return megaHandle;
}

void MegaSyncPrivate::setMegaHandle(MegaHandle handle)
{
    this->megaHandle = handle;
}

const char *MegaSyncPrivate::getLocalFolder() const
{
    if(!localFolder.size())
        return NULL;

    return localFolder.c_str();
}

void MegaSyncPrivate::setLocalFolder(const char *path)
{
    this->localFolder = path;
}

long long MegaSyncPrivate::getLocalFingerprint() const
{
    return fingerprint;
}

void MegaSyncPrivate::setLocalFingerprint(long long fingerprint)
{
    this->fingerprint = fingerprint;
}

int MegaSyncPrivate::getTag() const
{
    return tag;
}

void MegaSyncPrivate::setTag(int tag)
{
    this->tag = tag;
}

void MegaSyncPrivate::setListener(MegaSyncListener *listener)
{
    this->listener = listener;
}

MegaSyncListener *MegaSyncPrivate::getListener()
{
    return this->listener;
}

int MegaSyncPrivate::getState() const
{
    return state;
}

void MegaSyncPrivate::setState(int state)
{
    this->state = state;
}

MegaSyncEventPrivate::MegaSyncEventPrivate(int type)
{
    this->type = type;
    path = NULL;
    newPath = NULL;
    prevName = NULL;
    nodeHandle = INVALID_HANDLE;
    prevParent = INVALID_HANDLE;
}

MegaSyncEventPrivate::~MegaSyncEventPrivate()
{
    delete path;
}

MegaSyncEvent *MegaSyncEventPrivate::copy()
{
    MegaSyncEventPrivate *event = new MegaSyncEventPrivate(type);
    event->setPath(this->path);
    event->setNodeHandle(this->nodeHandle);
    event->setNewPath(this->newPath);
    event->setPrevName(this->prevName);
    event->setPrevParent(this->prevParent);
    return event;
}

int MegaSyncEventPrivate::getType() const
{
    return type;
}

const char *MegaSyncEventPrivate::getPath() const
{
    return path;
}

MegaHandle MegaSyncEventPrivate::getNodeHandle() const
{
    return nodeHandle;
}

const char *MegaSyncEventPrivate::getNewPath() const
{
    return newPath;
}

const char *MegaSyncEventPrivate::getPrevName() const
{
    return prevName;
}

MegaHandle MegaSyncEventPrivate::getPrevParent() const
{
    return prevParent;
}

void MegaSyncEventPrivate::setPath(const char *path)
{
    if(this->path)
    {
        delete [] this->path;
    }
    this->path =  MegaApi::strdup(path);
}

void MegaSyncEventPrivate::setNodeHandle(MegaHandle nodeHandle)
{
    this->nodeHandle = nodeHandle;
}

void MegaSyncEventPrivate::setNewPath(const char *newPath)
{
    if(this->newPath)
    {
        delete [] this->newPath;
    }
    this->newPath =  MegaApi::strdup(newPath);
}

void MegaSyncEventPrivate::setPrevName(const char *prevName)
{
    if(this->prevName)
    {
        delete [] this->prevName;
    }
    this->prevName =  MegaApi::strdup(prevName);
}

void MegaSyncEventPrivate::setPrevParent(MegaHandle prevParent)
{
    this->prevParent = prevParent;
}

#endif


MegaAccountBalance *MegaAccountBalancePrivate::fromAccountBalance(const AccountBalance *balance)
{
    return new MegaAccountBalancePrivate(balance);
}

MegaAccountBalancePrivate::~MegaAccountBalancePrivate()
{

}

MegaAccountBalance *MegaAccountBalancePrivate::copy()
{
    return new MegaAccountBalancePrivate(&balance);
}

double MegaAccountBalancePrivate::getAmount() const
{
    return balance.amount;
}

char *MegaAccountBalancePrivate::getCurrency() const
{
    return MegaApi::strdup(balance.currency);
}

MegaAccountBalancePrivate::MegaAccountBalancePrivate(const AccountBalance *balance)
{
    this->balance = *balance;
}

MegaAccountSession *MegaAccountSessionPrivate::fromAccountSession(const AccountSession *session)
{
    return new MegaAccountSessionPrivate(session);
}

MegaAccountSessionPrivate::~MegaAccountSessionPrivate()
{

}

MegaAccountSession *MegaAccountSessionPrivate::copy()
{
    return new MegaAccountSessionPrivate(&session);
}

int64_t MegaAccountSessionPrivate::getCreationTimestamp() const
{
    return session.timestamp;
}

int64_t MegaAccountSessionPrivate::getMostRecentUsage() const
{
    return session.mru;
}

char *MegaAccountSessionPrivate::getUserAgent() const
{
    return MegaApi::strdup(session.useragent.c_str());
}

char *MegaAccountSessionPrivate::getIP() const
{
    return MegaApi::strdup(session.ip.c_str());
}

char *MegaAccountSessionPrivate::getCountry() const
{
    return MegaApi::strdup(session.country);
}

bool MegaAccountSessionPrivate::isCurrent() const
{
    return session.current;
}

bool MegaAccountSessionPrivate::isAlive() const
{
    return session.alive;
}

MegaHandle MegaAccountSessionPrivate::getHandle() const
{
    return session.id;
}

MegaAccountSessionPrivate::MegaAccountSessionPrivate(const AccountSession *session)
{
    this->session = *session;
}


MegaAccountPurchase *MegaAccountPurchasePrivate::fromAccountPurchase(const AccountPurchase *purchase)
{
    return new MegaAccountPurchasePrivate(purchase);
}

MegaAccountPurchasePrivate::~MegaAccountPurchasePrivate()
{

}

MegaAccountPurchase *MegaAccountPurchasePrivate::copy()
{
    return new MegaAccountPurchasePrivate(&purchase);
}

int64_t MegaAccountPurchasePrivate::getTimestamp() const
{
    return purchase.timestamp;
}

char *MegaAccountPurchasePrivate::getHandle() const
{
    return MegaApi::strdup(purchase.handle);
}

char *MegaAccountPurchasePrivate::getCurrency() const
{
    return MegaApi::strdup(purchase.currency);
}

double MegaAccountPurchasePrivate::getAmount() const
{
    return purchase.amount;
}

int MegaAccountPurchasePrivate::getMethod() const
{
    return purchase.method;
}

MegaAccountPurchasePrivate::MegaAccountPurchasePrivate(const AccountPurchase *purchase)
{
    this->purchase = *purchase;
}


MegaAccountTransaction *MegaAccountTransactionPrivate::fromAccountTransaction(const AccountTransaction *transaction)
{
    return new MegaAccountTransactionPrivate(transaction);
}

MegaAccountTransactionPrivate::~MegaAccountTransactionPrivate()
{

}

MegaAccountTransaction *MegaAccountTransactionPrivate::copy()
{
    return new MegaAccountTransactionPrivate(&transaction);
}

int64_t MegaAccountTransactionPrivate::getTimestamp() const
{
    return transaction.timestamp;
}

char *MegaAccountTransactionPrivate::getHandle() const
{
    return MegaApi::strdup(transaction.handle);
}

char *MegaAccountTransactionPrivate::getCurrency() const
{
    return MegaApi::strdup(transaction.currency);
}

double MegaAccountTransactionPrivate::getAmount() const
{
    return transaction.delta;
}

MegaAccountTransactionPrivate::MegaAccountTransactionPrivate(const AccountTransaction *transaction)
{
    this->transaction = *transaction;
}<|MERGE_RESOLUTION|>--- conflicted
+++ resolved
@@ -3561,14 +3561,9 @@
     }
 
 	for (handle_set::iterator sit = user->sharing.begin(); sit != user->sharing.end(); sit++)
-	{
-<<<<<<< HEAD
-        Node *n;
-        if ((n = client->nodebyhandle(*sit)) && !n->parent)
-=======
+    {
         shared_ptr<Node> n;
-		if ((n = client->nodebyhandle(*sit)))
->>>>>>> 85c38eb6
+        if ((n = client->nodebyhandle(*sit)))
             vNodes.push_back(n);
 	}
     MegaNodeList *nodeList;
@@ -4502,11 +4497,7 @@
     fireOnSyncEvent(megaSync, event);
 }
 
-<<<<<<< HEAD
-void MegaApiImpl::syncupdate_remote_file_addition(Sync *sync, Node *n)
-=======
-void MegaApiImpl::syncupdate_remote_file_addition(shared_ptr<Node> n)
->>>>>>> 85c38eb6
+void MegaApiImpl::syncupdate_remote_file_addition(Sync *sync, shared_ptr<Node> n)
 {
     LOG_debug << "Sync - remote file addition detected " << n->displayname();
 
@@ -4518,11 +4509,7 @@
     fireOnSyncEvent(megaSync, event);
 }
 
-<<<<<<< HEAD
-void MegaApiImpl::syncupdate_remote_file_deletion(Sync *sync, Node *n)
-=======
-void MegaApiImpl::syncupdate_remote_file_deletion(shared_ptr<Node> n)
->>>>>>> 85c38eb6
+void MegaApiImpl::syncupdate_remote_file_deletion(Sync *sync, shared_ptr<Node> n)
 {
     LOG_debug << "Sync - remote file deletion detected " << n->displayname();
 
@@ -4534,11 +4521,7 @@
     fireOnSyncEvent(megaSync, event);
 }
 
-<<<<<<< HEAD
-void MegaApiImpl::syncupdate_remote_folder_addition(Sync *sync, Node *n)
-=======
-void MegaApiImpl::syncupdate_remote_folder_addition(shared_ptr<Node> n)
->>>>>>> 85c38eb6
+void MegaApiImpl::syncupdate_remote_folder_addition(Sync *sync, shared_ptr<Node> n)
 {
     LOG_debug << "Sync - remote folder addition detected " << n->displayname();
 
@@ -4550,11 +4533,7 @@
     fireOnSyncEvent(megaSync, event);
 }
 
-<<<<<<< HEAD
-void MegaApiImpl::syncupdate_remote_folder_deletion(Sync *sync, Node *n)
-=======
-void MegaApiImpl::syncupdate_remote_folder_deletion(shared_ptr<Node> n)
->>>>>>> 85c38eb6
+void MegaApiImpl::syncupdate_remote_folder_deletion(Sync *sync, shared_ptr<Node> n)
 {
     LOG_debug << "Sync - remote folder deletion detected " << n->displayname();
 
@@ -5241,11 +5220,7 @@
 
 void MegaApiImpl::exportnode_result(handle h, handle ph)
 {
-<<<<<<< HEAD
-    Node* n;
-=======
     shared_ptr<Node> n;
->>>>>>> 85c38eb6
     if(requestMap.find(client->restag) == requestMap.end()) return;
     MegaRequestPrivate* request = requestMap.at(client->restag);
     if(!request || request->getType() != MegaRequest::TYPE_EXPORT) return;
@@ -6444,7 +6419,7 @@
     return n;
 }
 
-Node *MegaApiImpl::getNodeByFingerprintInternal(const char *fingerprint, Node *parent)
+shared_ptr<Node> MegaApiImpl::getNodeByFingerprintInternal(const char *fingerprint, shared_ptr<Node> parent)
 {
     if(!fingerprint || !fingerprint[0]) return NULL;
 
@@ -7245,19 +7220,12 @@
             }
 			break;
 		}
-<<<<<<< HEAD
-        case MegaRequest::TYPE_RENAME:
-        {
-            Node* node = client->nodebyhandle(request->getNodeHandle());
-            const char* newName = request->getName();
-            if(!node || !newName || !(*newName)) { e = API_EARGS; break; }
-=======
+
 		case MegaRequest::TYPE_RENAME:
 		{
             shared_ptr<Node> node = client->nodebyhandle(request->getNodeHandle());
 			const char* newName = request->getName();
-			if(!node || !newName) { e = API_EARGS; break; }
->>>>>>> 85c38eb6
+            if(!node || !newName || !(*newName)) { e = API_EARGS; break; }
 
             if (!client->checkaccess(node,FULL)) { e = API_EACCESS; break; }
 
@@ -7551,13 +7519,8 @@
         case MegaRequest::TYPE_SET_ATTR_FILE:
         {
             const char* srcFilePath = request->getFile();
-<<<<<<< HEAD
-            int type = request->getParamType();
-            Node *node = client->nodebyhandle(request->getNodeHandle());
-=======
 			int type = request->getParamType();
             shared_ptr<Node> node = client->nodebyhandle(request->getNodeHandle());
->>>>>>> 85c38eb6
 
             if(!srcFilePath || !node) { e = API_EARGS; break; }
 
