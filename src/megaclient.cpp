--- conflicted
+++ resolved
@@ -485,7 +485,6 @@
 
     LOG_info << "Exporting database...";
 
-<<<<<<< HEAD
     string data;
     handle rootnodes[3];
     pnode_t n;
@@ -558,24 +557,6 @@
     }
 
     fprintf(fp, "\n\n");
-=======
-    sctable->rewind();
-
-    uint32_t id;
-    string data;
-
-    std::map<uint32_t, string> entries;
-    while (sctable->next(&id, &data, &key))
-    {
-        entries.insert(std::pair<uint32_t, string>(id,data));
-    }
-
-    for (map<uint32_t, string>::iterator it = entries.begin(); it != entries.end(); it++)
-    {
-        fprintf(fp, "%8.d\t%s\n", it->first, it->second.c_str());
-    }
-
->>>>>>> c188beb4
     fclose(fp);
 
     LOG_info << "Database exported successfully to \"" << filename << "\"";
@@ -584,19 +565,6 @@
 bool MegaClient::compareDatabases(string filename1, string filename2)
 {
     LOG_info << "Comparing databases: \"" << filename1 << "\" and \"" << filename2 << "\"";
-<<<<<<< HEAD
-    FILE *fp1 = NULL;
-    fp1 = fopen(filename1.data(), "r");
-
-    FILE *fp2 = NULL;
-    fp2 = fopen(filename2.data(), "r");
-
-    int N = 10000;
-    char buf1[N];
-    char buf2[N];
-
-    do {
-=======
     FILE *fp1 = fopen(filename1.data(), "r");
     if (!fp1)
     {
@@ -619,27 +587,19 @@
 
     do
     {
->>>>>>> c188beb4
         size_t r1 = fread(buf1, 1, N, fp1);
         size_t r2 = fread(buf2, 1, N, fp2);
 
         if (r1 != r2 || memcmp(buf1, buf2, r1))
         {
-<<<<<<< HEAD
+            fclose(fp1);
+            fclose(fp2);
+
             LOG_info << "Databases are different";
             return false;
         }
-    } while (!feof(fp1) || !feof(fp2));
-=======
-            fclose(fp1);
-            fclose(fp2);
-
-            LOG_info << "Databases are different";
-            return false;
-        }
     }
     while (!feof(fp1) || !feof(fp2));
->>>>>>> c188beb4
 
     fclose(fp1);
     fclose(fp2);
@@ -3943,7 +3903,7 @@
     bool updated = false;
     bool takendown = false;
     m_time_t ets = 0;
-    Node *n;
+    pnode_t n;
 
     bool done = false;
     while (!done)
@@ -5270,7 +5230,7 @@
             handle h = UNDEF;
             handle ph = UNDEF;
             m_time_t ets = 0;
-            Node *n = NULL;
+            pnode_t n = NULL;
             bool takendown = false;
 
             bool done = false;
@@ -6721,11 +6681,7 @@
 }
 
 // export node link
-<<<<<<< HEAD
-error MegaClient::exportnode(pnode_t n, int del)
-=======
-error MegaClient::exportnode(Node* n, int del, m_time_t ets)
->>>>>>> c188beb4
+error MegaClient::exportnode(pnode_t n, int del, m_time_t ets)
 {
     if (n->plink && !del && !n->plink->takendown
             && (ets == n->plink->ets) && !n->plink->isExpired())
