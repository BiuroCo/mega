/**
 * @file megaclient.cpp
 * @brief Client access engine core logic
 *
 * (c) 2013-2014 by Mega Limited, Auckland, New Zealand
 *
 * This file is part of the MEGA SDK - Client Access Engine.
 *
 * Applications using the MEGA API must present a valid application key
 * and comply with the the rules set forth in the Terms of Service.
 *
 * The MEGA SDK is distributed in the hope that it will be useful,
 * but WITHOUT ANY WARRANTY; without even the implied warranty of
 * MERCHANTABILITY or FITNESS FOR A PARTICULAR PURPOSE.
 *
 * @copyright Simplified (2-clause) BSD License.
 *
 * You should have received a copy of the license along with this
 * program.
 */

#include "mega.h"

namespace mega {

// FIXME: generate cr element for file imports
// FIXME: support invite links (including responding to sharekey requests)
// FIXME: instead of copying nodes, move if the source is in the rubbish to reduce node creation load on the servers
// FIXME: prevent synced folder from being moved into another synced folder

bool MegaClient::disablepkp = false;

// root URL for API access
string MegaClient::APIURL = "https://g.api.mega.co.nz/";

// root URL for the load balancer
const char* const MegaClient::BALANCERURL = "https://karere-001.developers.mega.co.nz:4434/";

#ifdef ENABLE_SYNC
// //bin/SyncDebris/yyyy-mm-dd base folder name
const char* const MegaClient::SYNCDEBRISFOLDERNAME = "SyncDebris";
#endif

// exported link marker
const char* const MegaClient::EXPORTEDLINK = "EXP";

// decrypt key (symmetric or asymmetric), rewrite asymmetric to symmetric key
bool MegaClient::decryptkey(const char* sk, byte* tk, int tl, SymmCipher* sc, int type, handle node)
{
    int sl;
    const char* ptr = sk;

    // measure key length
    while (*ptr && *ptr != '"' && *ptr != '/')
    {
        ptr++;
    }

    sl = ptr - sk;

    if (sl > 4 * FILENODEKEYLENGTH / 3 + 1)
    {
        // RSA-encrypted key - decrypt and update on the server to save space & client CPU time
        sl = sl / 4 * 3 + 3;

        if (sl > 4096)
        {
            return false;
        }

        byte* buf = new byte[sl];

        sl = Base64::atob(sk, buf, sl);

        // decrypt and set session ID for subsequent API communication
        if (!asymkey.decrypt(buf, sl, tk, tl))
        {
            delete[] buf;
            LOG_warn << "Corrupt or invalid RSA node key";
            return false;
        }

        delete[] buf;

        if (!ISUNDEF(node))
        {
            if (type)
            {
                sharekeyrewrite.push_back(node);
            }
            else
            {
                nodekeyrewrite.push_back(node);
            }
        }
    }
    else
    {
        if (Base64::atob(sk, tk, tl) != tl)
        {
            LOG_warn << "Corrupt or invalid symmetric node key";
            return false;
        }

        sc->ecb_decrypt(tk, tl);
    }

    return true;
}

// apply queued new shares
void MegaClient::mergenewshares(bool notify)
{
    newshare_list::iterator it;

    for (it = newshares.begin(); it != newshares.end(); )
    {
        Node* n;
        NewShare* s = *it;

        if ((n = nodebyhandle(s->h)))
        {
            if (!n->sharekey && s->have_key)
            {
                // setting an outbound sharekey requires node authentication
                // unless coming from a trusted source (the local cache)
                bool auth = true;

                if (s->outgoing > 0)
                {
                    if (!checkaccess(n, OWNERPRELOGIN))
                    {
                        LOG_warn << "Attempt to create dislocated outbound share foiled";
                        auth = false;
                    }
                    else
                    {
                        byte buf[SymmCipher::KEYLENGTH];

                        handleauth(s->h, buf);

                        if (memcmp(buf, s->auth, sizeof buf))
                        {
                            LOG_warn << "Attempt to create forged outbound share foiled";
                            auth = false;
                        }
                    }
                }

                if (auth)
                {
                    n->sharekey = new SymmCipher(s->key);
                }
            }

            if (s->access == ACCESS_UNKNOWN && !s->have_key)
            {
                // share was deleted
                if (s->outgoing)
                {
                    if (n->outshares)
                    {
                        // outgoing share to user u deleted
                        if (n->outshares->erase(s->peer) && notify)
                        {
                            n->changed.outshares = true;
                            notifynode(n);
                        }

                        // if no other outgoing shares remain on this node, erase sharekey
                        if (!n->outshares->size())
                        {
                            delete n->outshares;
                            n->outshares = NULL;

                            delete n->sharekey;
                            n->sharekey = NULL;
                        }
                    }
                }
                else
                {
                    // incoming share deleted - remove tree
                    if (!n->parent)
                    {
                        TreeProcDel td;
                        proctree(n, &td, true);
                    }
                    else
                    {
                        if (n->inshare)
                        {
                            n->inshare->user->sharing.erase(n->nodehandle);
                            notifyuser(n->inshare->user);
                            n->inshare = NULL;
                        }
                    }
                }
            }
            else
            {
                if (!ISUNDEF(s->peer))
                {
                    if (s->outgoing)
                    {
                        // perform mandatory verification of outgoing shares:
                        // only on own nodes and signed unless read from cache
                        if (checkaccess(n, OWNERPRELOGIN))
                        {
                            if (!n->outshares)
                            {
                                n->outshares = new share_map;
                            }

                            Share** sharep = &((*n->outshares)[s->peer]);

                            // modification of existing share or new share
                            if (*sharep)
                            {
                                (*sharep)->update(s->access, s->ts);
                            }
                            else
                            {
                                *sharep = new Share(finduser(s->peer, 1), s->access, s->ts);
                            }

                            if (notify)
                            {
                                n->changed.outshares = true;
                                notifynode(n);
                            }
                        }
                    }
                    else
                    {
                        if (s->peer)
                        {
                            if (!checkaccess(n, OWNERPRELOGIN))
                            {
                                // modification of existing share or new share
                                if (n->inshare)
                                {
                                    n->inshare->update(s->access, s->ts);
                                }
                                else
                                {
                                    n->inshare = new Share(finduser(s->peer, 1), s->access, s->ts);
                                    n->inshare->user->sharing.insert(n->nodehandle);
                                }

                                if (notify)
                                {
                                    n->changed.inshare = true;
                                    notifynode(n);
                                }
                            }
                            else
                            {
                                LOG_warn << "Invalid inbound share location";
                            }
                        }
                        else
                        {
                            LOG_warn << "Invalid null peer on inbound share";
                        }
                    }
                }
            }

#ifdef ENABLE_SYNC
            if (n->inshare && s->access != FULL)
            {
                // check if the low(ered) access level is affecting any syncs
                // a) have we just cut off full access to a subtree of a sync?
                do {
                    if (n->localnode && (n->localnode->sync->state == SYNC_ACTIVE || n->localnode->sync->state == SYNC_INITIALSCAN))
                    {
                        LOG_warn << "Existing inbound share sync or part thereof lost full access";
                        n->localnode->sync->errorcode = API_EACCESS;
                        n->localnode->sync->changestate(SYNC_FAILED);
                    }
                } while ((n = n->parent));
                
                // b) have we just lost full access to the subtree a sync is in?
                for (sync_list::iterator it = syncs.begin(); it != syncs.end(); it++)
                {
                    if ((*it)->inshare && ((*it)->state == SYNC_ACTIVE || (*it)->state == SYNC_INITIALSCAN) && !checkaccess((*it)->localroot.node, FULL))
                    {
                        LOG_warn << "Existing inbound share sync lost full access";
                        (*it)->errorcode = API_EACCESS;
                        (*it)->changestate(SYNC_FAILED);
                    }
                }

            }
#endif
        }

        delete s;
        newshares.erase(it++);
    }
}

// configure for full account session access
void MegaClient::setsid(const byte* newsid, unsigned len)
{
    auth = "&sid=";

    int t = auth.size();
    auth.resize(t + len * 4 / 3 + 4);
    auth.resize(t + Base64::btoa(newsid, len, (char*)(auth.c_str() + t)));
    
    sid.assign((const char*)newsid, len);
}

// configure for exported folder links access
void MegaClient::setrootnode(handle h)
{
    char buf[12];

    Base64::btoa((byte*)&h, NODEHANDLE, buf);

    auth = "&n=";
    auth.append(buf);
}

// set server-client sequence number
bool MegaClient::setscsn(JSON* j)
{
    handle t;

    if (j->storebinary((byte*)&t, sizeof t) != sizeof t)
    {
        return false;
    }

    Base64::btoa((byte*)&t, sizeof t, scsn);

    return true;
}

int MegaClient::nextreqtag()
{
    return ++reqtag;
}

int MegaClient::hexval(char c)
{
    return c > '9' ? c - 'a' + 10 : c - '0';
}

// set warn level
void MegaClient::warn(const char* msg)
{
    LOG_warn << msg;
    warned = true;
}

// reset and return warnlevel
bool MegaClient::warnlevel()
{
    return warned ? (warned = false) | true : false;
}

// returns the first matching child node by UTF-8 name (does not resolve name clashes)
Node* MegaClient::childnodebyname(Node* p, const char* name)
{
    string nname = name;

    fsaccess->normalize(&nname);

    for (node_list::iterator it = p->children.begin(); it != p->children.end(); it++)
    {
        if (!strcmp(nname.c_str(), (*it)->displayname()))
        {
            return *it;
        }
    }

    return NULL;
}

void MegaClient::init()
{
    warned = false;
    csretrying = false;
    fetchingnodes = false;
    chunkfailed = false;
    noinetds = 0;

#ifdef ENABLE_SYNC
    syncactivity = false;
    syncadded = false;
    syncdebrisadding = false;
    syncscanfailed = false;
    syncfslockretry = false;
    syncfsopsfailed = false;
    syncdownretry = false;
    syncnagleretry = false;
    syncsup = true;
    syncdownrequired = false;

    if (syncscanstate)
    {
        app->syncupdate_scanning(false);
        syncscanstate = false;
    }
#endif

    for (int i = sizeof rootnodes / sizeof *rootnodes; i--; )
    {
        rootnodes[i] = UNDEF;
    }

    delete pendingsc;
    pendingsc = NULL;

    curfa = newfa.end();

    btcs.reset();
    btsc.reset();
    btpfa.reset();


    xferpaused[PUT] = false;
    xferpaused[GET] = false;

    putmbpscap = 0;

    jsonsc.pos = NULL;
    insca = false;
    scnotifyurl.clear();
    *scsn = 0;
}

MegaClient::MegaClient(MegaApp* a, Waiter* w, HttpIO* h, FileSystemAccess* f, DbAccess* d, GfxProc* g, const char* k, const char* u)
{
    sctable = NULL;
    me = UNDEF;
    followsymlinks = false;

#ifdef ENABLE_SYNC
    syncscanstate = false;
    syncdownrequired = false;
    syncadding = 0;
    currsyncid = 0;
#endif

    pendingcs = NULL;
    pendingsc = NULL;

    init();

    f->client = this;

    if ((app = a))
    {
        a->client = this;
    }

    waiter = w;
    httpio = h;
    fsaccess = f;
    dbaccess = d;

    if ((gfx = g))
    {
        g->client = this;
    }

    slotit = tslots.end();

    userid = 0;

    connections[PUT] = 3;
    connections[GET] = 4;

    int i;

    // initialize random client application instance ID (for detecting own
    // actions in server-client stream)
    for (i = sizeof sessionid; i--; )
    {
        sessionid[i] = 'a' + PrnGen::genuint32(26);
    }

    // initialize random API request sequence ID (server API is idempotent)
    for (i = sizeof reqid; i--; )
    {
        reqid[i] = 'a' + PrnGen::genuint32(26);
    }

    r = 0;
    nextuh = 0;  
    reqtag = 0;

    badhostcs = NULL;
    loadbalancingcs = NULL;

    scsn[sizeof scsn - 1] = 0;

    snprintf(appkey, sizeof appkey, "&ak=%s", k);

    // initialize useragent
    useragent = u;

    useragent.append(" (");
    fsaccess->osversion(&useragent);

    useragent.append(") MegaClient/" TOSTRING(MEGA_MAJOR_VERSION)
                     "." TOSTRING(MEGA_MINOR_VERSION)
                     "." TOSTRING(MEGA_MICRO_VERSION));

    h->setuseragent(&useragent);
}

MegaClient::~MegaClient()
{
    locallogout();

    delete pendingcs;
    delete pendingsc;
    delete badhostcs;
    delete loadbalancingcs;
    delete sctable;
    delete dbaccess;
}

// nonblocking state machine executing all operations currently in progress
void MegaClient::exec()
{
    WAIT_CLASS::bumpds();

    if (httpio->inetisback())
    {
        LOG_info << "Internet connectivity returned - resetting all backoff timers";
        abortbackoff();
    }

    if (EVER(httpio->lastdata) && Waiter::ds >= httpio->lastdata + HttpIO::NETWORKTIMEOUT)
    {
        disconnect();
    }

    // successful network operation with a failed transfer chunk: increment error count
    // and continue transfers
    if (httpio->success && chunkfailed)
    {
        chunkfailed = false;

        for (transferslot_list::iterator it = tslots.begin(); it != tslots.end(); it++)
        {
            if ((*it)->failure)
            {
                (*it)->errorcount++;
                (*it)->failure = false;
            }
        }
    }

    do {
        // file attribute puts (handled sequentially as a FIFO)
        if (curfa != newfa.end())
        {
            HttpReqCommandPutFA* fa = *curfa;

            switch (fa->status)
            {
                case REQ_SUCCESS:
                    if (fa->in.size() == sizeof(handle))
                    {
                        // successfully wrote file attribute - store handle &
                        // remove from list
                        handle fah = MemAccess::get<handle>(fa->in.data());

                        Node* n;
                        handle h;
                        handlepair_set::iterator it;

                        // do we have a valid upload handle?
                        h = fa->th;

                        it = uhnh.lower_bound(pair<handle, handle>(h, 0));

                        if (it != uhnh.end() && it->first == h)
                        {
                            h = it->second;
                        }

                        // are we updating a live node? issue command directly.
                        // otherwise, queue for processing upon upload
                        // completion.
                        if ((n = nodebyhandle(h)) || (n = nodebyhandle(fa->th)))
                        {
                            reqs[r].add(new CommandAttachFA(n->nodehandle, fa->type, fah, fa->tag));
                        }
                        else
                        {
                            pendingfa[pair<handle, fatype>(fa->th, fa->type)] = pair<handle, int>(fah, fa->tag);                           
                            checkfacompletion(fa->th);
                        }

                        delete fa;
                        newfa.erase(curfa);
                    }

                    btpfa.reset();
                    curfa = newfa.end();
                    break;

                case REQ_FAILURE:
                    // repeat request with exponential backoff
                    curfa = newfa.end();
                    btpfa.backoff();

                default:
                    ;
            }
        }

        if (newfa.size() && curfa == newfa.end() && btpfa.armed())
        {
            // dispatch most recent file attribute put
            curfa = newfa.begin();

            (*curfa)->status = REQ_INFLIGHT;
            reqs[r].add(*curfa);
        }

        if (fafcs.size())
        {
            // file attribute fetching (handled in parallel on a per-cluster basis)
            // cluster channels are never purged
            fafc_map::iterator cit;
            faf_map::iterator it;
            FileAttributeFetchChannel* fc;

            for (cit = fafcs.begin(); cit != fafcs.end(); cit++)
            {
                fc = cit->second;

                // is this request currently in flight?
                switch (fc->req.status)
                {
                    case REQ_SUCCESS:
                        fc->parse(this, cit->first, true);

                        // notify app in case some attributes were not returned, then redispatch
                        fc->failed(this);
                        fc->bt.reset();
                        break;

                    case REQ_INFLIGHT:
                        if (fc->inbytes != fc->req.in.size())
                        {
                            httpio->lock();
                            fc->parse(this, cit->first, false);
                            httpio->unlock();

                            fc->timeout.backoff(100);

                            fc->inbytes = fc->req.in.size();
                        }

                        if (!fc->timeout.armed()) break;

                        // timeout! fall through...
                        fc->req.disconnect();
                    case REQ_FAILURE:
                        fc->failed(this);
                        fc->bt.backoff();
                        fc->urltime = 0;
                    default:
                        ;
                }

                if (fc->req.status != REQ_INFLIGHT && fc->bt.armed() && (fc->fafs[1].size() || fc->fafs[0].size()))
                {
                    fc->req.in.clear();

                    if (Waiter::ds - fc->urltime > 600)
                    {
                        // fetches pending for this unconnected channel - dispatch fresh connection
                        reqs[r].add(new CommandGetFA(cit->first, fc->fahref, httpio->chunkedok));
                        fc->req.status = REQ_INFLIGHT;
                    }
                    else
                    {
                        // redispatch cached URL if not older than one minute
                        fc->dispatch(this);
                    }
                }
            }
        }

        // handle API client-server requests
        for (;;)
        {
            // do we have an API request outstanding?
            if (pendingcs)
            {
                switch (pendingcs->status)
                {
                    case REQ_READY:
                        break;

                    case REQ_INFLIGHT:
                        if (pendingcs->contentlength > 0)
                        {
                            app->request_response_progress(pendingcs->bufpos, pendingcs->contentlength);
                        }
                        break;

                    case REQ_SUCCESS:
                        app->request_response_progress(pendingcs->bufpos, -1);

                        if (pendingcs->in != "-3" && pendingcs->in != "-4")
                        {
                            if (*pendingcs->in.c_str() == '[')
                            {
                                if (csretrying)
                                {
                                    app->notify_retry(0);
                                    csretrying = false;
                                }

                                // request succeeded, process result array
                                json.begin(pendingcs->in.c_str());
                                reqs[r ^ 1].procresult(this);

                                delete pendingcs;
                                pendingcs = NULL;

                                // increment unique request ID
                                for (int i = sizeof reqid; i--; )
                                {
                                    if (reqid[i]++ < 'z')
                                    {
                                        break;
                                    }
                                    else
                                    {
                                        reqid[i] = 'a';
                                    }
                                }
                            }
                            else
                            {
                                // request failed
                                error e = (error)atoi(pendingcs->in.c_str());

                                if (!e)
                                {
                                    e = API_EINTERNAL;
                                }

                                app->request_error(e);
                                break;
                            }

                            btcs.reset();
                            break;
                        }

                    // fall through
                    case REQ_FAILURE:   // failure, repeat with capped exponential backoff
                        app->request_response_progress(pendingcs->bufpos, -1);

                        delete pendingcs;
                        pendingcs = NULL;

                        btcs.backoff();
                        app->notify_retry(btcs.retryin());
                        csretrying = true;

                    default:
                        ;
                }

                if (pendingcs)
                {
                    break;
                }
            }

            if (btcs.armed())
            {
                if (btcs.nextset())
                {
                    r ^= 1;
                }

                if (reqs[r].cmdspending())
                {
                    pendingcs = new HttpReq();

                    reqs[r].get(pendingcs->out);

                    pendingcs->posturl = APIURL;

                    pendingcs->posturl.append("cs?id=");
                    pendingcs->posturl.append(reqid, sizeof reqid);
                    pendingcs->posturl.append(auth);
                    pendingcs->posturl.append(appkey);

                    pendingcs->type = REQ_JSON;

                    pendingcs->post(this);

                    r ^= 1;
                    continue;
                }
                else
                {
                    btcs.reset();
                }
            }
            break;
        }

        // handle API server-client requests
        if (!jsonsc.pos && pendingsc)
        {
            if (scnotifyurl.size())
            {
                // pendingsc is a scnotifyurl connection
                if (pendingsc->status == REQ_SUCCESS || pendingsc->status == REQ_FAILURE)
                {
                    delete pendingsc;
                    pendingsc = NULL;

                    scnotifyurl.clear();
                }
            }
            else
            {
                // pendingsc is a server-client API request
                switch (pendingsc->status)
                {
                    case REQ_SUCCESS:
                        if (*pendingsc->in.c_str() == '{')
                        {
#ifdef ENABLE_SYNC
                            if (syncsup)
#endif
                            {
                                jsonsc.begin(pendingsc->in.c_str());
                                jsonsc.enterobject();
                            }

                            break;
                        }
                        else
                        {
                            error e = (error)atoi(pendingsc->in.c_str());
                            if (e == API_ESID)
                            {
                                app->request_error(API_ESID);
                                *scsn = 0;
                            }
                            else if (e == API_ETOOMANY)
                            {
                                LOG_warn << "Too many pending updates - reloading local state";
                                reqtag = 0;
                                fetchnodes();
                            }
                        }
                        // fall through
                    case REQ_FAILURE:
                        // failure, repeat with capped exponential backoff
                        delete pendingsc;
                        pendingsc = NULL;

                        btsc.backoff();

                    default:
                        ;
                }
            }
        }

#ifdef ENABLE_SYNC
        syncactivity = false;

        // do not process the SC result until all preconfigured syncs are up and running
        if (syncsup && jsonsc.pos && !syncdownrequired)
#else
        if (jsonsc.pos)
#endif
        {
            // FIXME: reload in case of bad JSON
            if (procsc())
            {
                // completed - initiate next SC request
                delete pendingsc;
                pendingsc = NULL;

                btsc.reset();
            }
#ifdef ENABLE_SYNC
            else
            {
                // a remote node move requires the immediate attention of syncdown()
                syncdownrequired = true;
                syncactivity = true;
            }
#endif
        }

        if (!pendingsc && *scsn && btsc.armed())
        {
            pendingsc = new HttpReq();

            if (scnotifyurl.size())
            {
                pendingsc->posturl = scnotifyurl;
            }
            else
            {
                pendingsc->posturl = APIURL;
                pendingsc->posturl.append("sc?sn=");
                pendingsc->posturl.append(scsn);
                pendingsc->posturl.append(auth);
            }

            pendingsc->type = REQ_JSON;
            pendingsc->post(this);

            jsonsc.pos = NULL;
        }

        if (badhostcs)
        {
            if (badhostcs->status == REQ_FAILURE || badhostcs->status == REQ_SUCCESS)
            {
                delete badhostcs;
                badhostcs = NULL;
            }
        }

        if(loadbalancingcs)
        {
            if(loadbalancingcs->status == REQ_FAILURE)
            {
                CommandLoadBalancing *command = loadbalancingreqs.front();

                restag = command->tag;
                app->loadbalancing_result(NULL, API_EFAILED);

                delete loadbalancingcs;
                loadbalancingcs = NULL;

                delete command;
                loadbalancingreqs.pop();
            }
            else if(loadbalancingcs->status == REQ_SUCCESS)
            {
                CommandLoadBalancing *command = loadbalancingreqs.front();

                restag = command->tag;
                app->loadbalancing_result(&loadbalancingcs->in, API_OK);
                //json.begin(loadbalancingcs->in.c_str());
                //command->procresult();

                delete loadbalancingcs;
                loadbalancingcs = NULL;

                delete command;
                loadbalancingreqs.pop();
            }
        }

        if(!loadbalancingcs && loadbalancingreqs.size())
        {
                CommandLoadBalancing *command = loadbalancingreqs.front();
                loadbalancingcs = new HttpReq();
                loadbalancingcs->posturl = BALANCERURL;
                loadbalancingcs->posturl.append("?service=");
                loadbalancingcs->posturl.append(command->service);
                loadbalancingcs->type = REQ_JSON;
                loadbalancingcs->post(this);
        }

        // fill transfer slots from the queue
        dispatchmore(PUT);
        dispatchmore(GET);

        slotit = tslots.begin();

        // handle active unpaused transfers
        while (slotit != tslots.end())
        {
            transferslot_list::iterator it = slotit;

            slotit++;

            if (!xferpaused[(*it)->transfer->type] && (!(*it)->retrying || (*it)->retrybt.armed()))
            {
                (*it)->doio(this);
            }
        }

#ifdef ENABLE_SYNC
        // syncops indicates that a sync-relevant tree update may be pending
        bool syncops = syncadded;
        sync_list::iterator it;

        if (syncadded)
        {
            syncadded = false;
        }

        // verify filesystem fingerprints, disable deviating syncs
        // (this covers mountovers, some device removals and some failures)
        for (it = syncs.begin(); it != syncs.end(); it++)
        {
            if ((*it)->fsfp)
            {
                fsfp_t current = (*it)->dirnotify->fsfingerprint();
                if ((*it)->fsfp != current)
                {
                    LOG_err << "Local fingerprint mismatch. Previous: " << (*it)->fsfp
                            << "  Current: " << current;
                    (*it)->errorcode = API_EFAILED;
                    (*it)->changestate(SYNC_FAILED);
                }
            }
        }

        if (!syncsup)
        {
            // set syncsup if there are no initializing syncs
            // this will allow incoming server-client commands to trigger the filesystem
            // actions that have occurred while the sync app was not running
            for (it = syncs.begin(); it != syncs.end(); it++)
            {
                if ((*it)->state == SYNC_INITIALSCAN)
                {
                    break;
                }
            }

            if (it == syncs.end())
            {
                syncsup = true;
                syncactivity = true;
            }
        }

        // process active syncs
        // sync timer: full rescan in case of filesystem notification failures
        if (syncscanfailed && syncscanbt.armed())
        {
            syncscanfailed = false;
            syncops = true;
        }

        // sync timer: retry syncdown() ops in case of local filesystem lock clashes
        if (syncdownretry && syncdownbt.armed())
        {
            syncdownretry = false;
            syncops = true;
        }

        // sync timer: file change upload delay timeouts (Nagle algorithm)
        if (syncnagleretry && syncnaglebt.armed())
        {
            syncnagleretry = false;
            syncops = true;
        }

        // sync timer: read lock retry
        if (syncfslockretry && syncfslockretrybt.armed())
        {
            syncfslockretrybt.backoff(1);
        }

        // halt all syncing while the local filesystem is pending a lock-blocked operation
        // FIXME: indicate by callback
        if (!syncdownretry && !syncadding)
        {
            // process active syncs, stop doing so while transient local fs ops are pending
            if (syncs.size() || syncactivity)
            {
                unsigned totalpending = 0;
                dstime nds = NEVER;

                for (int q = syncfslockretry ? DirNotify::RETRY : DirNotify::DIREVENTS; q >= DirNotify::DIREVENTS; q--)
                {
                    syncfslockretry = false;

                    if (!syncfsopsfailed)
                    {
                        // not retrying local operations: process pending notifyqs
                        for (it = syncs.begin(); it != syncs.end(); )
                        {
                            Sync* sync = *it++;

                            if (sync->state == SYNC_CANCELED || sync->state == SYNC_FAILED)
                            {
                                delete sync;
                                continue;
                            }
                            else if (sync->state == SYNC_ACTIVE || sync->state == SYNC_INITIALSCAN)
                            {
                                // process items from the notifyq until depleted
                                if (sync->dirnotify->notifyq[q].size())
                                {
                                    dstime dsretry;

                                    syncops = true;

                                    if ((dsretry = sync->procscanq(q)))
                                    {
                                        // we resume processing after dsretry has elapsed
                                        // (to avoid open-after-creation races with e.g. MS Office)
                                        if (EVER(dsretry))
                                        {
                                            syncnaglebt.backoff(dsretry + 1);
                                            syncnagleretry = true;
                                        }
                                        else
                                        {
                                            syncactivity = true;
                                        }

                                        if(syncadding)
                                        {
                                            break;
                                        }
                                    }
                                    else
                                    {
                                        LOG_debug << "Pending MEGA nodes: " << synccreate.size();
                                        if(!syncadding)
                                        {
                                            syncup(&sync->localroot, &nds);
                                            sync->cachenodes();
                                        }

                                        // we interrupt processing the notifyq if the completion
                                        // of a node creation is required to continue
                                        break;
                                    }
                                }

                                if (sync->state == SYNC_INITIALSCAN && q == DirNotify::DIREVENTS && !sync->dirnotify->notifyq[q].size())
                                {
                                    sync->changestate(SYNC_ACTIVE);

                                    // scan for items that were deleted while the sync was stopped
                                    // FIXME: defer this until RETRY queue is processed
                                    sync->scanseqno++;
                                    sync->deletemissing(&sync->localroot);
                                }

                                if (!syncfslockretry && sync->dirnotify->notifyq[DirNotify::RETRY].size())
                                {
                                    syncfslockretrybt.backoff(1);
                                    syncfslockretry = true;
                                }

                                if (q == DirNotify::DIREVENTS)
                                {
                                    totalpending += sync->dirnotify->notifyq[DirNotify::DIREVENTS].size();
                                }
                            }

                            if (sync->state == SYNC_ACTIVE)
                            {
                                sync->cachenodes();
                            }
                        }

                        if(syncadding)
                        {
                            break;
                        }
                    }
                }

                if(syncadding)
                {
                    // do not continue processing syncs while adding nodes
                    // just go to evaluate the main do-while loop
                    notifypurge();
                    continue;
                }

                // delete files that were overwritten by folders in checkpath()
                execsyncdeletions();  

                if (synccreate.size())
                {
                    syncupdate();
                }

                // set retry interval for locked filesystem items once all
                // pending items were processed
                if (syncfslockretry)
                {
                    syncfslockretrybt.backoff(2);
                }

                // notify the app of the length of the pending scan queue
                if (totalpending < 4)
                {
                    if (syncscanstate)
                    {
                        app->syncupdate_scanning(false);
                        syncscanstate = false;
                    }
                }
                else if (totalpending > 10)
                {
                    if (!syncscanstate)
                    {
                        app->syncupdate_scanning(true);
                        syncscanstate = true;
                    }
                }

                bool success = true;
                string localpath;

                notifypurge();

                if (syncactivity || syncops)
                {
                    for (it = syncs.begin(); it != syncs.end(); it++)
                    {
                        // make sure that the remote synced folder still exists
                        if (!(*it)->localroot.node)
                        {
                            LOG_err << "The remote root node doesn't exist";
                            (*it)->errorcode = API_ENOENT;
                            (*it)->changestate(SYNC_FAILED);
                        }
                        else
                        {
                            localpath = (*it)->localroot.localname;

                            if ((*it)->state == SYNC_ACTIVE && (!syncscanstate || syncdownrequired))
                            {
                                if (!syncdown(&(*it)->localroot, &localpath, true))
                                {
                                    // a local filesystem item was locked - schedule periodic retry
                                    // and force a full rescan afterwards as the local item may
                                    // be subject to changes that are notified with obsolete paths
                                    success = false;
                                    (*it)->dirnotify->error = true;
                                }

                                (*it)->cachenodes();                            
                            }
                        }
                    }

                    // notify the app if a lock is being retried
                    if (success)
                    {
                        syncdownrequired = false;
                        if (syncfsopsfailed)
                        {
                            syncfsopsfailed = false;
                            app->syncupdate_local_lockretry(false);
                        }
                    }
                    else
                    {
                        if (!syncfsopsfailed)
                        {
                            syncfsopsfailed = true;
                            app->syncupdate_local_lockretry(true);
                        }

                        syncdownretry = true;
                        syncdownbt.backoff(50);
                    }

                    // perform aggregate ops that require all scanqs to be fully processed
                    for (it = syncs.begin(); it != syncs.end(); it++)
                    {
                        if ((*it)->dirnotify->notifyq[DirNotify::DIREVENTS].size()
                          || (*it)->dirnotify->notifyq[DirNotify::RETRY].size())
                        {
                            if (!syncnagleretry)
                            {
                                syncactivity = true;
                            }

                            break;
                        }
                    }

                    if (it == syncs.end())
                    {
                        // execution of notified deletions - these are held in localsyncnotseen and
                        // kept pending until all creations (that might reference them for the purpose of
                        // copying) have completed and all notification queues have run empty (to ensure
                        // that moves are not executed as deletions+additions.
                        if (localsyncnotseen.size() && !synccreate.size())
                        {
                            // ... execute all pending deletions
                            localnode_set::iterator it;

                            while (localsyncnotseen.size())
                            {
                                delete *localsyncnotseen.begin();
                            }
                        }

                        // process filesystem notifications for active syncs unless we
                        // are retrying local fs writes
                        if (!syncfsopsfailed)
                        {
                            // FIXME: only syncup for subtrees that were actually
                            // updated to reduce CPU load
                            for (it = syncs.begin(); it != syncs.end(); it++)
                            {
                                if (((*it)->state == SYNC_ACTIVE || (*it)->state == SYNC_INITIALSCAN)
                                 && !(*it)->dirnotify->notifyq[DirNotify::DIREVENTS].size()
                                 && !(*it)->dirnotify->notifyq[DirNotify::RETRY].size()
                                 && !syncadding)
                                {
                                    syncup(&(*it)->localroot, &nds);
                                    (*it)->cachenodes();
                                }
                            }

                            if (EVER(nds))
                            {
                                syncnaglebt.backoff(nds - Waiter::ds);
                                syncnagleretry = true;
                            }

                            // delete files that were overwritten by folders in syncup()
                            execsyncdeletions();  

                            if (synccreate.size())
                            {
                                syncupdate();
                            }

                            unsigned totalnodes = 0;

                            syncscanfailed = false;

                            // we have no sync-related operations pending - trigger processing if at least one
                            // filesystem item is notified or initiate a full rescan if there has been
                            // an event notification failure (or event notification is unavailable)
                            for (it = syncs.begin(); it != syncs.end(); it++)
                            {
                                Sync* sync = *it;

                                totalnodes += sync->localnodes[FILENODE] + sync->localnodes[FOLDERNODE];

                                if (sync->state == SYNC_ACTIVE || sync->state == SYNC_INITIALSCAN)
                                {
                                    if (sync->dirnotify->notifyq[DirNotify::DIREVENTS].size()
                                     || sync->dirnotify->notifyq[DirNotify::RETRY].size())
                                    {
                                        break;
                                    }
                                    else
                                    {
                                        if (sync->fullscan)
                                        {
                                            // recursively delete all LocalNodes that were deleted (not moved or renamed!)
                                            sync->deletemissing(&sync->localroot);
                                            sync->cachenodes();
                                        }

                                        // if the directory events notification subsystem is permanently unavailable or
                                        // has signaled a temporary error, initiate a full rescan
                                        if (sync->state == SYNC_ACTIVE)
                                        {
                                            sync->fullscan = false;

                                            if (sync->dirnotify->failed || fsaccess->notifyfailed || sync->dirnotify->error || fsaccess->notifyerr)
                                            {
                                                syncscanfailed = true;

                                                sync->scan(&sync->localroot.localname, NULL);
                                                sync->dirnotify->error = false;
                                                fsaccess->notifyerr = false;

                                                sync->fullscan = true;
                                                sync->scanseqno++;

                                                syncscanbt.backoff(10 + totalnodes / 128);
                                            }
                                        }
                                    }
                                }
                            }

                            // clear pending global notification error flag if all syncs were marked
                            // to be rescanned
                            if (fsaccess->notifyerr && it == syncs.end())
                            {
                                fsaccess->notifyerr = false;
                            }

                            // limit rescan rate (interval depends on total tree size)
                            if (syncscanfailed)
                            {
                                syncscanbt.backoff(10 + totalnodes / 128);
                            }

                            execsyncdeletions();  
                        }
                    }
                }
            }
        }
#endif

        notifypurge();
    } while (httpio->doio() || execdirectreads() || (!pendingcs && reqs[r].cmdspending() && btcs.armed()));

    if (!badhostcs && badhosts.size())
    {
        // report hosts affected by failed requests
        badhostcs = new HttpReq();
        badhostcs->posturl = APIURL;
        badhostcs->posturl.append("pf?h");
        badhostcs->outbuf = badhosts;
        badhostcs->type = REQ_JSON;
        badhostcs->post(this);
        badhosts.clear();
    }
}

// get next event time from all subsystems, then invoke the waiter if needed
// returns true if an engine-relevant event has occurred, false otherwise
int MegaClient::wait()
{
    dstime nds;

    // get current dstime and clear wait events
    WAIT_CLASS::bumpds();

#ifdef ENABLE_SYNC
    // sync directory scans in progress or still processing sc packet without having
    // encountered a locally locked item? don't wait.
    if (syncactivity || (jsonsc.pos && !syncdownretry))
    {
        nds = Waiter::ds;
    }
    else
#endif
    {
        // next retry of a failed transfer
        nds = NEVER;

        nexttransferretry(PUT, &nds);
        nexttransferretry(GET, &nds);

        // retry transferslots
        for (transferslot_list::iterator it = tslots.begin(); it != tslots.end(); it++)
        {
            if (!(*it)->retrybt.armed())
            {
                (*it)->retrybt.update(&nds);
            }
        }

        // retry failed client-server requests
        if (!pendingcs)
        {
            btcs.update(&nds);
        }

        // retry failed server-client requests
        if (!pendingsc && *scsn)
        {
            btsc.update(&nds);
        }

        // retry failed file attribute puts
        if (curfa == newfa.end())
        {
            btpfa.update(&nds);
        }

        // retry failed file attribute gets
        for (fafc_map::iterator cit = fafcs.begin(); cit != fafcs.end(); cit++)
        {
            if (cit->second->req.status == REQ_INFLIGHT)
            {
                cit->second->timeout.update(&nds);
            }
            else if (cit->second->fafs[1].size() || cit->second->fafs[0].size())
            {
                cit->second->bt.update(&nds);
            }
        }

        // next pending pread event
        if (!dsdrns.empty())
        {
            if (dsdrns.begin()->first < nds)
            {
                if (dsdrns.begin()->first <= Waiter::ds)
                {
                    nds = Waiter::ds;
                }
                else
                {
                    nds = dsdrns.begin()->first;
                }
            }
        }

#ifdef ENABLE_SYNC
        // sync rescan
        if (syncscanfailed)
        {
            syncscanbt.update(&nds);
        }

        // retrying of transient failed read ops
        if (syncfslockretry)
        {
            syncfslockretrybt.update(&nds);
        }

        // retrying of transiently failed syncdown() updates
        if (syncdownretry)
        {
            syncdownbt.update(&nds);
        }

        // triggering of Nagle-delayed sync PUTs
        if (syncnagleretry)
        {
            syncnaglebt.update(&nds);
        }
#endif

        // detect stuck network
        if (EVER(httpio->lastdata))
        {
            dstime timeout = httpio->lastdata + HttpIO::NETWORKTIMEOUT;

            if (timeout >= Waiter::ds && timeout < nds)
            {
                nds = timeout;
            }
        }
    }

    // immediate action required?
    if (!nds)
    {
        return Waiter::NEEDEXEC;
    }

    // nds is either MAX_INT (== no pending events) or > Waiter::ds
    if (EVER(nds))
    {
        nds -= Waiter::ds;
    }

    waiter->init(nds);

    // set subsystem wakeup criteria (WinWaiter assumes httpio to be set first!)
    waiter->wakeupby(httpio, Waiter::NEEDEXEC);
    waiter->wakeupby(fsaccess, Waiter::NEEDEXEC);

    int r = waiter->wait();

    // process results
    r |= httpio->checkevents(waiter);
    r |= fsaccess->checkevents(waiter);

    return r;
}

// reset all backoff timers and transfer retry counters
bool MegaClient::abortbackoff(bool includexfers)
{
    bool r = false;

    WAIT_CLASS::bumpds();

    if (includexfers)
    {
        for (int d = GET; d == GET || d == PUT; d += PUT - GET)
        {
            for (transfer_map::iterator it = transfers[d].begin(); it != transfers[d].end(); it++)
            {
                if (it->second->failcount)
                {
                    if (it->second->bt.arm())
                    {
                        r = true;
                    }
                }
            }
        }
    }

    if (btcs.arm())
    {
        r = true;
    }

    if (!pendingsc && btsc.arm())
    {
        r = true;
    }

    if (curfa == newfa.end() && btpfa.arm())
    {
        r = true;
    }

    for (fafc_map::iterator it = fafcs.begin(); it != fafcs.end(); it++)
    {
        if (it->second->req.status != REQ_INFLIGHT && it->second->bt.arm())
        {
            r = true;
        }
    }

    return r;
}

// this will dispatch the next queued transfer unless one is already in
// progress and force isn't set
// returns true if dispatch occurred, false otherwise
bool MegaClient::dispatch(direction_t d)
{
    // do we have any transfer slots available?
    if (!slotavail())
    {
        return false;
    }

    // file attribute jam? halt uploads.
    if (d == PUT && newfa.size() > 32)
    {
        return false;
    }

    transfer_map::iterator nextit;
    TransferSlot *ts = NULL;

    for (;;)
    {
        nextit = transfers[d].end();

        for (transfer_map::iterator it = transfers[d].begin(); it != transfers[d].end(); it++)
        {
            if (!it->second->slot && it->second->bt.armed()
             && (nextit == transfers[d].end()
              || it->second->bt.retryin() < nextit->second->bt.retryin()))
            {
                nextit = it;
            }
        }

        // no inactive transfers ready?
        if (nextit == transfers[d].end())
        {
            return false;
        }

        if (!nextit->second->localfilename.size())
        {
            // this is a fresh transfer rather than the resumption of a partly
            // completed and deferred one
            if (d == PUT)
            {
                // generate fresh random encryption key/CTR IV for this file
                byte keyctriv[SymmCipher::KEYLENGTH + sizeof(int64_t)];
                PrnGen::genblock(keyctriv, sizeof keyctriv);
                nextit->second->key.setkey(keyctriv);
                nextit->second->ctriv = MemAccess::get<uint64_t>((const char*)keyctriv + SymmCipher::KEYLENGTH);
            }
            else
            {
                // set up keys for the decryption of this file (k == NULL => private node)
                Node* n;
                const byte* k = NULL;

                // locate suitable template file
                for (file_list::iterator it = nextit->second->files.begin(); it != nextit->second->files.end(); it++)
                {
                    if ((*it)->hprivate)
                    {
                        // the size field must be valid right away for
                        // MegaClient::moretransfers()
                        if ((n = nodebyhandle((*it)->h)) && n->type == FILENODE)
                        {
                            k = (const byte*)n->nodekey.data();
                            nextit->second->size = n->size;
                        }
                    }
                    else
                    {
                        k = (*it)->filekey;
                        nextit->second->size = (*it)->size;
                    }

                    if (k)
                    {
                        nextit->second->key.setkey(k, FILENODE);
                        nextit->second->ctriv = MemAccess::get<int64_t>((const char*)k + SymmCipher::KEYLENGTH);
                        nextit->second->metamac = MemAccess::get<int64_t>((const char*)k + SymmCipher::KEYLENGTH + sizeof(int64_t));

                        // FIXME: re-add support for partial transfers
                        break;
                    }
                }

                if (!k)
                {
                    return false;
                }
            }

            nextit->second->localfilename.clear();

            // set file localnames (ultimate target) and one transfer-wide temp
            // localname
            for (file_list::iterator it = nextit->second->files.begin();
                 !nextit->second->localfilename.size() && it != nextit->second->files.end(); it++)
            {
                (*it)->prepare();
            }

            // app-side transfer preparations (populate localname, create thumbnail...)
            app->transfer_prepare(nextit->second);
        }

        // verify that a local path was given and start/resume transfer
        if (nextit->second->localfilename.size())
        {
            // allocate transfer slot
            ts = new TransferSlot(nextit->second);

            // try to open file (PUT transfers: open in nonblocking mode)
            if ((d == PUT)
              ? ts->fa->fopen(&nextit->second->localfilename)
              : ts->fa->fopen(&nextit->second->localfilename, false, true))
            {
                handle h = UNDEF;
                bool hprivate = true;

                nextit->second->pos = 0;

                // always (re)start upload from scratch
                if (d == PUT)
                {
                    nextit->second->size = ts->fa->size;
                    nextit->second->chunkmacs.clear();

                    // create thumbnail/preview imagery, if applicable (FIXME: do not re-create upon restart)
                    if (gfx && nextit->second->localfilename.size() && !nextit->second->uploadhandle)
                    {
                        nextit->second->uploadhandle = getuploadhandle();

                        // we want all imagery to be safely tucked away before completing the upload, so we bump minfa
                        nextit->second->minfa += gfx->gendimensionsputfa(ts->fa, &nextit->second->localfilename, nextit->second->uploadhandle, &nextit->second->key);
                    }
                }
                else
                {
                    // downloads resume at the end of the last contiguous completed block
                    for (chunkmac_map::iterator it = nextit->second->chunkmacs.begin();
                         it != nextit->second->chunkmacs.end(); it++)
                    {
                        if (nextit->second->pos != it->first)
                        {
                            break;
                        }

                        if (nextit->second->size)
                        {
                            nextit->second->pos = ChunkedHash::chunkceil(nextit->second->pos);
                        }
                    }

                    for (file_list::iterator it = nextit->second->files.begin();
                         it != nextit->second->files.end(); it++)
                    {
                        if (!(*it)->hprivate || nodebyhandle((*it)->h))
                        {
                            h = (*it)->h;
                            hprivate = (*it)->hprivate;
                            break;
                        }
                    }
                }

                // dispatch request for temporary source/target URL
                reqs[r].add((ts->pendingcmd = (d == PUT)
                          ? (Command*)new CommandPutFile(ts, putmbpscap)
                          : (Command*)new CommandGetFile(ts, NULL, h, hprivate)));

                ts->slots_it = tslots.insert(tslots.begin(), ts);

                // notify the app about the starting transfer
                for (file_list::iterator it = nextit->second->files.begin();
                     it != nextit->second->files.end(); it++)
                {
                    (*it)->start();
                }

                return true;
            }
        }

        // file didn't open - fail & defer
        nextit->second->failed(API_EREAD);
    }
}

// generate upload handle for this upload
// (after 65536 uploads, a node handle clash is possible, but far too unlikely
// to be of real-world concern)
handle MegaClient::getuploadhandle()
{
    byte* ptr = (byte*)(&nextuh + 1);

    while (!++*--ptr);

    return nextuh;
}

// do we have an upload that is still waiting for file attributes before being completed?
void MegaClient::checkfacompletion(handle th, Transfer* t)
{
    if (th)
    {
        bool delayedcompletion;
        handletransfer_map::iterator htit;

        if ((delayedcompletion = !t))
        {
            // abort if upload still running
            if ((htit = faputcompletion.find(th)) == faputcompletion.end())
            {
                return;
            }

            t = htit->second;
        }

        int facount = 0;

        // do we have the pre-set threshold number of file attributes available? complete upload.
        for (fa_map::iterator it = pendingfa.lower_bound(pair<handle, fatype>(th, 0));
             it != pendingfa.end() && it->first.first == th; it++)
        {
            facount++;
        }

        if (facount < t->minfa)
        {
            if (!delayedcompletion)
            {
                // we have insufficient file attributes available: remove transfer and put on hold
                t->faputcompletion_it = faputcompletion.insert(pair<handle, Transfer*>(th, t)).first;

                transfers[t->type].erase(t->transfers_it);
                t->transfers_it = transfers[t->type].end();

                delete t->slot;
                t->slot = NULL;
            }

            return;
        }
    }

    t->completefiles();
    app->transfer_complete(t);
    delete t;
}

// clear transfer queue
void MegaClient::freeq(direction_t d)
{
    for (transfer_map::iterator it = transfers[d].begin(); it != transfers[d].end(); )
    {
        delete it++->second;
    }
}

// determine next scheduled transfer retry
// FIXME: make this an ordered set and only check the first element instead of
// scanning the full map!
void MegaClient::nexttransferretry(direction_t d, dstime* dsmin)
{
    for (transfer_map::iterator it = transfers[d].begin(); it != transfers[d].end(); it++)
    {
        if ((!it->second->slot || !it->second->slot->fa)
         && it->second->bt.nextset()
         && it->second->bt.nextset() >= Waiter::ds
         && it->second->bt.nextset() < *dsmin)
        {
            *dsmin = it->second->bt.nextset();
        }
    }
}

// disconnect all HTTP connections (slows down operations, but is semantically neutral)
void MegaClient::disconnect()
{
    if (pendingcs)
    {
        app->request_response_progress(-1, -1);
        pendingcs->disconnect();
    }

    if (pendingsc)
    {
        pendingsc->disconnect();
    }

    for (transferslot_list::iterator it = tslots.begin(); it != tslots.end(); it++)
    {
        (*it)->disconnect();
    }

    for (putfa_list::iterator it = newfa.begin(); it != newfa.end(); it++)
    {
        (*it)->disconnect();
    }

    for (fafc_map::iterator it = fafcs.begin(); it != fafcs.end(); it++)
    {
        it->second->req.disconnect();
    }

    httpio->lastdata = NEVER;
    httpio->disconnect();
}

void MegaClient::logout()
{
    if(loggedin() != FULLACCOUNT)
    {
        if (sctable)
        {
            sctable->remove();
        }

#ifdef ENABLE_SYNC
        for (sync_list::iterator it = syncs.begin(); it != syncs.end(); it++)
        {
            if((*it)->statecachetable)
            {
                (*it)->statecachetable->remove();
            }
        }
#endif
        locallogout();
        app->logout_result(API_OK);
        return;
    }

    reqs[r].add(new CommandLogout(this));
}

void MegaClient::locallogout()
{
    int i;

    disconnect();

    delete sctable;
    sctable = NULL;

    me = UNDEF;

    cachedscsn = UNDEF;

    freeq(GET);
    freeq(PUT);

    purgenodesusersabortsc();

    for (i = sizeof(reqs)/sizeof(*reqs); i--; )
    {
        reqs[i].clear();
    }

    delete pendingcs;
    pendingcs = NULL;

    for (putfa_list::iterator it = newfa.begin(); it != newfa.end(); it++)
    {
        delete *it;
    }

    newfa.clear();

    for (fafc_map::iterator cit = fafcs.begin(); cit != fafcs.end(); cit++)
    {
        for (i = 2; i--; )
        {
    	    for (faf_map::iterator it = cit->second->fafs[i].begin(); it != cit->second->fafs[i].end(); it++)
    	    {
                delete it->second;
    	    }
        }

        delete cit->second;
    }

    fafcs.clear();

    pendingfa.clear();

    // erase master key & session ID
    key.setkey(SymmCipher::zeroiv);
    memset((char*)auth.c_str(), 0, auth.size());
    auth.clear();

    init();

#ifdef ENABLE_SYNC
    syncadding = 0;
#endif
}

const char *MegaClient::version()
{
    return TOSTRING(MEGA_MAJOR_VERSION)
            "." TOSTRING(MEGA_MINOR_VERSION)
            "." TOSTRING(MEGA_MICRO_VERSION);
}

// process server-client request
bool MegaClient::procsc()
{
    nameid name;

#ifdef ENABLE_SYNC
    char test[] = "},{\"a\":\"t\",\"i\":\"";
    char test2[32] = "\",\"t\":{\"f\":[{\"h\":\"";
    bool stop = false;
#endif
    Node* dn = NULL;

    for (;;)
    {
        if (!insca)
        {
            switch (jsonsc.getnameid())
            {
                case 'w':
                    if (!statecurrent)
                    {
                        // NULL vector: "notify all nodes"
                        app->nodes_current();
                        statecurrent = true;
                    }
                
                    jsonsc.storeobject(&scnotifyurl);
                    break;

                case MAKENAMEID2('s', 'n'):
                    // the sn element is guaranteed to be the last in sequence
                    setscsn(&jsonsc);
                    break;
                    
                case EOO:
                    mergenewshares(1);
                    applykeys();
                    return true;

                case 'a':
                    if (jsonsc.enterarray())
                    {
                        insca = true;
                        break;
                    }
                    // fall through
                default:
                    if (!jsonsc.storeobject())
                    {
                        LOG_err << "Error parsing sc request";
                        return true;
                    }
            }
        }

        if (insca)
        {
            if (jsonsc.enterobject())
            {
                // the "a" attribute is guaranteed to be the first in the object
                if (jsonsc.getnameid() == 'a')
                {
                    name = jsonsc.getnameid();

                    // only process server-client request if not marked as
                    // self-originating ("i" marker element guaranteed to be following
                    // "a" element if present)
                    if (memcmp(jsonsc.pos, "\"i\":\"", 5)
                     || memcmp(jsonsc.pos + 5, sessionid, sizeof sessionid)
                     || jsonsc.pos[5 + sizeof sessionid] != '"')
                    {
                        switch (name)
                        {
                            case 'u':
                                // node update
                                sc_updatenode();
#ifdef ENABLE_SYNC
                                if (jsonsc.pos[1] != ']') // there are more packets
                                {
                                    applykeys();
                                    return false;
                                }
#endif
                                break;

                            case 't':
#ifdef ENABLE_SYNC
                                if (!stop)
                                {
                                    for (int i=4; jsonsc.pos[i] && jsonsc.pos[i] != ']'; i++)
                                    {
                                        if (!memcmp(&jsonsc.pos[i-4], "\"t\":1", 5))
                                        {
                                            stop = true;
                                            break;
                                        }
                                    }
                                }
#endif

                                // node addition
                                sc_newnodes();
                                mergenewshares(1);

#ifdef ENABLE_SYNC
                                if (stop)
                                {
                                    stop = false;

                                    if (jsonsc.pos[1] != ']') // there are more packets
                                    {
                                        // run syncdown() before continuing
                                        applykeys();
                                        return false;
                                    }
                                }
#endif
                                break;

                            case 'd':
                                // node deletion
                                dn = sc_deltree();

#ifdef ENABLE_SYNC
                                if (dn && !memcmp(jsonsc.pos, test, 16))
                                {
                                    Base64::btoa((byte *)&dn->nodehandle, sizeof(dn->nodehandle), &test2[18]);
                                    if (!memcmp(&jsonsc.pos[26], test2, 26))
                                    {
                                        // it's a move operation, stop parsing after completing it
                                        stop = true;
                                        break;
                                    }
                                }

                                if (jsonsc.pos[1] != ']') // there are more packets
                                {
                                    // run syncdown() to process the deletion before continuing
                                    applykeys();
                                    return false;
                                }
#endif
                                break;

                            case 's':
                                // share addition/update/revocation
                                if (sc_shares())
                                {
                                    mergenewshares(1);
                                }
                                break;

                            case 'c':
                                // contact addition/update
                                sc_contacts();
                                break;

                            case 'k':
                                // crypto key request
                                sc_keys();
                                break;

                            case MAKENAMEID2('f', 'a'):
                                // file attribute update
                                sc_fileattr();
                                break;

                            case MAKENAMEID2('u', 'a'):
                                // user attribtue update
                                sc_userattr();
                        }
                    }
                }

                jsonsc.leaveobject();
            }
            else
            {
                jsonsc.leavearray();
                insca = false;
            }
        }
    }
}

// update the user's local state cache
// (note that if immediate-completion commands have been issued in the
// meantime, the state of the affected nodes
// may be ahead of the recorded scsn - their consistency will be checked by
// subsequent server-client commands.)
// initsc() is called after all initial decryption has been performed, so we
// are tolerant towards incomplete/faulty nodes.
void MegaClient::initsc()
{
    if (sctable)
    {
        bool complete;

        sctable->begin();
        sctable->truncate();

        // 1. write current scsn
        handle tscsn;
        Base64::atob(scsn, (byte*)&tscsn, sizeof tscsn);
        complete = sctable->put(CACHEDSCSN, (char*)&tscsn, sizeof tscsn);

        if (complete)
        {
            // 2. write all users
            for (user_map::iterator it = users.begin(); it != users.end(); it++)
            {
                if (!(complete = sctable->put(CACHEDUSER, &it->second, &key)))
                {
                    break;
                }
            }
        }

        if (complete)
        {
            // 3. write new or modified nodes, purge deleted nodes
            for (node_map::iterator it = nodes.begin(); it != nodes.end(); it++)
            {
                if (!(complete = sctable->put(CACHEDNODE, it->second, &key)))
                {
                    break;
                }
            }
        }

        LOG_debug << "Saving SCSN " << scsn << " with " << nodes.size() << " nodes and " << users.size() << " users to local cache (" << complete << ")";
        finalizesc(complete);
    }
}

// erase and and fill user's local state cache
void MegaClient::updatesc()
{
    if (sctable)
    {
        string t;

        sctable->get(CACHEDSCSN, &t);

        if (t.size() != sizeof cachedscsn)
        {
            LOG_err << "Invalid scsn size";
            return;
        }

        sctable->begin();

        bool complete;

        // 1. update associated scsn
        handle tscsn;
        Base64::atob(scsn, (byte*)&tscsn, sizeof tscsn);
        complete = sctable->put(CACHEDSCSN, (char*)&tscsn, sizeof tscsn);

        if (complete)
        {
            // 2. write new or update modified users
            for (user_vector::iterator it = usernotify.begin(); it != usernotify.end(); it++)
            {
                if (!(complete = sctable->put(CACHEDUSER, *it, &key)))
                {
                    break;
                }
            }
        }

        if (complete)
        {
            // 3. write new or modified nodes, purge deleted nodes
            for (node_vector::iterator it = nodenotify.begin(); it != nodenotify.end(); it++)
            {
                char base64[12];
                if ((*it)->changed.removed && (*it)->dbid)
                {
                    LOG_verbose << "Removing node from database: " << (Base64::btoa((byte*)&((*it)->nodehandle),MegaClient::NODEHANDLE,base64) ? base64 : "");
                    if (!(complete = sctable->del((*it)->dbid)))
                    {
                        break;
                    }
                }
                else
                {
                    LOG_verbose << "Adding node to database: " << (Base64::btoa((byte*)&((*it)->nodehandle),MegaClient::NODEHANDLE,base64) ? base64 : "");
                    if (!(complete = sctable->put(CACHEDNODE, *it, &key)))
                    {
                        break;
                    }
                }
            }
        }

        LOG_debug << "Saving SCSN " << scsn << " with " << nodenotify.size() << " modified nodes and " << usernotify.size() << " users to local cache (" << complete << ")";
        finalizesc(complete);
    }

}

// commit or purge local state cache
void MegaClient::finalizesc(bool complete)
{
    if (complete)
    {
        sctable->commit();
        Base64::atob(scsn, (byte*)&cachedscsn, sizeof cachedscsn);
    }
    else
    {
        sctable->abort();
        sctable->truncate();

        LOG_err << "Cache update DB write error - disabling caching";

        delete sctable;
        sctable = NULL;
    }

}

// queue node file attribute for retrieval or cancel retrieval
error MegaClient::getfa(Node* n, fatype t, int cancel)
{
    // locate this file attribute type in the nodes's attribute string
    handle fah;
    int p, pp;

    if (!(p = n->hasfileattribute(t)))
    {
        return API_ENOENT;
    }

    pp = p - 1;

    while (pp && n->fileattrstring[pp - 1] >= '0' && n->fileattrstring[pp - 1] <= '9')
    {
        pp--;
    }

    if (p == pp)
    {
        return API_ENOENT;
    }

    if (Base64::atob(strchr(n->fileattrstring.c_str() + p, '*') + 1, (byte*)&fah, sizeof(fah)) != sizeof(fah))
    {
        return API_ENOENT;
    }

    int c = atoi(n->fileattrstring.c_str() + pp);

    if (cancel)
    {
        // cancel pending request
        fafc_map::iterator cit;

        if ((cit = fafcs.find(c)) != fafcs.end())
        {
            faf_map::iterator it;

            for (int i = 2; i--; )
            {
                if ((it = cit->second->fafs[i].find(fah)) != cit->second->fafs[i].end())
                {
                    delete it->second;
                    cit->second->fafs[i].erase(it);

                    // none left: tear down connection
                    if (!cit->second->fafs[1].size() && cit->second->req.status == REQ_INFLIGHT)
                    {
                        cit->second->req.disconnect();
                    }

                    return API_OK;
                }
            }
        }

        return API_ENOENT;
    }
    else
    {
        // add file attribute cluster channel and set cluster reference node handle
        FileAttributeFetchChannel** fafcp = &fafcs[c];

        if (!*fafcp)
        {
            *fafcp = new FileAttributeFetchChannel();
        }

        if (!(*fafcp)->fafs[1].count(fah))
        {
            (*fafcp)->fahref = fah;

            // map returned handle to type/node upon retrieval response
            FileAttributeFetch** fafp = &(*fafcp)->fafs[0][fah];

            if (!*fafp)
            {
                *fafp = new FileAttributeFetch(n->nodehandle, t, reqtag);
            }
            else
            {
                restag = (*fafp)->tag;
                return API_EEXIST;
            }
        }
        else
        {
            FileAttributeFetch** fafp = &(*fafcp)->fafs[1][fah];
            restag = (*fafp)->tag;
            return API_EEXIST;
        }

        return API_OK;
    }
}

// build pending attribute string for this handle and remove
void MegaClient::pendingattrstring(handle h, string* fa)
{
    char buf[128];

    for (fa_map::iterator it = pendingfa.lower_bound(pair<handle, fatype>(h, 0));
         it != pendingfa.end() && it->first.first == h; )
    {
        sprintf(buf, "/%u*", (unsigned)it->first.second);
        Base64::btoa((byte*)&it->second.first, sizeof(it->second.first), strchr(buf + 3, 0));
        pendingfa.erase(it++);
        fa->append(buf + !fa->size());
    }
}

// attach file attribute to a file (th can be upload or node handle)
// FIXME: to avoid unnecessary roundtrips to the attribute servers, also cache locally
void MegaClient::putfa(handle th, fatype t, SymmCipher* key, string* data)
{
    // CBC-encrypt attribute data (padded to next multiple of BLOCKSIZE)
    data->resize((data->size() + SymmCipher::BLOCKSIZE - 1) & -SymmCipher::BLOCKSIZE);
    key->cbc_encrypt((byte*)data->data(), data->size());

    newfa.push_back(new HttpReqCommandPutFA(this, th, t, data));

    // no other file attribute storage request currently in progress? POST this one.
    if (curfa == newfa.end())
    {
        curfa = newfa.begin();
        reqs[r].add(*curfa);
    }
}

// has the limit of concurrent transfer tslots been reached?
bool MegaClient::slotavail() const
{
    return tslots.size() < MAXTRANSFERS;
}

// returns 1 if more transfers of the requested type can be dispatched
// (back-to-back overlap pipelining)
// FIXME: support overlapped partial reads (and support partial reads in the
// first place)
bool MegaClient::moretransfers(direction_t d)
{
    m_off_t c = 0, r = 0;
    dstime t = 0;
    int total = 0;

    // don't dispatch if all tslots busy
    if (!slotavail())
    {
        return false;
    }

    // determine average speed and total amount of data remaining for the given
    // direction
    for (transferslot_list::iterator it = tslots.begin(); it != tslots.end(); it++)
    {
        if ((*it)->transfer->type == d)
        {
            if ((*it)->starttime)
            {
                t += Waiter::ds - (*it)->starttime;
            }

            c += (*it)->progressreported;
            r += (*it)->transfer->size - (*it)->progressreported;
            total++;
        }
    }

    // always blindly dispatch transfers up to MINPIPELINE
    if (r < MINPIPELINE)
    {
        return true;
    }

    // otherwise, don't allow more than two concurrent transfers
    if (total >= 2)
    {
        return false;
    }

    // dispatch more if less than two seconds of transfers left (at least
    // 5 seconds must have elapsed for precise speed indication)
    if (t > 50)
    {
        int bpds = (int)(c / t);

        if (bpds > 100 && r / bpds < 20)
        {
            return true;
        }
    }

    return false;
}

void MegaClient::dispatchmore(direction_t d)
{
    // keep pipeline full by dispatching additional queued transfers, if
    // appropriate and available
    while (moretransfers(d) && dispatch(d));
}

// server-client node update processing
void MegaClient::sc_updatenode()
{
    handle h = UNDEF;
    handle u = 0;
    const char* a = NULL;
    m_time_t ts = -1;

    for (;;)
    {
        switch (jsonsc.getnameid())
        {
            case 'n':
                h = jsonsc.gethandle();
                break;

            case 'u':
                u = jsonsc.gethandle(USERHANDLE);
                break;

            case MAKENAMEID2('a', 't'):
                a = jsonsc.getvalue();
                break;

            case MAKENAMEID2('t', 's'):
                ts = jsonsc.getint();
                break;

            case EOO:
                if (!ISUNDEF(h))
                {
                    Node* n;

                    if ((n = nodebyhandle(h)))
                    {
                        if (u)
                        {
                            n->owner = u;
                            n->changed.owner = true;
                        }

                        if (a)
                        {
                            if (!n->attrstring)
                            {
                                n->attrstring = new string;
                            }
                            Node::copystring(n->attrstring, a);
                            n->changed.attrs = true;
                        }

                        if (ts + 1)
                        {
                            n->ctime = ts;
                            n->changed.ctime = true;
                        }

                        n->applykey();
                        n->setattr();

                        notifynode(n);
                    }
                }
                return;

            default:
                if (!jsonsc.storeobject())
                {
                    return;
                }
        }
    }
}

// read tree object (nodes and users)
void MegaClient::readtree(JSON* j)
{
    if (j->enterobject())
    {
        for (;;)
        {
            switch (jsonsc.getnameid())
            {
                case 'f':
                    readnodes(j, 1);
                    break;

                case 'u':
                    readusers(j);
                    break;

                case EOO:
                    j->leaveobject();
                    return;

                default:
                    if (!jsonsc.storeobject())
                    {
                        return;
                    }
            }
        }
    }
}

// server-client newnodes processing
void MegaClient::sc_newnodes()
{
    for (;;)
    {
        switch (jsonsc.getnameid())
        {
            case 't':
                readtree(&jsonsc);
                break;

            case 'u':
                readusers(&jsonsc);
                break;

            case EOO:
                return;

            default:
                if (!jsonsc.storeobject())
                {
                    return;
                }
        }
    }
}

// share requests come in the following flavours:
// - n/k (set share key) (always symmetric)
// - n/o/u (share deletion)
// - n/o/u/k/r/ts[/ok][/ha] (share addition) (k can be asymmetric)
// returns 0 in case of a share addition or error, 1 otherwise
bool MegaClient::sc_shares()
{
    handle h = UNDEF;
    handle oh = UNDEF;
    handle uh = UNDEF;
    const char* k = NULL;
    const char* ok = NULL;
    byte ha[SymmCipher::BLOCKSIZE];
    byte sharekey[SymmCipher::BLOCKSIZE];
    int have_ha = 0;
    accesslevel_t r = ACCESS_UNKNOWN;
    m_time_t ts = 0;
    int outbound;

    for (;;)
    {
        switch (jsonsc.getnameid())
        {
            case 'n':   // share node
                h = jsonsc.gethandle();
                break;

            case 'o':   // owner user
                oh = jsonsc.gethandle(USERHANDLE);
                break;

            case 'u':   // target user
                uh = jsonsc.is(EXPORTEDLINK) ? 0 : jsonsc.gethandle(USERHANDLE);
                break;

            case MAKENAMEID2('o', 'k'):  // owner key
                ok = jsonsc.getvalue();
                break;

            case MAKENAMEID2('h', 'a'):  // outgoing share signature
                have_ha = Base64::atob(jsonsc.getvalue(), ha, sizeof ha) == sizeof ha;
                break;

            case 'r':   // share access level
                r = (accesslevel_t)jsonsc.getint();
                break;

            case MAKENAMEID2('t', 's'):  // share timestamp
                ts = jsonsc.getint();
                break;

            case 'k':   // share key
                k = jsonsc.getvalue();
                break;

            case EOO:
                // we do not process share commands unless logged into a full
                // account
                if (loggedin() < FULLACCOUNT)
                {
                    return false;
                }

                // need a share node
                if (ISUNDEF(h))
                {
                    return false;
                }

                // ignore unrelated share packets (should never be triggered)
                if (!ISUNDEF(oh) && !(outbound = (oh == me)) && (uh != me))
                {
                    return false;
                }

                // am I the owner of the share? use ok, otherwise k.
                if (ok && oh == me)
                {
                    k = ok;
                }

                if (k)
                {
                    if (!decryptkey(k, sharekey, sizeof sharekey, &key, 1, h))
                    {
                        return false;
                    }

                    if (ISUNDEF(oh) && ISUNDEF(uh))
                    {
                        // share key update on inbound share
                        newshares.push_back(new NewShare(h, 0, UNDEF, ACCESS_UNKNOWN, 0, sharekey));
                        return true;
                    }

                    if (!ISUNDEF(oh) && !ISUNDEF(uh))
                    {
                        // new share - can be inbound or outbound
                        newshares.push_back(new NewShare(h, outbound,
                                                         outbound ? uh : oh,
                                                         r, ts, sharekey,
                                                         have_ha ? ha : NULL));

                        //Returns false because as this is a new share, the node
                        //could not have been received yet
                        return false;
                    }
                }
                else
                {
                    if (!ISUNDEF(oh) && !ISUNDEF(uh))
                    {
                        // share revocation
                        newshares.push_back(new NewShare(h, outbound, outbound ? uh : oh, ACCESS_UNKNOWN, 0, NULL));
                        return true;
                    }
                }

                return false;

            default:
                if (!jsonsc.storeobject())
                {
                    return false;
                }
        }
    }
}

// user/contact updates come in the following format:
// u:[{c/m/ts}*] - Add/modify user/contact
void MegaClient::sc_contacts()
{
    for (;;)
    {
        switch (jsonsc.getnameid())
        {
            case 'u':
                readusers(&jsonsc);
                break;

            case EOO:
                return;

            default:
                if (!jsonsc.storeobject())
                {
                    return;
                }
        }
    }
}

// server-client key requests/responses
void MegaClient::sc_keys()
{
    handle h;
    Node* n = NULL;
    node_vector kshares;
    node_vector knodes;

    for (;;)
    {
        switch (jsonsc.getnameid())
        {
            case MAKENAMEID2('s', 'r'):
                procsr(&jsonsc);
                break;

            case 'h':
                // security feature: we only distribute node keys for our own
                // outgoing shares
                if (!ISUNDEF(h = jsonsc.gethandle()) && (n = nodebyhandle(h)) && n->sharekey && !n->inshare)
                {
                    kshares.push_back(n);
                }
                break;

            case 'n':
                if (jsonsc.enterarray())
                {
                    while (!ISUNDEF(h = jsonsc.gethandle()) && (n = nodebyhandle(h)))
                    {
                        knodes.push_back(n);
                    }

                    jsonsc.leavearray();
                }
                break;

            case MAKENAMEID2('c', 'r'):
                proccr(&jsonsc);
                break;

            case EOO:
                cr_response(&kshares, &knodes, NULL);
                return;

            default:
                if (!jsonsc.storeobject())
                {
                    return;
                }
        }
    }
}

// server-client file attribute update
void MegaClient::sc_fileattr()
{
    Node* n = NULL;
    const char* fa = NULL;

    for (;;)
    {
        switch (jsonsc.getnameid())
        {
            case MAKENAMEID2('f', 'a'):
                fa = jsonsc.getvalue();
                break;

            case 'n':
                handle h;
                if (!ISUNDEF(h = jsonsc.gethandle()))
                {
                    n = nodebyhandle(h);
                }
                break;

            case EOO:
                if (fa && n)
                {
                    Node::copystring(&n->fileattrstring, fa);
                    n->changed.fileattrstring = true;
                    notifynode(n);
                }
                return;

            default:
                if (!jsonsc.storeobject())
                {
                    return;
                }
        }
    }
}

// server-client user attribute update notification
void MegaClient::sc_userattr()
{
    string ua;
    handle uh = UNDEF;

    for (;;)
    {
        switch (jsonsc.getnameid())
        {
            case 'u':
                uh = jsonsc.gethandle(USERHANDLE);
                break;

            case MAKENAMEID2('u', 'a'):
                if (!ISUNDEF(uh))
                {
                    User* u;

                    if ((u = finduser(uh)))
                    {
                        if (jsonsc.enterarray())
                        {
                            while (jsonsc.storeobject(&ua))
                            {
                                if (ua[0] == '+')
                                {
                                    app->userattr_update(u, 0, ua.c_str() + 1);
                                }
                                else if (ua[0] == '*')
                                {
                                    app->userattr_update(u, 1, ua.c_str() + 1);
                                }
                            }

                            jsonsc.leavearray();
                            return;
                        }
                    }
                }

                jsonsc.storeobject();
                break;

            case EOO:
                return;

            default:
                if (!jsonsc.storeobject())
                {
                    return;
                }
        }
    }
}

// scan notified nodes for
// - name differences with an existing LocalNode
// - appearance of new folders
// - (re)appearance of files
// - deletions
// purge removed nodes after notification
void MegaClient::notifypurge(void)
{
    int i, t;

    handle tscsn = cachedscsn;

    if (*scsn) Base64::atob(scsn, (byte*)&tscsn, sizeof tscsn);

    if (nodenotify.size() || usernotify.size() || cachedscsn != tscsn)
    {
        updatesc();

#ifdef ENABLE_SYNC
        // update LocalNode <-> Node associations
        for (sync_list::iterator it = syncs.begin(); it != syncs.end(); it++)
        {
            (*it)->cachenodes();
        }
#endif
    }

    if ((t = nodenotify.size()))
    {
#ifdef ENABLE_SYNC
        // check for deleted syncs
        for (sync_list::iterator it = syncs.begin(); it != syncs.end(); it++)
        {
            if (((*it)->state == SYNC_ACTIVE || (*it)->state == SYNC_INITIALSCAN)
             && (*it)->localroot.node->changed.removed)
            {
                delsync(*it);
            }
        }

        syncadded = true;
#endif
        applykeys();

        app->nodes_updated(&nodenotify[0], t);

        // check all notified nodes for removed status and purge
        for (i = 0; i < t; i++)
        {
            Node* n = nodenotify[i];

            if (n->changed.removed)
            {
                // remove inbound share
                if (n->inshare)
                {
                    n->inshare->user->sharing.erase(n->nodehandle);
                    notifyuser(n->inshare->user);
                }

                nodes.erase(n->nodehandle);
                delete n;
            }
            else
            {
                n->notified = false;
                memset(&(n->changed), 0, sizeof(n->changed));
            }
        }

        nodenotify.clear();
    }

    // users are never deleted
    if ((t = usernotify.size()))
    {
        app->users_updated(&usernotify[0], t);
        usernotify.clear();
    }
}

// return node pointer derived from node handle
Node* MegaClient::nodebyhandle(handle h)
{
    node_map::iterator it;

    if ((it = nodes.find(h)) != nodes.end())
    {
        return it->second;
    }

    return NULL;
}

// server-client deletion
Node* MegaClient::sc_deltree()
{
    Node* n = NULL;

    for (;;)
    {
        switch (jsonsc.getnameid())
        {
            case 'n':
                handle h;

                if (!ISUNDEF((h = jsonsc.gethandle())))
                {
                    n = nodebyhandle(h);
                }
                break;

            case EOO:
                if (n)
                {
                    TreeProcDel td;
                    proctree(n, &td);
                }
                return n;

            default:
                if (!jsonsc.storeobject())
                {
                    return NULL;
                }
        }
    }
}

// generate handle authentication token
void MegaClient::handleauth(handle h, byte* auth)
{
    Base64::btoa((byte*)&h, NODEHANDLE, (char*)auth);
    memcpy(auth + sizeof h, auth, sizeof h);
    key.ecb_encrypt(auth);
}

// make attribute string; add magic number prefix
void MegaClient::makeattr(SymmCipher* key, string* attrstring, const char* json, int l) const
{
    if (l < 0)
    {
        l = strlen(json);
    }
    int ll = (l + 6 + SymmCipher::KEYLENGTH - 1) & - SymmCipher::KEYLENGTH;
    byte* buf = new byte[ll];

    memcpy(buf, "MEGA{", 5); // check for the presence of the magic number "MEGA"
    memcpy(buf + 5, json, l);
    buf[l + 5] = '}';
    memset(buf + 6 + l, 0, ll - l - 6);

    key->cbc_encrypt(buf, ll);

    attrstring->assign((char*)buf, ll);

    delete[] buf;
}

// update node attributes - optional newattr is { name, value, name, value, ..., NULL }
// (with speculative instant completion)
error MegaClient::setattr(Node* n, const char** newattr, const char *prevattr)
{
    if (!checkaccess(n, FULL))
    {
        return API_EACCESS;
    }

    SymmCipher* cipher;

    if (!(cipher = n->nodecipher()))
    {
        return API_EKEY;
    }

    if (newattr)
    {
        while (*newattr)
        {
            n->attrs.map[nameid(*newattr)] = newattr[1];
            newattr += 2;
        }
    }

    n->changed.attrs = true;
    notifynode(n);

    reqs[r].add(new CommandSetAttr(this, n, cipher, prevattr));

    return API_OK;
}

// send new nodes to API for processing
void MegaClient::putnodes(handle h, NewNode* newnodes, int numnodes)
{
    reqs[r].add(new CommandPutNodes(this, h, NULL, newnodes, numnodes, reqtag));
}

// drop nodes into a user's inbox (must have RSA keypair)
void MegaClient::putnodes(const char* user, NewNode* newnodes, int numnodes)
{
    User* u;

    restag = reqtag;

    if (!(u = finduser(user, 1)))
    {
        return app->putnodes_result(API_EARGS, USER_HANDLE, newnodes);
    }

    queuepubkeyreq(u, new PubKeyActionPutNodes(newnodes, numnodes, reqtag));
}

// returns 1 if node has accesslevel a or better, 0 otherwise
int MegaClient::checkaccess(Node* n, accesslevel_t a)
{
    // folder link access is always read-only - ignore login status during
    // initial tree fetch
    if ((a < OWNERPRELOGIN) && !loggedin())
    {
        return a == RDONLY;
    }

    // trace back to root node (always full access) or share node
    while (n)
    {
        if (n->inshare)
        {
            return n->inshare->access >= a;
        }

        if (!n->parent)
        {
            return n->type > FOLDERNODE;
        }

        n = n->parent;
    }

    return 0;
}

// returns API_OK if a move operation is permitted, API_EACCESS or
// API_ECIRCULAR otherwise
error MegaClient::checkmove(Node* fn, Node* tn)
{
    // condition #1: cannot move top-level node, must have full access to fn's
    // parent
    if (!fn->parent || !checkaccess(fn->parent, FULL))
    {
        return API_EACCESS;
    }

    // condition #2: target must be folder
    if (tn->type == FILENODE)
    {
        return API_EACCESS;
    }

    // condition #3: must have write access to target
    if (!checkaccess(tn, RDWR))
    {
        return API_EACCESS;
    }

    // condition #4: tn must not be below fn (would create circular linkage)
    for (;;)
    {
        if (tn == fn)
        {
            return API_ECIRCULAR;
        }

        if (tn->inshare || !tn->parent)
        {
            break;
        }

        tn = tn->parent;
    }

    // condition #5: fn and tn must be in the same tree (same ultimate parent
    // node or shared by the same user)
    for (;;)
    {
        if (fn->inshare || !fn->parent)
        {
            break;
        }

        fn = fn->parent;
    }

    // moves within the same tree or between the user's own trees are permitted
    if (fn == tn || (!fn->inshare && !tn->inshare))
    {
        return API_OK;
    }

    // moves between inbound shares from the same user are permitted
    if (fn->inshare && tn->inshare && fn->inshare->user == tn->inshare->user)
    {
        return API_OK;
    }

    return API_EACCESS;
}

// move node to new parent node (for changing the filename, use setattr and
// modify the 'n' attribute)
error MegaClient::rename(Node* n, Node* p, syncdel_t syncdel, handle prevparent)
{
    error e;

    if ((e = checkmove(n, p)))
    {
        return e;
    }

    if (n->setparent(p))
    {
        n->changed.parent = true;
        notifynode(n);

        // rewrite keys of foreign nodes that are moved out of an outbound share
        rewriteforeignkeys(n);

        reqs[r].add(new CommandMoveNode(this, n, p, syncdel, prevparent));
    }

    return API_OK;
}

// delete node tree
error MegaClient::unlink(Node* n)
{
    if (!n->inshare && !checkaccess(n, FULL))
    {
        return API_EACCESS;
    }

    reqs[r].add(new CommandDelNode(this, n->nodehandle));

    mergenewshares(1);

    TreeProcDel td;
    proctree(n, &td);

    return API_OK;
}

// emulates the semantics of its JavaScript counterpart
// (returns NULL if the input is invalid UTF-8)
// unfortunately, discards bits 8-31 of multibyte characters for backwards compatibility
char* MegaClient::str_to_a32(const char* str, int* len)
{
    if (!str)
    {
        return NULL;
    }

    int t = strlen(str);
    int t2 = 4 * ((t + 3) >> 2);
    char* result = new char[t2]();
    uint32_t* a32 = (uint32_t*)result;
    uint32_t unicode;

    int i = 0;
    int j = 0;

    while (i < t)
    {
        char c = str[i++] & 0xff;

        if (!(c & 0x80))
        {
            unicode = c & 0xff;
        }
        else if ((c & 0xe0) == 0xc0)
        {
            if (i >= t || (str[i] & 0xc0) != 0x80)
            {
                delete[] result;
                return NULL;
            }

            unicode = (c & 0x1f) << 6;
            unicode |= str[i++] & 0x3f;
        }
        else if ((c & 0xf0) == 0xe0)
        {
            if (i + 2 > t || (str[i] & 0xc0) != 0x80 || (str[i + 1] & 0xc0) != 0x80)
            {
                delete[] result;
                return NULL;
            }

            unicode = (c & 0x0f) << 12;
            unicode |= (str[i++] & 0x3f) << 6;
            unicode |= str[i++] & 0x3f;
        }
        else if ((c & 0xf8) == 0xf0)
        {
            if (i + 3 > t
            || (str[i] & 0xc0) != 0x80
            || (str[i + 1] & 0xc0) != 0x80
            || (str[i + 2] & 0xc0) != 0x80)
            {
                delete[] result;
                return NULL;
            }

            unicode = (c & 0x07) << 18;
            unicode |= (str[i++] & 0x3f) << 12;
            unicode |= (str[i++] & 0x3f) << 6;
            unicode |= str[i++] & 0x3f;

            // management of surrogate pairs like the JavaScript code
            uint32_t hi = 0xd800 | ((unicode >> 10) & 0x3F) | (((unicode >> 16) - 1) << 6);
            uint32_t low = 0xdc00 | (unicode & 0x3ff);

            a32[j >> 2] |= htonl(hi << (24 - (j & 3) * 8));
            j++;

            unicode = low;
        }
        else
        {
            delete[] result;
            return NULL;
        }

        a32[j >> 2] |= htonl(unicode << (24 - (j & 3) * 8));
        j++;
    }

    *len = j;
    return result;
}

// compute UTF-8 password hash
error MegaClient::pw_key(const char* utf8pw, byte* key) const
{
    int t;
    char* pw;

    if (!(pw = str_to_a32(utf8pw, &t)))
    {
        return API_EARGS;
    }

    int n = (t + 15) / 16;
    SymmCipher* keys = new SymmCipher[n];

    for (int i = 0; i < n; i++)
    {
        int valid = (i != (n - 1)) ? SymmCipher::BLOCKSIZE : (t - SymmCipher::BLOCKSIZE * i);
        memcpy(key, pw + i * SymmCipher::BLOCKSIZE, valid);
        memset(key + valid, 0, SymmCipher::BLOCKSIZE - valid);
        keys[i].setkey(key);
    }

    memcpy(key, "\x93\xC4\x67\xE3\x7D\xB0\xC7\xA4\xD1\xBE\x3F\x81\x01\x52\xCB\x56", SymmCipher::BLOCKSIZE);

    for (int r = 65536; r--; )
    {
        for (int i = 0; i < n; i++)
        {
            keys[i].ecb_encrypt(key);
        }
    }

    delete[] keys;
    delete[] pw;

    return API_OK;
}

void MegaClient::loadbalancing(const char* service)
{
    loadbalancingreqs.push(new CommandLoadBalancing(this, service));
}

// compute generic string hash
void MegaClient::stringhash(const char* s, byte* hash, SymmCipher* cipher)
{
    int t;

    t = strlen(s) & - SymmCipher::BLOCKSIZE;

    strncpy((char*)hash, s + t, SymmCipher::BLOCKSIZE);

    while (t)
    {
        t -= SymmCipher::BLOCKSIZE;
        SymmCipher::xorblock((byte*)s + t, hash);
    }

    for (t = 16384; t--; )
    {
        cipher->ecb_encrypt(hash);
    }

    memcpy(hash + 4, hash + 8, 4);
}

// (transforms s to lowercase)
uint64_t MegaClient::stringhash64(string* s, SymmCipher* c)
{
    byte hash[SymmCipher::KEYLENGTH];

    transform(s->begin(), s->end(), s->begin(), ::tolower);
    stringhash(s->c_str(), hash, c);

    return MemAccess::get<uint64_t>((const char*)hash);
}

// read and add/verify node array
int MegaClient::readnodes(JSON* j, int notify, putsource_t source, NewNode* nn, int nnsize, int tag)
{
    if (!j->enterarray())
    {
        return 0;
    }

    node_vector dp;
    Node* n;

    while (j->enterobject())
    {
        handle h = UNDEF, ph = UNDEF;
        handle u = 0, su = UNDEF;
        nodetype_t t = TYPE_UNKNOWN;
        const char* a = NULL;
        const char* k = NULL;
        const char* fa = NULL;
        const char *sk = NULL;
        accesslevel_t rl = ACCESS_UNKNOWN;
        m_off_t s = NEVER;
        m_time_t ts = -1, sts = -1;
        nameid name;
        int nni = -1;

        while ((name = j->getnameid()) != EOO)
        {
            switch (name)
            {
                case 'h':   // new node: handle
                    h = j->gethandle();
                    break;

                case 'p':   // parent node
                    ph = j->gethandle();
                    break;

                case 'u':   // owner user
                    u = j->gethandle(USERHANDLE);
                    break;

                case 't':   // type
                    t = (nodetype_t)j->getint();
                    break;

                case 'a':   // attributes
                    a = j->getvalue();
                    break;

                case 'k':   // key(s)
                    k = j->getvalue();
                    break;

                case 's':   // file size
                    s = j->getint();
                    break;

                case 'i':   // related source NewNode index
                    nni = j->getint();
                    break;

                case MAKENAMEID2('t', 's'):  // actual creation timestamp
                    ts = j->getint();
                    break;

                case MAKENAMEID2('f', 'a'):  // file attributes
                    fa = j->getvalue();
                    break;

                    // inbound share attributes
                case 'r':   // share access level
                    rl = (accesslevel_t)j->getint();
                    break;

                case MAKENAMEID2('s', 'k'):  // share key
                    sk = j->getvalue();
                    break;

                case MAKENAMEID2('s', 'u'):  // sharing user
                    su = j->gethandle(USERHANDLE);
                    break;

                case MAKENAMEID3('s', 't', 's'):  // share timestamp
                    sts = j->getint();
                    break;

                default:
                    if (!j->storeobject())
                    {
                        return 0;
                    }
            }
        }

        if (ISUNDEF(h))
        {
            warn("Missing node handle");
        }
        else
        {
            if (t == TYPE_UNKNOWN)
            {
                warn("Unknown node type");
            }
            else if (t == FILENODE || t == FOLDERNODE)
            {
                if (ISUNDEF(ph))
                {
                    warn("Missing parent");
                }
                else if (!a)
                {
                    warn("Missing node attributes");
                }
                else if (!k)
                {
                    warn("Missing node key");
                }

                if (t == FILENODE && ISUNDEF(s))
                {
                    warn("File node without file size");
                }
            }
        }

        if (fa && t != FILENODE)
        {
            warn("Spurious file attributes");
        }

        if (!warnlevel())
        {
            if ((n = nodebyhandle(h)))
            {
                if (n->changed.removed)
                {
                    // node marked for deletion is being resurrected, possibly
                    // with a new parent (server-client move operation)
                    n->changed.removed = false;
                }
                else
                {
                    // node already present - check for race condition
                    if ((n->parent && ph != n->parent->nodehandle) || n->type != t)
                    {
                        app->reload("Node inconsistency (parent linkage)");
                    }
                }

                if (!ISUNDEF(ph))
                {
                    Node* p;

                    if ((p = nodebyhandle(ph)))
                    {
                        n->setparent(p);
                        n->changed.parent = true;
                    }
                    else
                    {
                        n->setparent(NULL);
                        n->parenthandle = ph;
                        dp.push_back(n);
                    }
                }
            }
            else
            {
                byte buf[SymmCipher::KEYLENGTH];

                if (!ISUNDEF(su))
                {
                    if (t != FOLDERNODE)
                    {
                        warn("Invalid share node type");
                    }

                    if (rl == ACCESS_UNKNOWN)
                    {
                        warn("Missing access level");
                    }

                    if (!sk)
                    {
                        warn("Missing share key for inbound share");
                    }

                    if (warnlevel())
                    {
                        su = UNDEF;
                    }
                    else
                    {
                        decryptkey(sk, buf, sizeof buf, &key, 1, h);
                    }
                }

                string fas;

                Node::copystring(&fas, fa);

                // fallback timestamps
                if (!(ts + 1))
                {
                    ts = time(NULL);
                }

                if (!(sts + 1))
                {
                    sts = ts;
                }

                n = new Node(this, &dp, h, ph, t, s, u, fas.c_str(), ts);

                n->tag = tag;

                n->attrstring = new string;
                Node::copystring(n->attrstring, a);
                Node::copystring(&n->nodekey, k);

                if (!ISUNDEF(su))
                {
                    newshares.push_back(new NewShare(h, 0, su, rl, sts, buf));
                }

                if (nn && nni >= 0 && nni < nnsize)
                {
                    nn[nni].added = true;

#ifdef ENABLE_SYNC
                    if (source == PUTNODES_SYNC)
                    {
                        if (nn[nni].localnode)
                        {
                            // overwrites/updates: associate LocalNode with newly created Node
                            nn[nni].localnode->setnode(n);
                            nn[nni].localnode->newnode = NULL;
                            nn[nni].localnode->treestate(TREESTATE_SYNCED);

                            // updates cache with the new node associated
                            nn[nni].localnode->sync->statecacheadd(nn[nni].localnode);
                        }
                    }
#endif

                    if (nn[nni].source == NEW_UPLOAD)
                    {
                        handle uh = nn[nni].uploadhandle;

                        // do we have pending file attributes for this upload? set them.
                        for (fa_map::iterator it = pendingfa.lower_bound(pair<handle, fatype>(uh, 0));
                             it != pendingfa.end() && it->first.first == uh; )
                        {
                            reqs[r].add(new CommandAttachFA(h, it->first.second, it->second.first, it->second.second));
                            pendingfa.erase(it++);
                        }

                        // FIXME: only do this for in-flight FA writes
                        uhnh.insert(pair<handle, handle>(uh, h));
                    }
                }
            }

            if (notify)
            {
                notifynode(n);
            }
        }
    }

    // any child nodes that arrived before their parents?
    for (int i = dp.size(); i--; )
    {
        if ((n = nodebyhandle(dp[i]->parenthandle)))
        {
            dp[i]->setparent(n);
        }
    }

    return j->leavearray();
}

// decrypt and set encrypted sharekey
void MegaClient::setkey(SymmCipher* c, const char* k)
{
    byte newkey[SymmCipher::KEYLENGTH];

    if (Base64::atob(k, newkey, sizeof newkey) == sizeof newkey)
    {
        key.ecb_decrypt(newkey);
        c->setkey(newkey);
    }
}

// read outbound share keys
void MegaClient::readok(JSON* j)
{
    if (j->enterarray())
    {
        while (j->enterobject())
        {
            readokelement(j);
        }

        j->leavearray();

        mergenewshares(0);
    }
}

// - h/ha/k (outbound sharekeys, always symmetric)
void MegaClient::readokelement(JSON* j)
{
    handle h = UNDEF;
    byte ha[SymmCipher::BLOCKSIZE];
    byte buf[SymmCipher::BLOCKSIZE];
    int have_ha = 0;
    const char* k = NULL;

    for (;;)
    {
        switch (j->getnameid())
        {
            case 'h':
                h = j->gethandle();
                break;

            case MAKENAMEID2('h', 'a'):      // share authentication tag
                have_ha = Base64::atob(j->getvalue(), ha, sizeof ha) == sizeof ha;
                break;

            case 'k':           // share key(s)
                k = j->getvalue();
                break;

            case EOO:
                if (ISUNDEF(h))
                {
                    LOG_warn << "Missing outgoing share handle in ok element";
                    return;
                }

                if (!k)
                {
                    LOG_warn << "Missing outgoing share key in ok element";
                    return;
                }

                if (!have_ha)
                {
                    LOG_warn << "Missing outbound share signature";
                    return;
                }

                if (decryptkey(k, buf, SymmCipher::KEYLENGTH, &key, 1, h))
                {
                    newshares.push_back(new NewShare(h, 1, UNDEF, ACCESS_UNKNOWN, 0, buf, ha));
                }
                return;

            default:
                if (!j->storeobject())
                {
                    return;
                }
        }
    }
}

// read outbound shares
void MegaClient::readoutshares(JSON* j)
{
    if (j->enterarray())
    {
        while (j->enterobject())
        {
            readoutshareelement(j);
        }

        j->leavearray();

        mergenewshares(0);
    }
}

// - h/u/r/ts (outbound share)
void MegaClient::readoutshareelement(JSON* j)
{
    handle h = UNDEF;
    handle uh = UNDEF;
    accesslevel_t r = ACCESS_UNKNOWN;
    m_time_t ts = 0;

    for (;;)
    {
        switch (j->getnameid())
        {
            case 'h':
                h = j->gethandle();
                break;

            case 'u':           // share target user
                uh = j->is(EXPORTEDLINK) ? 0 : j->gethandle(USERHANDLE);
                break;

            case 'r':           // access
                r = (accesslevel_t)j->getint();
                break;

            case MAKENAMEID2('t', 's'):      // timestamp
                ts = j->getint();
                break;

            case EOO:
                if (ISUNDEF(h))
                {
                    LOG_warn << "Missing outgoing share node";
                    return;
                }

                if (ISUNDEF(uh))
                {
                    LOG_warn << "Missing outgoing share user";
                    return;
                }

                if (r == ACCESS_UNKNOWN)
                {
                    LOG_warn << "Missing outgoing share access";
                    return;
                }

                newshares.push_back(new NewShare(h, 1, uh, r, ts, NULL, NULL));
                return;

            default:
                if (!j->storeobject())
                {
                    return;
                }
        }
    }
}

int MegaClient::applykeys()
{
    int t = 0;

    // FIXME: rather than iterating through the whole node set, maintain subset
    // with missing keys
    for (node_map::iterator it = nodes.begin(); it != nodes.end(); it++)
    {
        if (it->second->applykey())
        {
            t++;
        }
    }

    if (sharekeyrewrite.size())
    {
        reqs[r].add(new CommandShareKeyUpdate(this, &sharekeyrewrite));
        sharekeyrewrite.clear();
    }

    if (nodekeyrewrite.size())
    {
        reqs[r].add(new CommandNodeKeyUpdate(this, &nodekeyrewrite));
        nodekeyrewrite.clear();
    }

    return t;
}

// user/contact list
bool MegaClient::readusers(JSON* j)
{
    if (!j->enterarray())
    {
        return 0;
    }

    while (j->enterobject())
    {
        handle uh = 0;
        visibility_t v = VISIBILITY_UNKNOWN;    // new share objects do not override existing visibility
        m_time_t ts = 0;
        const char* m = NULL;
        nameid name;

        while ((name = j->getnameid()) != EOO)
        {
            switch (name)
            {
                case 'u':   // new node: handle
                    uh = j->gethandle(USERHANDLE);
                    break;

                case 'c':   // visibility
                    v = (visibility_t)j->getint();
                    break;

                case 'm':   // attributes
                    m = j->getvalue();
                    break;

                case MAKENAMEID2('t', 's'):
                    ts = j->getint();
                    break;

                default:
                    if (!j->storeobject())
                    {
                        return false;
                    }
            }
        }

        if (ISUNDEF(uh))
        {
            warn("Missing contact user handle");
        }

        if (!m)
        {
            warn("Unknown contact user e-mail address");
        }

        if (!warnlevel())
        {
            User* u;

            if (v == ME)
            {
                me = uh;
            }

            if ((u = finduser(uh, 1)))
            {
                mapuser(uh, m);

                if (v != VISIBILITY_UNKNOWN)
                {
                    u->set(v, ts);
                }

                notifyuser(u);
            }
        }
    }

    return j->leavearray();
}

error MegaClient::folderaccess(const char* f, const char* k)
{
    handle h = 0;
    byte folderkey[SymmCipher::KEYLENGTH];

    locallogout();

    if (Base64::atob(f, (byte*)&h, NODEHANDLE) != NODEHANDLE)
    {
        return API_EARGS;
    }

    if (Base64::atob(k, folderkey, sizeof folderkey) != sizeof folderkey)
    {
        return API_EARGS;
    }

    setrootnode(h);
    key.setkey(folderkey);

    return API_OK;
}

// create new session
void MegaClient::login(const char* email, const byte* pwkey)
{
    locallogout();

    string lcemail(email);

    key.setkey((byte*)pwkey);

    uint64_t emailhash = stringhash64(&lcemail, &key);

    reqs[r].add(new CommandLogin(this, email, emailhash));
}

void MegaClient::fastlogin(const char* email, const byte* pwkey, uint64_t emailhash)
{
    locallogout();

    string lcemail(email);

    key.setkey((byte*)pwkey);

    reqs[r].add(new CommandLogin(this, email, emailhash));
}

void MegaClient::getuserdata()
{
    reqs[r].add(new CommandGetUserData(this));
}

void MegaClient::getpubkey(const char *user)
{
    queuepubkeyreq(finduser(user, 1), new PubKeyActionNotifyApp(reqtag));
}

// resume session - load state from local cache, if available
void MegaClient::login(const byte* session, int size)
{
    locallogout();
   
    if (size == sizeof key.key + SIDLEN)
    {
        string t;

        key.setkey(session);
        setsid(session + sizeof key.key, size - sizeof key.key);

        opensctable();

        if (sctable && sctable->get(CACHEDSCSN, &t) && t.size() == sizeof cachedscsn)
        {
            cachedscsn = MemAccess::get<handle>(t.data());
        }

        reqs[r].add(new CommandLogin(this, NULL, UNDEF));
    }
    else
    {
        restag = reqtag;
        app->login_result(API_EARGS);
    }
}

int MegaClient::dumpsession(byte* session, int size)
{
    if (loggedin() == NOTLOGGEDIN)
    {
        return 0;
    }

    if (size < (int)sid.size() + (int)sizeof key.key)
    {
        return API_ERANGE;
    }

    memcpy(session, key.key, sizeof key.key);
    memcpy(session + sizeof key.key, sid.data(), sid.size());
    
    return sizeof key.key + sid.size();
}

void MegaClient::killsession(handle session)
{
    reqs[r].add(new CommandKillSessions(this, session));
}

// Kill all sessions (except current)
void MegaClient::killallsessions()
{
    reqs[r].add(new CommandKillSessions(this));
}

void MegaClient::opensctable()
{
    if (dbaccess && !sctable)
    {
        string dbname;

        dbname.resize((SIDLEN - sizeof key.key) * 4 / 3 + 3);
        dbname.resize(Base64::btoa((const byte*)sid.data() + sizeof key.key, SIDLEN - sizeof key.key, (char*)dbname.c_str()));

        sctable = dbaccess->open(fsaccess, &dbname);
    }
}

// verify a static symmetric password challenge
int MegaClient::checktsid(byte* sidbuf, unsigned len)
{
    if (len != SIDLEN)
    {
        return 0;
    }

    key.ecb_encrypt(sidbuf);

    return !memcmp(sidbuf, sidbuf + SIDLEN - SymmCipher::KEYLENGTH, SymmCipher::KEYLENGTH);
}

// locate user by e-mail address or ASCII handle
User* MegaClient::finduser(const char* uid, int add)
{
    // null user for folder links?
    if (!uid || !*uid)
    {
        return NULL;
    }

    if (!strchr(uid, '@'))
    {
        // not an e-mail address: must be ASCII handle
        handle uh;

        if (Base64::atob(uid, (byte*)&uh, sizeof uh) == sizeof uh)
        {
            return finduser(uh, add);
        }

        return NULL;
    }

    string nuid;
    User* u;

    // convert e-mail address to lowercase (ASCII only)
    Node::copystring(&nuid, uid);
    transform(nuid.begin(), nuid.end(), nuid.begin(), ::tolower);

    um_map::iterator it = umindex.find(nuid);

    if (it == umindex.end())
    {
        if (!add)
        {
            return NULL;
        }

        // add user by lowercase e-mail address
        u = &users[++userid];
        u->uid = nuid;
        Node::copystring(&u->email, uid);
        umindex[nuid] = userid;

        return u;
    }
    else
    {
        return &users[it->second];
    }
}

// locate user by binary handle
User* MegaClient::finduser(handle uh, int add)
{
    if (!uh)
    {
        return NULL;
    }

    char uid1[12];
    Base64::btoa((byte*)&uh, sizeof uh, uid1);
    uid1[11] = 0;

    User* u;
    uh_map::iterator it = uhindex.find(uh);

    if (it == uhindex.end())
    {
        if (!add)
        {
            return NULL;
        }

        // add user by binary handle
        u = &users[++userid];

        char uid[12];
        Base64::btoa((byte*)&uh, sizeof uh, uid);
        u->uid.assign(uid, 11);

        uhindex[uh] = userid;
        u->userhandle = uh;

        return u;
    }
    else
    {
        return &users[it->second];
    }
}

// add missing mapping (handle or email)
// reduce uid to ASCII uh if only known by email
void MegaClient::mapuser(handle uh, const char* email)
{
    if (!*email)
    {
        return;
    }

    User* u;
    string nuid;

    Node::copystring(&nuid, email);
    transform(nuid.begin(), nuid.end(), nuid.begin(), ::tolower);

    // does user uh exist?
    uh_map::iterator hit = uhindex.find(uh);

    if (hit != uhindex.end())
    {
        // yes: add email reference
        u = &users[hit->second];

        if (!u->email.size())
        {
            Node::copystring(&u->email, email);
            umindex[nuid] = hit->second;
        }

        return;
    }

    // does user email exist?
    um_map::iterator mit = umindex.find(nuid);

    if (mit != umindex.end())
    {
        // yes: add uh reference
        u = &users[mit->second];

        uhindex[uh] = mit->second;
        u->userhandle = uh;

        char uid[12];
        Base64::btoa((byte*)&uh, sizeof uh, uid);
        u->uid.assign(uid, 11);
    }
}

// sharekey distribution request - walk array consisting of {node,user+}+ handle tuples
// and submit public key requests
void MegaClient::procsr(JSON* j)
{
    User* u;
    handle sh, uh;

    if (!j->enterarray())
    {
        return;
    }

    while (j->ishandle() && (sh = j->gethandle()))
    {
        if (nodebyhandle(sh))
        {
            // process pending requests
            while (j->ishandle(USERHANDLE) && (uh = j->gethandle(USERHANDLE)))
            {
                if ((u = finduser(uh)))
                {
                    queuepubkeyreq(u, new PubKeyActionSendShareKey(sh));
                }
            }
        }
        else
        {
            // unknown node: skip
            while (j->ishandle(USERHANDLE) && (uh = j->gethandle(USERHANDLE)));
        }
    }

    j->leavearray();
}

// process node tree (bottom up)
void MegaClient::proctree(Node* n, TreeProc* tp, bool skipinshares)
{
    if (n->type != FILENODE)
    {
        for (node_list::iterator it = n->children.begin(); it != n->children.end(); )
        {
            Node *child = *it++;
            if (!(skipinshares && child->inshare))
            {
                proctree(child, tp, skipinshares);
            }
        }
    }

    tp->proc(this, n);
}

// queue PubKeyAction request to be triggered upon availability of the user's
// public key
void MegaClient::queuepubkeyreq(User* u, PubKeyAction* pka)
{
    if (!u || u->pubk.isvalid())
    {
        restag = pka->tag;
        pka->proc(this, u);
        delete pka;
    }
    else
    {
        u->pkrs.push_back(pka);

        if (!u->pubkrequested)
        {
            reqs[r].add(new CommandPubKeyRequest(this, u));
        }
    }
}

// rewrite keys of foreign nodes due to loss of underlying shareufskey
void MegaClient::rewriteforeignkeys(Node* n)
{
    TreeProcForeignKeys rewrite;
    proctree(n, &rewrite);

    if (nodekeyrewrite.size())
    {
        reqs[r].add(new CommandNodeKeyUpdate(this, &nodekeyrewrite));
    }
}

// if user has a known public key, complete instantly
// otherwise, queue and request public key if not already pending
void MegaClient::setshare(Node* n, const char* user, accesslevel_t a)
{
    if (a == ACCESS_UNKNOWN && n->outshares && n->outshares->size() == 1)
    {
        // rewrite keys of foreign nodes located in the outbound share that is getting canceled
        // FIXME: verify that it is really getting canceled to prevent benign premature rewrite
        rewriteforeignkeys(n);
    }

    queuepubkeyreq(finduser(user, 1), new PubKeyActionCreateShare(n->nodehandle, a, reqtag));
}

// enumerate Pro account purchase options (not fully implemented)
void MegaClient::purchase_enumeratequotaitems()
{
    reqs[r].add(new CommandEnumerateQuotaItems(this));
}

// begin a new purchase (FIXME: not fully implemented)
void MegaClient::purchase_begin()
{
    purchase_basket.clear();
}

// submit purchased product for payment
void MegaClient::purchase_additem(int itemclass, handle item, unsigned price,
                                  const char* currency, unsigned tax, const char* country,
                                  const char* affiliate)
{
    reqs[r].add(new CommandPurchaseAddItem(this, itemclass, item, price, currency, tax, country, affiliate));
}

// obtain payment URL for given provider
void MegaClient::purchase_checkout(int gateway)
{
    reqs[r].add(new CommandPurchaseCheckout(this, gateway));
}

void MegaClient::submitpurchasereceipt(int type, const char *receipt)
{
    reqs[r].add(new CommandSubmitPurchaseReceipt(this, type, receipt));
}

// add new contact (by e-mail address)
error MegaClient::invite(const char* email, visibility_t show)
{
    if (!strchr(email, '@'))
    {
        return API_EARGS;
    }

    reqs[r].add(new CommandUserRequest(this, email, show));

    return API_OK;
}

/**
 * @brief Attach/update/delete a user attribute.
 *
 * Attributes are stored as base64-encoded binary blobs. They use internal
 * attribute name prefixes:
 *
 * "*" - Private and CBC-encrypted.
 * "+" - Public and plain text.
 *
 * @param an Attribute name.
 * @param av Attribute value.
 * @param avl Attribute value length.
 * @param priv 1 for a private, 0 for a public attribute, 2 for a default attribute
 * @return Void.
 */
void MegaClient::putua(const char* an, const byte* av, unsigned avl, int priv)
{
    string name = priv ? ((priv == 1) ? "*" : "") : "+";
    string data;

    name.append(an);

    if (priv == 1)
    {
        if (av)
        {
            data.assign((const char*)av, avl);
        }

        string iv;

        PaddedCBC::encrypt(&data, &key, &iv);

        // Now prepend the data with the (8 byte) IV.
        iv.append(data);
        data = iv;
    }
    else if (!av)
    {
        av = (const byte*)"";
    }

    reqs[r].add(new CommandPutUA(this, name.c_str(),
                                 (priv == 1) ? (const byte*)data.data() : av,
                                 (priv == 1) ? data.size() : avl));
}

/**
 * @brief Queue a user attribute retrieval.
 *
 * @param u User.
 * @param an Attribute name.
 * @param p 1 for a private, 0 for a public attribute.
 * @return Void.
 */
void MegaClient::getua(User* u, const char* an, int p)
{
    if (an)
    {
        string name = p ? ((p == 1) ? "*" : "") : "+";

        name.append(an);

        reqs[r].add(new CommandGetUA(this, u->uid.c_str(), name.c_str(), p));
    }
}

// queue node for notification
void MegaClient::notifynode(Node* n)
{
    n->applykey();

#ifdef ENABLE_SYNC
    // is this a synced node that was moved to a non-synced location? queue for
    // deletion from LocalNodes.
    if (n->localnode && n->localnode->parent && n->parent && !n->parent->localnode)
    {
        if(n->changed.removed || n->changed.parent)
        {
            if (n->type == FOLDERNODE)
            {
                app->syncupdate_remote_folder_deletion(n->localnode->sync, n);
            }
            else
            {
                app->syncupdate_remote_file_deletion(n->localnode->sync, n);
            }
        }

        n->localnode->deleted = true;
        n->localnode->node = NULL;
        n->localnode = NULL;
    }
    else
    {
        // is this a synced node that is not a sync root, or a new node in a
        // synced folder?
        // FIXME: aggregate subtrees!
        if (n->localnode && n->localnode->parent)
        {
            n->localnode->deleted = n->changed.removed;
        }

        if (n->parent && n->parent->localnode && (!n->localnode || (n->localnode->parent != n->parent->localnode)))
        {
            n->parent->localnode->deleted = n->changed.removed;
            if (!n->changed.removed && n->changed.parent)
            {
                if(!n->localnode)
                {
                    if (n->type == FOLDERNODE)
                    {
                        app->syncupdate_remote_folder_addition(n->parent->localnode->sync, n);
                    }
                    else
                    {
                        app->syncupdate_remote_file_addition(n->parent->localnode->sync, n);
                    }
                }
                else
                {
                    app->syncupdate_remote_move(n->localnode->sync, n,
                        n->localnode->parent ? n->localnode->parent->node : NULL);
                }
            }
        }
        else if (!n->changed.removed && n->changed.attrs && n->localnode && n->localnode->name.compare(n->displayname()))
        {
            app->syncupdate_remote_rename(n->localnode->sync, n, n->localnode->name.c_str());
        }
    }
#endif

    if (!n->notified)
    {
        n->notified = true;
        nodenotify.push_back(n);
    }
}

// queue user for notification
void MegaClient::notifyuser(User* u)
{
    usernotify.push_back(u);
}

// process request for share node keys
// builds & emits k/cr command
// returns 1 in case of a valid response, 0 otherwise
void MegaClient::proccr(JSON* j)
{
    node_vector shares, nodes;
    handle h;

    if (j->enterobject())
    {
        for (;;)
        {
            switch (j->getnameid())
            {
                case MAKENAMEID3('s', 'n', 'k'):
                    procsnk(j);
                    break;

                case MAKENAMEID3('s', 'u', 'k'):
                    procsuk(j);
                    break;

                case EOO:
                    j->leaveobject();
                    return;

                default:
                    if (!j->storeobject())
                    {
                        return;
                    }
            }
        }

        return;
    }

    if (!j->enterarray())
    {
        LOG_err << "Malformed CR - outer array";
        return;
    }

    if (j->enterarray())
    {
        while (!ISUNDEF(h = j->gethandle()))
        {
            shares.push_back(nodebyhandle(h));
        }

        j->leavearray();

        if (j->enterarray())
        {
            while (!ISUNDEF(h = j->gethandle()))
            {
                nodes.push_back(nodebyhandle(h));
            }

            j->leavearray();
        }
        else
        {
            LOG_err << "Malformed SNK CR - nodes part";
            return;
        }

        if (j->enterarray())
        {
            cr_response(&shares, &nodes, j);
            j->leavearray();
        }
        else
        {
            LOG_err << "Malformed CR - linkage part";
            return;
        }
    }

    j->leavearray();
}

// share nodekey delivery
void MegaClient::procsnk(JSON* j)
{
    if (j->enterarray())
    {
        handle sh, nh;

        while (j->enterarray())
        {
            if (ISUNDEF((sh = j->gethandle())))
            {
                return;
            }

            if (ISUNDEF((nh = j->gethandle())))
            {
                return;
            }

            Node* sn = nodebyhandle(sh);

            if (sn && sn->sharekey && checkaccess(sn, OWNER))
            {
                Node* n = nodebyhandle(nh);

                if (n && n->isbelow(sn))
                {
                    byte keybuf[FILENODEKEYLENGTH];

                    sn->sharekey->ecb_encrypt((byte*)n->nodekey.data(), keybuf, n->nodekey.size());

                    reqs[r].add(new CommandSingleKeyCR(sh, nh, keybuf, n->nodekey.size()));
                }
            }

            j->leavearray();
        }

        j->leavearray();
    }
}

// share userkey delivery
void MegaClient::procsuk(JSON* j)
{
    if (j->enterarray())
    {
        while (j->enterarray())
        {
            handle sh, uh;

            sh = j->gethandle();

            if (!ISUNDEF(sh))
            {
                uh = j->gethandle();

                if (!ISUNDEF(uh))
                {
                    // FIXME: add support for share user key delivery
                }
            }

            j->leavearray();
        }

        j->leavearray();
    }
}

// add node to vector, return position, deduplicate
unsigned MegaClient::addnode(node_vector* v, Node* n) const
{
    // linear search not particularly scalable, but fine for the relatively
    // small real-world requests
    for (int i = v->size(); i--; )
    {
        if ((*v)[i] == n)
        {
            return i;
        }
    }

    v->push_back(n);
    return v->size() - 1;
}

// generate crypto key response
// if !selector, generate all shares*nodes tuples
void MegaClient::cr_response(node_vector* shares, node_vector* nodes, JSON* selector)
{
    node_vector rshares, rnodes;
    unsigned si, ni;
    Node* sn;
    Node* n;
    string crkeys;
    byte keybuf[FILENODEKEYLENGTH];
    char buf[128];
    int setkey = -1;

    // for security reasons, we only respond to key requests affecting our own
    // shares
    for (si = shares->size(); si--; )
    {
        if ((*shares)[si] && ((*shares)[si]->inshare || !(*shares)[si]->sharekey))
        {
            LOG_warn << "Attempt to obtain node key for invalid/third-party share foiled";
            (*shares)[si] = NULL;
        }
    }

    if (!selector)
    {
        si = 0;
        ni = 0;
    }

    crkeys.reserve(shares->size() * nodes->size() * (32 * 4 / 3 + 10));

    for (;;)
    {
        if (selector)
        {
            // walk selector, detect errors/end by checking if the JSON
            // position advanced
            const char* p = selector->pos;

            si = (unsigned)selector->getint();

            if (p == selector->pos)
            {
                break;
            }

            ni = (unsigned)selector->getint();

            if (si >= shares->size())
            {
                LOG_err << "Share index out of range";
                return;
            }

            if (ni >= nodes->size())
            {
                LOG_err << "Node index out of range";
                return;
            }

            if (selector->pos[1] == '"')
            {
                setkey = selector->storebinary(keybuf, sizeof keybuf);
            }
        }
        else
        {
            // no selector supplied
            ni++;

            if (ni >= nodes->size())
            {
                ni = 0;
                if (++si >= shares->size())
                {
                    break;
                }
            }
        }

        if ((sn = (*shares)[si]) && (n = (*nodes)[ni]))
        {
            if (n->isbelow(sn))
            {
                if (setkey >= 0)
                {
                    if (setkey == (int)n->nodekey.size())
                    {
                        sn->sharekey->ecb_decrypt(keybuf, n->nodekey.size());
                        n->setkey(keybuf);
                        setkey = -1;
                    }
                }
                else
                {
                    unsigned nsi, nni;

                    nsi = addnode(&rshares, sn);
                    nni = addnode(&rnodes, n);

                    sprintf(buf, "\",%u,%u,\"", nsi, nni);

                    // generate & queue share nodekey
                    sn->sharekey->ecb_encrypt((byte*)n->nodekey.data(), keybuf, n->nodekey.size());
                    Base64::btoa(keybuf, n->nodekey.size(), strchr(buf + 7, 0));
                    crkeys.append(buf);
                }
            }
            else
            {
                LOG_warn << "Attempt to obtain key of node outside share foiled";
            }
        }
    }

    if (crkeys.size())
    {
        crkeys.append("\"");
        reqs[r].add(new CommandKeyCR(this, &rshares, &rnodes, crkeys.c_str() + 2));
    }
}

void MegaClient::getaccountdetails(AccountDetails* ad, bool storage,
                                   bool transfer, bool pro, bool transactions,
                                   bool purchases, bool sessions)
{
    reqs[r].add(new CommandGetUserQuota(this, ad, storage, transfer, pro));

    if (transactions)
    {
        reqs[r].add(new CommandGetUserTransactions(this, ad));
    }

    if (purchases)
    {
        reqs[r].add(new CommandGetUserPurchases(this, ad));
    }

    if (sessions)
    {
        reqs[r].add(new CommandGetUserSessions(this, ad));
    }
}

// export node link
error MegaClient::exportnode(Node* n, int del)
{
    if (!checkaccess(n, OWNER))
    {
        return API_EACCESS;
    }

    // exporting folder - create share
    if (n->type == FOLDERNODE)
    {
        setshare(n, NULL, del ? ACCESS_UNKNOWN : RDONLY);
    }

    // export node
    if (n->type == FOLDERNODE || n->type == FILENODE)
    {
        reqs[r].add(new CommandSetPH(this, n, del));
    }
    else
    {
        return API_EACCESS;
    }

    return API_OK;
}

// open exported file link
// formats supported: ...#!publichandle#key or publichandle#key
error MegaClient::openfilelink(const char* link, int op)
{
    const char* ptr;
    handle ph = 0;
    byte key[FILENODEKEYLENGTH];

    if ((ptr = strstr(link, "#!")))
    {
        ptr += 2;
    }
    else
    {
        ptr = link;
    }

    if (Base64::atob(ptr, (byte*)&ph, NODEHANDLE) == NODEHANDLE)
    {
        ptr += 8;

        if (*ptr++ == '!')
        {
            if (Base64::atob(ptr, key, sizeof key) == sizeof key)
            {
                if (op)
                {
                    reqs[r].add(new CommandGetPH(this, ph, key, op));
                }
                else
                {
                    reqs[r].add(new CommandGetFile(NULL, key, ph, false));
                }

                return API_OK;
            }
        }
    }

    return API_EARGS;
}

sessiontype_t MegaClient::loggedin()
{
    if (ISUNDEF(me))
    {
        return NOTLOGGEDIN;
    }

    User* u = finduser(me);

    if (u && !u->email.size())
    {
        return EPHEMERALACCOUNT;
    }

    if (!asymkey.isvalid())
    {
        return CONFIRMEDACCOUNT;
    }

    return FULLACCOUNT;
}

error MegaClient::changepw(const byte* oldpwkey, const byte* newpwkey)
{
    User* u;

    if (!loggedin() || !(u = finduser(me)))
    {
        return API_EACCESS;
    }

    byte oldkey[SymmCipher::KEYLENGTH];
    byte newkey[SymmCipher::KEYLENGTH];

    SymmCipher pwcipher;

    memcpy(oldkey, key.key, sizeof oldkey);
    memcpy(newkey, oldkey,  sizeof newkey);

    pwcipher.setkey(oldpwkey);
    pwcipher.ecb_encrypt(oldkey);

    pwcipher.setkey(newpwkey);
    pwcipher.ecb_encrypt(newkey);

    string email = u->email;

    reqs[r].add(new CommandSetMasterKey(this, oldkey, newkey, stringhash64(&email, &pwcipher)));

    return API_OK;
}

// create ephemeral session
void MegaClient::createephemeral()
{
    byte keybuf[SymmCipher::KEYLENGTH];
    byte pwbuf[SymmCipher::KEYLENGTH];
    byte sscbuf[2 * SymmCipher::KEYLENGTH];

    locallogout();

    PrnGen::genblock(keybuf, sizeof keybuf);
    PrnGen::genblock(pwbuf, sizeof pwbuf);
    PrnGen::genblock(sscbuf, sizeof sscbuf);

    key.setkey(keybuf);
    key.ecb_encrypt(sscbuf, sscbuf + SymmCipher::KEYLENGTH, SymmCipher::KEYLENGTH);

    key.setkey(pwbuf);
    key.ecb_encrypt(keybuf);

    reqs[r].add(new CommandCreateEphemeralSession(this, keybuf, pwbuf, sscbuf));
}

void MegaClient::resumeephemeral(handle uh, const byte* pw, int ctag)
{
    reqs[r].add(new CommandResumeEphemeralSession(this, uh, pw, ctag ? ctag : reqtag));
}

void MegaClient::sendsignuplink(const char* email, const char* name, const byte* pwhash)
{
    SymmCipher pwcipher(pwhash);
    byte c[2 * SymmCipher::KEYLENGTH];

    memcpy(c, key.key, sizeof key.key);
    PrnGen::genblock(c + SymmCipher::KEYLENGTH, SymmCipher::KEYLENGTH / 4);
    memset(c + SymmCipher::KEYLENGTH + SymmCipher::KEYLENGTH / 4, 0, SymmCipher::KEYLENGTH / 2);
    PrnGen::genblock(c + 2 * SymmCipher::KEYLENGTH - SymmCipher::KEYLENGTH / 4, SymmCipher::KEYLENGTH / 4);

    pwcipher.ecb_encrypt(c, c, sizeof c);

    reqs[r].add(new CommandSendSignupLink(this, email, name, c));
}

// if query is 0, actually confirm account; just decode/query signup link
// details otherwise
void MegaClient::querysignuplink(const byte* code, unsigned len)
{
    reqs[r].add(new CommandQuerySignupLink(this, code, len));
}

void MegaClient::confirmsignuplink(const byte* code, unsigned len, uint64_t emailhash)
{
    reqs[r].add(new CommandConfirmSignupLink(this, code, len, emailhash));
}

// generate and configure encrypted private key, plaintext public key
void MegaClient::setkeypair()
{
    CryptoPP::Integer pubk[AsymmCipher::PUBKEY];

    string privks, pubks;

    asymkey.genkeypair(asymkey.key, pubk, 2048);

    AsymmCipher::serializeintarray(pubk, AsymmCipher::PUBKEY, &pubks);
    AsymmCipher::serializeintarray(asymkey.key, AsymmCipher::PRIVKEY, &privks);

    // add random padding and ECB-encrypt with master key
    unsigned t = privks.size();

    privks.resize((t + SymmCipher::BLOCKSIZE - 1) & - SymmCipher::BLOCKSIZE);
    PrnGen::genblock((byte*)(privks.data() + t), privks.size() - t);

    key.ecb_encrypt((byte*)privks.data(), (byte*)privks.data(), (unsigned)privks.size());

    reqs[r].add(new CommandSetKeyPair(this,
                                      (const byte*)privks.data(),
                                      privks.size(),
                                      (const byte*)pubks.data(),
                                      pubks.size()));
}

#ifdef USE_SODIUM
/**
 * @brief Initialises the Ed25519 EdDSA key user properties.
 *
 * A key pair will be added, if not present, yet.
 *
 * @return Error code (default: 1 on success).
 */
int MegaClient::inited25519()
{
    signkey.init();

    // Make the new key pair and their storage arrays.
    if (!signkey.genKeySeed())
    {
        LOG_err << "Error generating an Ed25519 key seed.";
        return(0);
    }

    unsigned char* pubKey = (unsigned char*)malloc(crypto_sign_PUBLICKEYBYTES);

    if (!signkey.publicKey(pubKey))
    {
        free(pubKey);
        LOG_err << "Error deriving the Ed25519 public key.";
        return(0);
    }

    // Store the key pair to user attributes.
    putua("prEd255", (const byte*)signkey.keySeed, crypto_sign_SEEDBYTES, 1);
    putua("puEd255", (const byte*)pubKey, crypto_sign_PUBLICKEYBYTES, 0);
    free(pubKey);
    return(1);
}
#endif

bool MegaClient::fetchsc(DbTable* sctable)
{
    uint32_t id;
    string data;
    Node* n;
    User* u;
    node_vector dp;

    LOG_info << "Loading session from local cache";

    sctable->rewind();

    while (sctable->next(&id, &data, &key))
    {
        switch (id & 15)
        {
            case CACHEDSCSN:
                if (data.size() != sizeof cachedscsn)
                {
                    return false;
                }
                break;

            case CACHEDNODE:
                if ((n = Node::unserialize(this, &data, &dp)))
                {
                    n->dbid = id;
                }
                else
                {
                    LOG_err << "Failed - node record read error";
                    return false;
                }
                break;

            case CACHEDUSER:
                if ((u = User::unserialize(this, &data)))
                {
                    u->dbid = id;
                }
                else
                {
                    LOG_err << "Failed - user record read error";
                    return false;
                }
        }
    }

    // any child nodes arrived before their parents?
    for (int i = dp.size(); i--; )
    {
        if ((n = nodebyhandle(dp[i]->parenthandle)))
        {
            dp[i]->setparent(n);
        }
    }

    mergenewshares(0);

    return true;
}

void MegaClient::fetchnodes()
{
    statecurrent = false;

    opensctable();

    if (sctable && cachedscsn == UNDEF)
    {
        sctable->truncate();
    }

    // only initial load from local cache
    if (loggedin() == FULLACCOUNT && !nodes.size() && sctable && !ISUNDEF(cachedscsn) && fetchsc(sctable))
    {
        restag = reqtag;
#ifdef ENABLE_SYNC
        syncsup = false;
#endif
        app->fetchnodes_result(API_OK);
        app->nodes_updated(NULL, nodes.size());
        for (node_map::iterator it = nodes.begin(); it != nodes.end(); it++)
        {
            memset(&(it->second->changed), 0, sizeof it->second->changed);
        }

        Base64::btoa((byte*)&cachedscsn, sizeof cachedscsn, scsn);
        LOG_info << "Session loaded from local cache. SCSN: " << scsn;
    }
    else if (!fetchingnodes)
    {
        fetchingnodes = true;

#ifdef ENABLE_SYNC
        for (sync_list::iterator it = syncs.begin(); it != syncs.end(); it++)
        {
            (*it)->changestate(SYNC_CANCELED);
        }
#endif

        reqs[r].add(new CommandFetchNodes(this));
    }
}

void MegaClient::purgenodesusersabortsc()
{
    app->clearing();

    while (!hdrns.empty())
    {
        delete hdrns.begin()->second;
    }

#ifdef ENABLE_SYNC
    for (sync_list::iterator it = syncs.begin(); it != syncs.end(); )
    {
        (*it)->changestate(SYNC_CANCELED);
        delete *(it++);
    }

    todebris.clear();
    tounlink.clear();

    syncs.clear();
#endif

    for (node_map::iterator it = nodes.begin(); it != nodes.end(); it++)
    {
        delete it->second;
    }

    nodes.clear();

    for (fafc_map::iterator cit = fafcs.begin(); cit != fafcs.end(); cit++)
    {
        for (int i = 2; i--; )
        {
            for (faf_map::iterator it = cit->second->fafs[i].begin(); it != cit->second->fafs[i].end(); it++)
            {
                delete it->second;
            }

            cit->second->fafs[i].clear();
        }
    }

    for (newshare_list::iterator it = newshares.begin(); it != newshares.end(); it++)
    {
        delete *it;
    }

    newshares.clear();

    nodenotify.clear();
    usernotify.clear();
    users.clear();
    uhindex.clear();
    umindex.clear();

    *scsn = 0;

    if (pendingsc)
    {
        app->request_response_progress(-1, -1);
        pendingsc->disconnect();
    }

    init();
}

// request direct read by node pointer
void MegaClient::pread(Node* n, m_off_t count, m_off_t offset, void* appdata)
{
    queueread(n->nodehandle, true, n->nodecipher(), MemAccess::get<int64_t>((const char*)n->nodekey.data() + SymmCipher::KEYLENGTH), count, offset, appdata);
}

// request direct read by exported handle / key
void MegaClient::pread(handle ph, SymmCipher* key, int64_t ctriv, m_off_t count, m_off_t offset, void* appdata)
{
    queueread(ph, false, key, ctriv, count, offset, appdata);
}

// since only the first six bytes of a handle are in use, we use the seventh to encode its type
void MegaClient::encodehandletype(handle* hp, bool p)
{
    if (p)
    {
        ((char*)hp)[NODEHANDLE] = 1;
    }
}

bool MegaClient::isprivatehandle(handle* hp)
{
    return ((char*)hp)[NODEHANDLE] != 0;
}

void MegaClient::queueread(handle h, bool p, SymmCipher* key, int64_t ctriv, m_off_t offset, m_off_t count, void* appdata)
{
    handledrn_map::iterator it;

    encodehandletype(&h, p);

    it = hdrns.find(h);

    if (it == hdrns.end())
    {
        // this handle is not being accessed yet: insert
        it = hdrns.insert(hdrns.end(), pair<handle, DirectReadNode*>(h, new DirectReadNode(this, h, p, key, ctriv)));
        it->second->hdrn_it = it;
        it->second->enqueue(offset, count, reqtag, appdata);
        it->second->dispatch();
    }
    else
    {
        it->second->enqueue(offset, count, reqtag, appdata);
    }
}

// cancel direct read by node pointer / count / count
void MegaClient::preadabort(Node* n, m_off_t offset, m_off_t count)
{
    abortreads(n->nodehandle, true, offset, count);
}

// cancel direct read by exported handle / offset / count
void MegaClient::preadabort(handle ph, m_off_t offset, m_off_t count)
{
    abortreads(ph, false, offset, count);
}

void MegaClient::abortreads(handle h, bool p, m_off_t offset, m_off_t count)
{
    handledrn_map::iterator it;
    DirectReadNode* drn;

    encodehandletype(&h, p);
    
    if ((it = hdrns.find(h)) != hdrns.end())
    {
        drn = it->second;

        for (dr_list::iterator it = drn->reads.begin(); it != drn->reads.end(); )
        {
            if ((offset < 0 || offset == (*it)->offset) && (count < 0 || count == (*it)->count))
            {
                app->pread_failure(API_EINCOMPLETE, (*it)->drn->retries, (*it)->appdata);

                delete *(it++);
            }
            else it++;
        }
    }
}

// execute pending directreads
bool MegaClient::execdirectreads()
{
    bool r = false;
    DirectReadSlot* drs;

    if (drq.size() < MAXDRSLOTS)
    {
        // fill slots
        for (dr_list::iterator it = drq.begin(); it != drq.end(); it++)
        {
            if (!(*it)->drs)
            {
                drs = new DirectReadSlot(*it);
                (*it)->drs = drs;
                r = true;

                if (drq.size() >= MAXDRSLOTS) break;
            }
        }
    }

    // perform slot I/O
    for (drs_list::iterator it = drss.begin(); it != drss.end(); )
    {
        if ((*(it++))->doio() && !r) r = true;
    }

    while (!dsdrns.empty() && dsdrns.begin()->first <= Waiter::ds)
    {
        dsdrns.begin()->second->dispatch();
    }

    return r;
}

// recreate filenames of active PUT transfers
void MegaClient::updateputs()
{
    for (transferslot_list::iterator it = tslots.begin(); it != tslots.end(); it++)
    {
        if ((*it)->transfer->type == PUT && (*it)->transfer->files.size())
        {
            (*it)->transfer->files.front()->prepare();
        }
    }
}

// check sync path, add sync if folder
// disallow nested syncs (there is only one LocalNode pointer per node), return
// EEXIST otherwise
// (FIXME: perform the same check for local paths!)
error MegaClient::addsync(string* rootpath, const char* debris, string* localdebris, Node* remotenode, fsfp_t fsfp, int tag)
{
#ifdef ENABLE_SYNC
    // cannot sync files, rubbish bins or inboxes
    if (remotenode->type != FOLDERNODE && remotenode->type != ROOTNODE)
    {
        return API_EACCESS;
    }

    Node* n;
    bool inshare;

    // any active syncs below?
    for (sync_list::iterator it = syncs.begin(); it != syncs.end(); it++)
    {
        if ((*it)->state == SYNC_ACTIVE || (*it)->state == SYNC_INITIALSCAN)
        {
            n = (*it)->localroot.node;

            do {
                if (n == remotenode)
                {
                    return API_EEXIST;
                }
            } while ((n = n->parent));
        }
    }

    // any active syncs above?
    n = remotenode;
    inshare = false;

    do {
        for (sync_list::iterator it = syncs.begin(); it != syncs.end(); it++)
        {
            if (((*it)->state == SYNC_ACTIVE || (*it)->state == SYNC_INITIALSCAN)
             && n == (*it)->localroot.node)
            {
                return API_EEXIST;
            }
        }
        
        if (n->inshare && !inshare)
        {
            // we need FULL access to sync
            // FIXME: allow downsyncing from RDONLY and limited syncing to RDWR shares
            if (n->inshare->access != FULL) return API_EACCESS;

            inshare = true;
        }
    } while ((n = n->parent));

    if (inshare)
    {
        // this sync is located in an inbound share - make sure that there
        // are no access restrictions in place anywhere in the sync's tree
        for (user_map::iterator uit = users.begin(); uit != users.end(); uit++)
        {
            User* u = &uit->second;

            if (u->sharing.size())
            {
                for (handle_set::iterator sit = u->sharing.begin(); sit != u->sharing.end(); sit++)
                {
                    if ((n = nodebyhandle(*sit)) && n->inshare && n->inshare->access != FULL)
                    {
                        do {
                            if (n == remotenode)
                            {
                                return API_EACCESS;
                            }
                        } while ((n = n->parent));
                    }
                }
            }
        }
    }

    if (rootpath->size() >= fsaccess->localseparator.size()
     && !memcmp(rootpath->data() + (rootpath->size() & -fsaccess->localseparator.size()) - fsaccess->localseparator.size(),
                fsaccess->localseparator.data(),
                fsaccess->localseparator.size()))
    {
        rootpath->resize((rootpath->size() & -fsaccess->localseparator.size()) - fsaccess->localseparator.size());
    }
    
    if(!fsaccess->issyncsupported(rootpath))
    {
        LOG_warn << "Unsupported filesystem";
        return API_EFAILED;
    }

    FileAccess* fa = fsaccess->newfileaccess();
    error e;

    if (fa->fopen(rootpath, true, false))
    {
        if (fa->type == FOLDERNODE)
        {
            string utf8path;
            fsaccess->local2path(rootpath, &utf8path);
            LOG_debug << "Adding sync: " << utf8path;

            Sync* sync = new Sync(this, rootpath, debris, localdebris, remotenode, fsfp, inshare, tag);

            if (sync->scan(rootpath, fa))
            {
                e = API_OK;
            }
            else
            {
                delete sync;
                e = API_ENOENT;
            }

            syncadded = true;
        }
        else
        {
            e = API_EACCESS;    // cannot sync individual files
        }
    }
    else
    {
        e = fa->retry ? API_ETEMPUNAVAIL : API_ENOENT;
    }

    delete fa;

    return e;
#else
    return API_EINCOMPLETE;
#endif
}

#ifdef ENABLE_SYNC
// syncids are usable to indicate putnodes()-local parent linkage
handle MegaClient::nextsyncid()
{
    byte* ptr = (byte*)&currsyncid;

    while (!++*ptr && ptr < (byte*)&currsyncid + NODEHANDLE)
    {
        ptr++;
    }

    return currsyncid;
}

// recursively stop all transfers
void MegaClient::stopxfers(LocalNode* l)
{
    if (l->type != FILENODE)
    {
        for (localnode_map::iterator it = l->children.begin(); it != l->children.end(); it++)
        {
            stopxfers(it->second);
        }
    }
  
    stopxfer(l);
}

// add child to nchildren hash (deterministically prefer newer/larger versions
// of identical names to avoid flapping)
// apply standard unescaping, if necessary (use *strings as ephemeral storage
// space)
void MegaClient::addchild(remotenode_map* nchildren, string* name, Node* n, list<string>* strings) const
{
    Node** npp;

    if (name->find('%') + 1)
    {
        string tmplocalname;

        // perform one round of unescaping to ensure that the resulting local
        // filename matches
        fsaccess->path2local(name, &tmplocalname);
        fsaccess->local2name(&tmplocalname);

        strings->push_back(tmplocalname);
        name = &strings->back();
    }

    npp = &(*nchildren)[name];

    if (!*npp
     || n->mtime > (*npp)->mtime
     || (n->mtime == (*npp)->mtime && n->size > (*npp)->size)
     || (n->mtime == (*npp)->mtime && n->size == (*npp)->size && memcmp(n->crc, (*npp)->crc, sizeof n->crc) > 0))
    {
        *npp = n;
    }
}

// downward sync - recursively scan for tree differences and execute them locally
// this is first called after the local node tree is complete
// actions taken:
// * create missing local folders
// * initiate GET transfers to missing local files (but only if the target
// folder was created successfully)
// * attempt to execute renames, moves and deletions (deletions require the
// rubbish flag to be set)
// returns false if any local fs op failed transiently
bool MegaClient::syncdown(LocalNode* l, string* localpath, bool rubbish)
{
    // only use for LocalNodes with a corresponding and properly linked Node
    if (l->type != FOLDERNODE || !l->node || (l->parent && l->node->parent->localnode != l->parent))
    {
        return true;
    }

    list<string> strings;
    remotenode_map nchildren;
    remotenode_map::iterator rit;

    bool success = true;

    // build array of sync-relevant (in case of clashes, the newest alias wins)
    // remote children by name
    attr_map::iterator ait;

    string localname;

    // build child hash - nameclash resolution: use newest/largest version
    for (node_list::iterator it = l->node->children.begin(); it != l->node->children.end(); it++)
    {
        string localname((*it)->displayname());
        fsaccess->name2local(&localname);
        string path = *localpath;
        path.append(fsaccess->localseparator);
        path.append(localname);

        // node must be syncable, alive, decrypted and have its name defined to
        // be considered - also, prevent clashes with the local debris folder
        if ((app->sync_syncable(l->sync, &path, *it)
             && (*it)->syncdeleted == SYNCDEL_NONE
             && !(*it)->attrstring
             && (ait = (*it)->attrs.map.find('n')) != (*it)->attrs.map.end())
         && (l->parent || l->sync->debris != ait->second))
        {
            addchild(&nchildren, &ait->second, *it, &strings);
        }
    }

    // remove remote items that exist locally from hash, recurse into existing folders
    for (localnode_map::iterator lit = l->children.begin(); lit != l->children.end(); )
    {
        LocalNode* ll = lit->second;

        rit = nchildren.find(&ll->name);

        size_t t = localpath->size();

        localpath->append(fsaccess->localseparator);
        localpath->append(ll->localname);

        // do we have a corresponding remote child?
        if (rit != nchildren.end())
        {
            // corresponding remote node exists
            // local: folder, remote: file - ignore
            // local: file, remote: folder - ignore
            // local: folder, remote: folder - recurse
            // local: file, remote: file - overwrite if newer
            if (ll->type != rit->second->type)
            {
                // folder/file clash: do nothing (rather than attempting to
                // second-guess the user)
                nchildren.erase(rit);
            }
            else if (ll->type == FILENODE)
            {
                if (ll->node != rit->second)
                {
                    ll->sync->statecacheadd(ll);
                }

                ll->setnode(rit->second);

                // file exists on both sides - do not overwrite if local version newer or same
                if (ll->mtime > rit->second->mtime)
                {
                    // local version is newer
                    nchildren.erase(rit);
                }
                else if (*ll == *(FileFingerprint*)rit->second)
                {
                    // both files are identical
                    nchildren.erase(rit);
                }
                else
                {
                    rit->second->localnode = NULL;
                }
            }
            else
            {
                if (ll->node != rit->second)
                {
                    ll->setnode(rit->second);
                    ll->sync->statecacheadd(ll);
                }

                // recurse into directories of equal name
                if (!syncdown(ll, localpath, rubbish) && success)
                {
                    success = false;
                }

                nchildren.erase(rit);
            }

            lit++;
        }
        else if (rubbish && ll->deleted)    // no corresponding remote node: delete local item
        {
            if (ll->type == FILENODE)
            {
                // only delete the file if it is unchanged
                string tmplocalpath;

                ll->getlocalpath(&tmplocalpath);

                FileAccess* fa = fsaccess->newfileaccess();

                if (fa->fopen(&tmplocalpath, true, false))
                {
                    FileFingerprint fp;
                    fp.genfingerprint(fa);

                    if (!(fp == *(FileFingerprint*)ll))
                    {
                        ll->deleted = false;
                    }
                }

                delete fa;
            }

            if (ll->deleted)
            {
                // attempt deletion and re-queue for retry in case of a transient failure
                ll->treestate(TREESTATE_SYNCING);

                if (l->sync->movetolocaldebris(localpath) || !fsaccess->transient_error)
                {
                    delete lit++->second;
                    l->treestate();
                }
                else
                {
                    success = false;
                    lit++;
                }
            }
        }
        else
        {
            lit++;
        }

        localpath->resize(t);
    }

    // create/move missing local folders / FolderNodes, initiate downloads of
    // missing local files
    for (rit = nchildren.begin(); rit != nchildren.end(); rit++)
    {
        if ((ait = rit->second->attrs.map.find('n')) != rit->second->attrs.map.end())
        {
            size_t t = localpath->size();
<<<<<<< HEAD

            localname = ait->second;

            fsaccess->name2local(&localname);
            localpath->append(fsaccess->localseparator);
            localpath->append(localname);

=======

            localname = ait->second;

            fsaccess->name2local(&localname);
            localpath->append(fsaccess->localseparator);
            localpath->append(localname);

>>>>>>> cbe3eac4
            if (app->sync_syncable(l->sync, localpath, rit->second))
            {

                string utf8path;
                fsaccess->local2path(localpath, &utf8path);
                LOG_debug << "Unsynced remote node in syncdown: " << utf8path;

                // does this node already have a corresponding LocalNode under
                // a different name or elsewhere in the filesystem?
                if (rit->second->localnode)
                {
                    LOG_debug << "has a previous localnode: " << rit->second->localnode->name;
                    if (rit->second->localnode->parent)
                    {
                        LOG_debug << "with a previous parent: " << rit->second->localnode->parent->name;
                        string curpath;

                        rit->second->localnode->getlocalpath(&curpath);
                        rit->second->localnode->treestate(TREESTATE_SYNCING);

                        LOG_debug << "Renaming/moving from the previous location to the new one";
                        if (fsaccess->renamelocal(&curpath, localpath))
                        {
                            fsaccess->local2path(localpath, &localname);
                            app->syncupdate_local_move(rit->second->localnode->sync,
                                                       rit->second->localnode, localname.c_str());

                            // update LocalNode tree to reflect the move/rename
                            rit->second->localnode->setnameparent(l, localpath);

                            rit->second->localnode->sync->statecacheadd(rit->second->localnode);

                            // update filenames so that PUT transfers can continue seamlessly
                            updateputs();
                            syncactivity = true;

                            rit->second->localnode->treestate(TREESTATE_SYNCED);
                        }
                        else if (success && fsaccess->transient_error)
                        {
                            // schedule retry
                            LOG_debug << "Transient error moving node";
                            success = false;
                        }
                    }
                    else
                    {
                        LOG_debug << "without a previous parent. Skipping";
                    }
                }
                else
                {
                    LOG_debug << "doesn't have a previous localnode";
                    // missing node is not associated with an existing LocalNode
                    if (rit->second->type == FILENODE)
                    {
                        LOG_debug << "Start fetching file node";
                        // start fetching this node, unless fetch is already in progress
                        // FIXME: to cover renames that occur during the
                        // download, reconstruct localname in complete()
                        if (!rit->second->syncget)
                        {
                            fsaccess->local2path(localpath, &localname);
                            app->syncupdate_get(l->sync, rit->second, localname.c_str());

                            rit->second->syncget = new SyncFileGet(l->sync, rit->second, localpath);
                            nextreqtag();
                            startxfer(GET, rit->second->syncget);
                            syncactivity = true;
                        }
                    }
                    else
                    {
                        LOG_debug << "Creating local folder";

                        // create local path, add to LocalNodes and recurse
                        if (fsaccess->mkdirlocal(localpath))
                        {
                            LocalNode* ll = l->sync->checkpath(l, localpath, &localname);

                            if (ll && ll != (LocalNode*)~0)
                            {
                                LOG_debug << "Local folder created, continuing syncdown";

                                ll->setnode(rit->second);
                                ll->setnameparent(l, localpath);
                                ll->sync->statecacheadd(ll);

                                if (!syncdown(ll, localpath, rubbish) && success)
                                {
                                    LOG_debug << "Syncdown not finished";
                                    success = false;
                                }
                            }
                            else
                            {
                                LOG_debug << "Checkpath() failed " << (ll == NULL);
                            }
                        }
                        else if (success && fsaccess->transient_error)
                        {
                            LOG_debug << "Transient error creating folder";
                            success = false;
                        }
                    }
                }
            }

            localpath->resize(t);
        }
    }

    return success;
}

// recursively traverse tree of LocalNodes and match with remote Nodes
// mark nodes to be rubbished in deleted. with their nodehandle
// mark additional nodes to to rubbished (those overwritten) by accumulating
// their nodehandles in rubbish.
// nodes to be added are stored in synccreate. - with nodehandle set to parent
// if attached to an existing node
// l and n are assumed to be folders and existing on both sides or scheduled
// for creation
void MegaClient::syncup(LocalNode* l, dstime* nds)
{
    bool insync = true;

    list<string> strings;
    remotenode_map nchildren;
    remotenode_map::iterator rit;

    // build array of sync-relevant (newest alias wins) remote children by name
    attr_map::iterator ait;

    // UTF-8 converted local name
    string localname;

    if (l->node)
    {
        // corresponding remote node present: build child hash - nameclash
        // resolution: use newest version
        for (node_list::iterator it = l->node->children.begin(); it != l->node->children.end(); it++)
        {
            // node must be alive
            if ((*it)->syncdeleted == SYNCDEL_NONE)
            {
                // check if there is a crypto key missing...
                if ((*it)->attrstring)
                {
                    if (!l->reported)
                    {
                        char* buf = new char[(*it)->nodekey.size() * 4 / 3 + 4];
                        Base64::btoa((byte *)(*it)->nodekey.data(), (*it)->nodekey.size(), buf);

                        LOG_warn << "Sync: Undecryptable child node. " << buf;

                        l->reported = true;

                        char report[256];

                        Base64::btoa((const byte *)&(*it)->nodehandle, MegaClient::NODEHANDLE, report);
                        
                        sprintf(report + 8, " %d %.200s", (*it)->type, buf);

                        reqtag = 0;

                        // report an "undecrypted child" event
                        reportevent("CU", report);

                        delete [] buf;
                    }

                    continue;
                }

                // ...or a node name attribute missing
                if ((ait = (*it)->attrs.map.find('n')) == (*it)->attrs.map.end())
                {
                    LOG_warn << "Node name missing, not syncing subtree: " << l->name.c_str();

                    if (!l->reported)
                    {
                        l->reported = true;

                        reqtag = 0;

                        // report a "no-name child" event
                        reportevent("CN");
                    }

                    continue;
                }

                addchild(&nchildren, &ait->second, *it, &strings);
            }
        }
    }

    // check for elements that need to be created, deleted or updated on the
    // remote side
    for (localnode_map::iterator lit = l->children.begin(); lit != l->children.end(); lit++)
    {
        LocalNode* ll = lit->second;

        if (ll->deleted)
        {
            continue;
        }

        localname = *lit->first;
        fsaccess->local2name(&localname);
        if (!localname.size() || !ll->name.size())
        {
            if(!ll->reported)
            {
                ll->reported = true;

                char report[256];
                sprintf(report, "%d %d %d %d", (int)lit->first->size(), (int)localname.size(), (int)ll->name.size(), (int)ll->type);

                // report a "no-name localnode" event
                reqtag = 0;
                reportevent("LN", report);
            }
            continue;
        }

        rit = nchildren.find(&localname);

        // do we have a corresponding remote child?
        if (rit != nchildren.end())
        {
            // corresponding remote node exists
            // local: folder, remote: file - overwrite
            // local: file, remote: folder - overwrite
            // local: folder, remote: folder - recurse
            // local: file, remote: file - overwrite if newer
            if (ll->type != rit->second->type)
            {
                insync = false;
                LOG_warn << "Type changed: " << localname;
                movetosyncdebris(rit->second, l->sync->inshare);
            }
            else
            {
                // file on both sides - do not overwrite if local version older or identical
                if (ll->type == FILENODE)
                {
                    // skip if this node is being fetched
                    if (rit->second->syncget)
                    {
                        continue;
                    }

                    // skip if remote file is newer
                    if (ll->mtime < rit->second->mtime)
                    {
                        continue;
                    }

                    if (ll->node != rit->second)
                    {
                        ll->sync->statecacheadd(ll);
                    }

                    ll->setnode(rit->second);

                    if (ll->size == rit->second->size)
                    {
                        // check if file is likely to be identical
                        if (rit->second->isvalid
                          ? *ll == *(FileFingerprint*)rit->second
                          : (ll->mtime == rit->second->mtime))
                        {
                            // files have the same size and the same mtime (or the
                            // same fingerprint, if available): no action needed
                            if (!ll->checked)
                            {
                                if (gfx && gfx->isgfx(&ll->localname))
                                {
                                    int missingattr = 0;

                                    // check for missing imagery
                                    if (!ll->node->hasfileattribute(GfxProc::THUMBNAIL120X120))
                                    {
                                        missingattr |= 1 << GfxProc::THUMBNAIL120X120;
                                    }

                                    if (!ll->node->hasfileattribute(GfxProc::PREVIEW1000x1000))
                                    {
                                        missingattr |= 1 << GfxProc::PREVIEW1000x1000;
                                    }

                                    if (missingattr)
                                    {
                                        LOG_debug << "Restoring missing attributes: " << ll->name;
                                        string localpath;
                                        ll->getlocalpath(&localpath);
                                        SymmCipher*symmcipher = ll->node->nodecipher();
                                        gfx->gendimensionsputfa(NULL, &localpath, ll->node->nodehandle, symmcipher, missingattr);
                                    }
                                }

                                ll->checked = true;
                            }
                            ll->treestate(TREESTATE_SYNCED);
                            continue;
                        }
                    }
                }
                else
                {
                    insync = false;

                    if (ll->node != rit->second)
                    {
                        ll->setnode(rit->second);
                        ll->sync->statecacheadd(ll);
                    }

                    // recurse into directories of equal name
                    syncup(ll, nds);
                    continue;
                }
            }
        }

        if (ll->type == FILENODE)
        {
            // do not begin transfer until the file size / mtime has stabilized
            insync = false;

            if (ll->transfer)
            {
                continue;
            }

            if (Waiter::ds < ll->nagleds)
            {
                if (ll->nagleds < *nds)
                {
                    *nds = ll->nagleds;
                }

                continue;
            }
            else
            {
                string localpath;
                bool t;
                FileAccess* fa = fsaccess->newfileaccess();

                ll->getlocalpath(&localpath);

                if (!(t = fa->fopen(&localpath, true, false))
                 || fa->size != ll->size
                 || fa->mtime != ll->mtime)
                {
                    if (t)
                    {
                        ll->sync->localbytes -= ll->size;
                        ll->genfingerprint(fa);
                        ll->sync->localbytes += ll->size;                        

                        ll->sync->statecacheadd(ll);
                    }

                    delete fa;

                    ll->bumpnagleds();

                    if (ll->nagleds < *nds)
                    {
                        *nds = ll->nagleds;
                    }

                    continue;
                }

                delete fa;
                
                ll->created = false;
            }
        }

        if (ll->created)
        {
            if (!ll->reported)
            {
                ll->reported = true;

                // FIXME: remove created flag and associated safeguards after
                // positively verifying the absence of a related repetitive node creation bug
                LOG_err << "Internal error: Duplicate node creation: " << ll->name.c_str();

                char report[256];

                // always report LocalNode's type, name length, mtime, file size
                sprintf(report, "[%u %u %d] %d %d %d %" PRIi64, (int)nchildren.size(), (int)l->children.size(), !!l->node, ll->type, (int)ll->name.size(), (int)ll->mtime, ll->size);

                if (ll->node)
                {
                    int namelen;

                    if ((ait = ll->node->attrs.map.find('n')) != ll->node->attrs.map.end())
                    {
                        namelen = ait->second.size();
                    }
                    else
                    {
                        namelen = -1;
                    }

                    // additionally, report corresponding Node's type, name length, mtime, file size and handle
                    sprintf(strchr(report, 0), " %d %d %d %" PRIi64 " ", ll->node->type, namelen, (int)ll->node->mtime, ll->node->size);
                    Base64::btoa((const byte *)&ll->node->nodehandle, MegaClient::NODEHANDLE, strchr(report, 0));

                }

                reqtag = 0;

                // report a "dupe" event
                reportevent("D", report);
            }
        }
        else
        {
            ll->created = true;

            // create remote folder or send file
            LOG_debug << "Adding local file to synccreate: " << ll->name;
            synccreate.push_back(ll);
            syncactivity = true;
        }

        if (ll->type == FOLDERNODE)
        {
            syncup(ll, nds);
        }
    }

    if (insync)
    {
        l->treestate(TREESTATE_SYNCED);
    }
}

// execute updates stored in synccreate[]
// must not be invoked while the previous creation operation is still in progress
void MegaClient::syncupdate()
{
    // split synccreate[] in separate subtrees and send off to putnodes() for
    // creation on the server
    unsigned i, start, end;
    SymmCipher tkey;
    string tattrstring;
    AttrMap tattrs;
    Node* n;
    NewNode* nn;
    NewNode* nnp;
    LocalNode* l;

    for (start = 0; start < synccreate.size(); start = end)
    {
        // determine length of distinct subtree beneath existing node
        for (end = start; end < synccreate.size(); end++)
        {
            if ((end > start) && synccreate[end]->parent->node)
            {
                break;
            }
        }

        // add nodes that can be created immediately: folders & existing files;
        // start uploads of new files
        nn = nnp = new NewNode[end - start];

        for (i = start; i < end; i++)
        {
            n = NULL;
            l = synccreate[i];

            l->treestate(TREESTATE_PENDING);

            if (l->type == FOLDERNODE || (n = nodebyfingerprint(l)))
            {
                // create remote folder or copy file if it already exists
                nnp->source = NEW_NODE;
                nnp->type = l->type;
                nnp->syncid = l->syncid;
                nnp->localnode = l;
                l->newnode = nnp;
                nnp->nodehandle = n ? n->nodehandle : l->syncid;
                nnp->parenthandle = i > start ? l->parent->syncid : UNDEF;

                if (n)
                {
                    // overwriting an existing remote node? send it to SyncDebris.
                    if (l->node)
                    {
                        movetosyncdebris(l->node, l->sync->inshare);
                    }

                    // this is a file - copy, use original key & attributes
                    // FIXME: move instead of creating a copy if it is in
                    // rubbish to reduce node creation load
                    nnp->nodekey = n->nodekey;
                    tattrs.map = n->attrs.map;

                    app->syncupdate_remote_copy(l->sync, l->name.c_str());
                }
                else
                {
                    // this is a folder - create, use fresh key & attributes
                    nnp->nodekey.resize(FOLDERNODEKEYLENGTH);
                    PrnGen::genblock((byte*)nnp->nodekey.data(), FOLDERNODEKEYLENGTH);
                    tattrs.map.clear();
                }

                // set new name, encrypt and attach attributes
                tattrs.map['n'] = l->name;
                tattrs.getjson(&tattrstring);
                tkey.setkey((const byte*)nnp->nodekey.data(), nnp->type);
                nnp->attrstring = new string;
                makeattr(&tkey, nnp->attrstring, tattrstring.c_str());

                l->treestate(TREESTATE_SYNCING);
                nnp++;
            }
            else if (l->type == FILENODE)
            {
                // the overwrite will happen upon PUT completion
                string tmppath, tmplocalpath;

                nextreqtag();
                startxfer(PUT, l);

                l->getlocalpath(&tmplocalpath, true);
                fsaccess->local2path(&tmplocalpath, &tmppath);
                app->syncupdate_put(l->sync, l, tmppath.c_str());
            }
        }

        if (nnp == nn)
        {
            delete[] nn;
        }
        else
        {
            // add nodes unless parent node has been deleted
            if (synccreate[start]->parent->node)
            {
                syncadding++;

                reqs[r].add(new CommandPutNodes(this,
                                                synccreate[start]->parent->node->nodehandle,
                                                NULL, nn, nnp - nn,
                                                synccreate[start]->sync->tag,
                                                PUTNODES_SYNC));

                syncactivity = true;
            }
        }
    }

    synccreate.clear();
}

void MegaClient::putnodes_sync_result(error e, NewNode* nn, int nni)
{
    // check for file nodes that failed to copy and remove them from fingerprints
    // FIXME: retrigger sync decision upload them immediately
    while (nni--)
    {
        Node* n;
        if (nn[nni].type == FILENODE && !nn[nni].added)
        {
            if ((n = nodebyhandle(nn[nni].nodehandle)))
            {
                if (n->fingerprint_it != fingerprints.end())
                {
                    fingerprints.erase(n->fingerprint_it);
                    n->fingerprint_it = fingerprints.end();
                }
            }
        }
        else if (nn[nni].localnode && (n = nn[nni].localnode->node))
        {
            if (n->type == FOLDERNODE)
            {
                app->syncupdate_remote_folder_addition(nn[nni].localnode->sync, n);
            }
            else
            {
                app->syncupdate_remote_file_addition(nn[nni].localnode->sync, n);
            }
        }
    }

    delete[] nn;

    syncadding--;

    syncactivity = true;
}

// move node to //bin, then on to the SyncDebris folder of the day (to prevent
// dupes)
void MegaClient::movetosyncdebris(Node* dn, bool unlink)
{
    dn->syncdeleted = SYNCDEL_DELETED;

    // detach node from LocalNode
    if (dn->localnode)
    {
        dn->tag = dn->localnode->sync->tag;
        dn->localnode->node = NULL;
        dn->localnode = NULL;
    }

    Node* n = dn;

    // at least one parent node already on the way to SyncDebris?
    while ((n = n->parent) && n->syncdeleted == SYNCDEL_NONE);

    // no: enqueue this one
    if (!n)
    {
        if (unlink)
        {
            dn->tounlink_it = tounlink.insert(dn).first;
        }
        else
        {
            dn->todebris_it = todebris.insert(dn).first;        
        }
    }
}

void MegaClient::execsyncdeletions()
{                
    if (todebris.size())
    {
        execmovetosyncdebris();
    }

    if (tounlink.size())
    {
        execsyncunlink();
    }
}

void MegaClient::proclocaltree(LocalNode* n, LocalTreeProc* tp)
{
    if (n->type != FILENODE)
    {
        for (localnode_map::iterator it = n->children.begin(); it != n->children.end(); )
        {
            LocalNode *child = it->second;
            it++;
            proclocaltree(child, tp);
        }
    }

    tp->proc(this, n);
}

void MegaClient::execsyncunlink()
{
    Node* n;
    Node* tn;
    node_set::iterator it;

    // delete tounlink nodes
    do {
        n = tn = *tounlink.begin();

        while ((n = n->parent) && n->syncdeleted == SYNCDEL_NONE);

        if (!n)
        {
            reqtag = tn->tag;
            unlink(tn);
        }

        tn->tounlink_it = tounlink.end();
        tounlink.erase(tounlink.begin());
    } while (tounlink.size());
}

// immediately moves pending todebris items to //bin
// also deletes tounlink items directly
void MegaClient::execmovetosyncdebris()
{
    Node* n;
    Node* tn;
    node_set::iterator it;

    time_t ts;
    struct tm* ptm;
    char buf[32];
    syncdel_t target;

    // attempt to move the nodes in node_set todebris to the following
    // locations (in falling order):
    // - //bin/SyncDebris/yyyy-mm-dd
    // - //bin/SyncDebris
    // - //bin

    // (if no rubbish bin is found, we should probably reload...)
    if (!(tn = nodebyhandle(rootnodes[RUBBISHNODE - ROOTNODE])))
    {
        return;
    }

    target = SYNCDEL_BIN;

    ts = time(NULL);
    ptm = localtime(&ts);
    sprintf(buf, "%04d-%02d-%02d", ptm->tm_year + 1900, ptm->tm_mon + 1, ptm->tm_mday);

    // locate //bin/SyncDebris
    if ((n = childnodebyname(tn, SYNCDEBRISFOLDERNAME)))
    {
        tn = n;
        target = SYNCDEL_DEBRIS;

        // locate //bin/SyncDebris/yyyy-mm-dd
        if ((n = childnodebyname(tn, buf)))
        {
            tn = n;
            target = SYNCDEL_DEBRISDAY;
        }
    }

    // in order to reduce the API load, we move
    // - SYNCDEL_DELETED nodes to any available target
    // - SYNCDEL_BIN/SYNCDEL_DEBRIS nodes to SYNCDEL_DEBRISDAY
    // (move top-level nodes only)
    for (it = todebris.begin(); it != todebris.end(); )
    {
        n = *it;

        if (n->syncdeleted == SYNCDEL_DELETED
         || n->syncdeleted == SYNCDEL_BIN
         || n->syncdeleted == SYNCDEL_DEBRIS)
        {
            while ((n = n->parent) && n->syncdeleted == SYNCDEL_NONE);

            if (!n)
            {
                n = *it;

                if (n->syncdeleted == SYNCDEL_DELETED
                 || ((n->syncdeleted == SYNCDEL_BIN
                   || n->syncdeleted == SYNCDEL_DEBRIS)
                      && target == SYNCDEL_DEBRISDAY))
                {
                    n->syncdeleted = SYNCDEL_INFLIGHT;
                    reqtag = n->tag;
                    rename(n, tn, target, n->parent ? n->parent->nodehandle : UNDEF);
                    it++;
                }
                else
                {
                    n->syncdeleted = SYNCDEL_NONE;
                    n->todebris_it = todebris.end();
                    todebris.erase(it++);
                }
            }
            else
            {
                it++;
            }
        }
        else if (n->syncdeleted == SYNCDEL_DEBRISDAY)
        {
            n->syncdeleted = SYNCDEL_NONE;
            n->todebris_it = todebris.end();
            todebris.erase(it++);
        }
        else
        {
            it++;
        }
    }

    if (target != SYNCDEL_DEBRISDAY && todebris.size() && !syncdebrisadding)
    {
        syncdebrisadding = true;

        // create missing component(s) of the sync debris folder of the day
        NewNode* nn;
        SymmCipher tkey;
        string tattrstring;
        AttrMap tattrs;
        int i = (target == SYNCDEL_DEBRIS) ? 1 : 2;

        nn = new NewNode[i] + i;

        while (i--)
        {
            nn--;

            nn->source = NEW_NODE;
            nn->type = FOLDERNODE;
            nn->nodehandle = i;
            nn->parenthandle = i ? 0 : UNDEF;

            nn->nodekey.resize(FOLDERNODEKEYLENGTH);
            PrnGen::genblock((byte*)nn->nodekey.data(), FOLDERNODEKEYLENGTH);

            // set new name, encrypt and attach attributes
            tattrs.map['n'] = (i || target == SYNCDEL_DEBRIS) ? buf : SYNCDEBRISFOLDERNAME;
            tattrs.getjson(&tattrstring);
            tkey.setkey((const byte*)nn->nodekey.data(), FOLDERNODE);
            nn->attrstring = new string;
            makeattr(&tkey, nn->attrstring, tattrstring.c_str());
        }

        reqs[r].add(new CommandPutNodes(this, tn->nodehandle, NULL, nn,
                                        (target == SYNCDEL_DEBRIS) ? 1 : 2, 0,
                                        PUTNODES_SYNCDEBRIS));
    }
}

// we cannot delete the Sync object directly, as it might have pending
// operations on it
void MegaClient::delsync(Sync* sync, bool deletecache)
{
    sync->changestate(SYNC_CANCELED);

    if(deletecache)
    {
        sync->statecachetable->remove();
    }

    syncactivity = true;
}

void MegaClient::putnodes_syncdebris_result(error e, NewNode* nn)
{
    delete[] nn;

    syncdebrisadding = false;
}
#endif

// inject file into transfer subsystem
// if file's fingerprint is not valid, it will be obtained from the local file
// (PUT) or the file's key (GET)
bool MegaClient::startxfer(direction_t d, File* f)
{
    if (!f->transfer)
    {
        if (d == PUT)
        {
            if (!f->isvalid)    // (sync LocalNodes always have this set)
            {
                // missing FileFingerprint for local file - generate
                FileAccess* fa = fsaccess->newfileaccess();

                if (fa->fopen(&f->localname, d == PUT, d == GET))
                {
                    f->genfingerprint(fa);
                }

                delete fa;
            }

            // if we are unable to obtain a valid file FileFingerprint, don't proceed
            if (!f->isvalid)
            {
                return false;
            }
        }
        else
        {
            if (!f->isvalid)
            {
                // no valid fingerprint: use filekey as its replacement
                memcpy(f->crc, f->filekey, sizeof f->crc);
            }
        }

        Transfer* t;
        transfer_map::iterator it = transfers[d].find(f);

        if (it != transfers[d].end())
        {
            t = it->second;
        }
        else
        {
            t = new Transfer(this, d);
            *(FileFingerprint*)t = *(FileFingerprint*)f;
            t->size = f->size;
            t->tag = reqtag;
            t->transfers_it = transfers[d].insert(pair<FileFingerprint*, Transfer*>((FileFingerprint*)t, t)).first;
            app->transfer_added(t);
        }

        f->file_it = t->files.insert(t->files.begin(), f);
        f->transfer = t;
    }

    return true;
}

// remove file from transfer subsystem
void MegaClient::stopxfer(File* f)
{
    if (f->transfer)
    {
        Transfer *transfer = f->transfer;
        transfer->files.erase(f->file_it);
        f->transfer = NULL;
        f->terminated();

        // last file for this transfer removed? shut down transfer.
        if (!transfer->files.size())
        {
            app->transfer_removed(transfer);
            delete transfer;
        }
    }
}

// pause/unpause transfers
void MegaClient::pausexfers(direction_t d, bool pause, bool hard)
{
    xferpaused[d] = pause;

    if (!pause || hard)
    {
        WAIT_CLASS::bumpds();

        for (transferslot_list::iterator it = tslots.begin(); it != tslots.end(); )
        {
            if ((*it)->transfer->type == d)
            {
                if (pause)
                {
                    if (hard)
                    {
                        (*it++)->disconnect();
                    }
                }
                else
                {
                    (*it)->lastdata = Waiter::ds;
                    (*it++)->doio(this);
                }
            }
            else
            {
                it++;
            }
        }
    }
}

Node* MegaClient::nodebyfingerprint(FileFingerprint* fingerprint)
{
    fingerprint_set::iterator it;

    if ((it = fingerprints.find(fingerprint)) != fingerprints.end())
    {
        return (Node*)*it;
    }

    return NULL;
}

// a chunk transfer request failed: record failed protocol & host
void MegaClient::setchunkfailed(string* url)
{
    if (!chunkfailed && url->size() > 19)
    {
        chunkfailed = true;
        httpio->success = false;

        // record protocol and hostname
        if (badhosts.size())
        {
            badhosts.append(",");
        }

        const char* ptr = url->c_str()+4;

        if (*ptr == 's')
        {
            badhosts.append("S");
            ptr++;
        }
        
        badhosts.append(ptr+6,7);
    }
}

bool MegaClient::toggledebug()
{
     SimpleLogger::setLogLevel((SimpleLogger::logCurrentLevel >= logDebug) ? logWarning : logDebug);
     return debugstate();
}

bool MegaClient::debugstate()
{
    return SimpleLogger::logCurrentLevel >= logDebug;
}

void MegaClient::reportevent(const char* event, const char* details)
{
    reqs[r].add(new CommandReportEvent(this, event, details));
}
} // namespace<|MERGE_RESOLUTION|>--- conflicted
+++ resolved
@@ -5873,23 +5873,12 @@
         if ((ait = rit->second->attrs.map.find('n')) != rit->second->attrs.map.end())
         {
             size_t t = localpath->size();
-<<<<<<< HEAD
 
             localname = ait->second;
 
             fsaccess->name2local(&localname);
             localpath->append(fsaccess->localseparator);
             localpath->append(localname);
-
-=======
-
-            localname = ait->second;
-
-            fsaccess->name2local(&localname);
-            localpath->append(fsaccess->localseparator);
-            localpath->append(localname);
-
->>>>>>> cbe3eac4
             if (app->sync_syncable(l->sync, localpath, rit->second))
             {
 
