--- conflicted
+++ resolved
@@ -217,16 +217,10 @@
     return std::pair<SecureBuffer, SecureBuffer>(publicKey, privateKey);
 }
 
-<<<<<<< HEAD
-void EdDSA::setKeyPair(std::pair<SecureBuffer, SecureBuffer> pair) {
-    publicKey = pair.first;
-    privateKey = pair.second;
-=======
 void EdDSA::setKeyPair(std::pair<SecureBuffer, SecureBuffer> pair)
 {
 	publicKey = pair.first;
 	privateKey = pair.second;
->>>>>>> d5e86ca3
 }
 
 } // namespace
