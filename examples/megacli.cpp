/**
 * @file examples/megaclient.cpp
 * @brief Sample application, interactive GNU Readline CLI
 *
 * (c) 2013-2014 by Mega Limited, Auckland, New Zealand
 *
 * This file is part of the MEGA SDK - Client Access Engine.
 *
 * Applications using the MEGA API must present a valid application key
 * and comply with the the rules set forth in the Terms of Service.
 *
 * The MEGA SDK is distributed in the hope that it will be useful,
 * but WITHOUT ANY WARRANTY; without even the implied warranty of
 * MERCHANTABILITY or FITNESS FOR A PARTICULAR PURPOSE.
 *
 * @copyright Simplified (2-clause) BSD License.
 *
 * You should have received a copy of the license along with this
 * program.
 */

#include "mega.h"
#include "megacli.h"

#define USE_VARARGS
#define PREFER_STDARG
#include <readline/readline.h>
#include <readline/history.h>
#include <iomanip>

using namespace mega;

MegaClient* client;

// login e-mail address
static string login;

// new account signup e-mail address and name
static string signupemail, signupname;

// signup code being confirmed
static string signupcode;

// signup password challenge and encrypted master key
static byte signuppwchallenge[SymmCipher::KEYLENGTH], signupencryptedmasterkey[SymmCipher::KEYLENGTH];

// local console
Console* console;

// loading progress of lengthy API responses
int responseprogress = -1;

static const char* accesslevels[] =
{ "read-only", "read/write", "full access" };

const char* errorstring(error e)
{
    switch (e)
    {
        case API_OK:
            return "No error";
        case API_EINTERNAL:
            return "Internal error";
        case API_EARGS:
            return "Invalid argument";
        case API_EAGAIN:
            return "Request failed, retrying";
        case API_ERATELIMIT:
            return "Rate limit exceeded";
        case API_EFAILED:
            return "Transfer failed";
        case API_ETOOMANY:
            return "Too many concurrent connections or transfers";
        case API_ERANGE:
            return "Out of range";
        case API_EEXPIRED:
            return "Expired";
        case API_ENOENT:
            return "Not found";
        case API_ECIRCULAR:
            return "Circular linkage detected";
        case API_EACCESS:
            return "Access denied";
        case API_EEXIST:
            return "Already exists";
        case API_EINCOMPLETE:
            return "Incomplete";
        case API_EKEY:
            return "Invalid key/integrity check failed";
        case API_ESID:
            return "Bad session ID";
        case API_EBLOCKED:
            return "Blocked";
        case API_EOVERQUOTA:
            return "Over quota";
        case API_ETEMPUNAVAIL:
            return "Temporarily not available";
        case API_ETOOMANYCONNECTIONS:
            return "Connection overflow";
        case API_EWRITE:
            return "Write error";
        case API_EREAD:
            return "Read error";
        case API_EAPPKEY:
            return "Invalid application key";
        default:
            return "Unknown error";
    }
}

AppFile::AppFile()
{
    static int nextseqno;

    seqno = ++nextseqno;
}

// transfer start
void AppFilePut::start()
{
}

void AppFileGet::start()
{
}

// returns true to effect a retry, false to effect a failure
bool AppFile::failed(error e)
{
    return e != API_EKEY && e != API_EBLOCKED && e != API_EOVERQUOTA && transfer->failcount < 10;
}

// transfer completion
void AppFileGet::completed(Transfer*, LocalNode*)
{
    // (at this time, the file has already been placed in the final location)
    delete this;
}

void AppFilePut::completed(Transfer* t, LocalNode*)
{
    // perform standard completion (place node in user filesystem etc.)
    File::completed(t, NULL);

    delete this;
}

AppFileGet::~AppFileGet()
{
    appxferq[GET].erase(appxfer_it);
}

AppFilePut::~AppFilePut()
{
    appxferq[PUT].erase(appxfer_it);
}

void AppFilePut::displayname(string* dname)
{
    *dname = localname;
    transfer->client->fsaccess->local2name(dname);
}

// transfer progress callback
void AppFile::progress()
{
}

static void displaytransferdetails(Transfer* t, const char* action)
{
    string name;

    for (file_list::iterator it = t->files.begin(); it != t->files.end(); it++)
    {
        if (it != t->files.begin())
        {
            cout << "/";
        }

        (*it)->displayname(&name);
        cout << name;
    }

    cout << ": " << (t->type == GET ? "Incoming" : "Outgoing") << " file transfer " << action;
}

// a new transfer was added
void DemoApp::transfer_added(Transfer* t)
{
}

// a queued transfer was removed
void DemoApp::transfer_removed(Transfer* t)
{
    displaytransferdetails(t, "removed\n");
}

void DemoApp::transfer_update(Transfer* t)
{
    // (this is handled in the prompt logic)
}

void DemoApp::transfer_failed(Transfer* t, error e)
{
    displaytransferdetails(t, "failed (");
    cout << errorstring(e) << ")" << endl;
}

void DemoApp::transfer_limit(Transfer *t)
{
    displaytransferdetails(t, "bandwidth limit reached\n");
}

void DemoApp::transfer_complete(Transfer* t)
{
    displaytransferdetails(t, "completed, ");

    if (t->slot)
    {
        cout << t->slot->progressreported * 10 / (1024 * (Waiter::ds - t->slot->starttime + 1)) << " KB/s" << endl;
    }
    else
    {
        cout << "delayed" << endl;
    }
}

// transfer about to start - make final preparations (determine localfilename, create thumbnail for image upload)
void DemoApp::transfer_prepare(Transfer* t)
{
    displaytransferdetails(t, "starting\n");

    if (t->type == GET)
    {
        // only set localfilename if the engine has not already done so
        if (!t->localfilename.size())
        {
            client->fsaccess->tmpnamelocal(&t->localfilename);
        }
    }
}

#ifdef ENABLE_SYNC
static void syncstat(Sync* sync)
{
    cout << ", local data in this sync: " << sync->localbytes << " byte(s) in " << sync->localnodes[FILENODE]
         << " file(s) and " << sync->localnodes[FOLDERNODE] << " folder(s)" << endl;
}

void DemoApp::syncupdate_state(Sync*, syncstate_t newstate)
{
    switch (newstate)
    {
        case SYNC_ACTIVE:
            cout << "Sync is now active" << endl;
            break;

        case SYNC_FAILED:
            cout << "Sync failed." << endl;

        default:
            ;
    }
}

void DemoApp::syncupdate_scanning(bool active)
{
    if (active)
    {
        cout << "Sync - scanning files and folders" << endl;
    }
    else
    {
        cout << "Sync - scan completed" << endl;
    }
}

// sync update callbacks are for informational purposes only and must not change or delete the sync itself
void DemoApp::syncupdate_local_folder_addition(Sync* sync, LocalNode *, const char* path)
{
    cout << "Sync - local folder addition detected: " << path;
    syncstat(sync);
}

void DemoApp::syncupdate_local_folder_deletion(Sync* sync, LocalNode *localNode)
{
    cout << "Sync - local folder deletion detected: " << localNode->name;
    syncstat(sync);
}

void DemoApp::syncupdate_local_file_addition(Sync* sync, LocalNode *, const char* path)
{
    cout << "Sync - local file addition detected: " << path;
    syncstat(sync);
}

void DemoApp::syncupdate_local_file_deletion(Sync* sync, LocalNode *localNode)
{
    cout << "Sync - local file deletion detected: " << localNode->name;
    syncstat(sync);
}

void DemoApp::syncupdate_local_file_change(Sync* sync, LocalNode *, const char* path)
{
    cout << "Sync - local file change detected: " << path;
    syncstat(sync);
}

void DemoApp::syncupdate_local_move(Sync*, LocalNode *localNode, const char* path)
{
    cout << "Sync - local rename/move " << localNode->name << " -> " << path << endl;
}

void DemoApp::syncupdate_local_lockretry(bool locked)
{
    if (locked)
    {
        cout << "Sync - waiting for local filesystem lock" << endl;
    }
    else
    {
        cout << "Sync - local filesystem lock issue resolved, continuing..." << endl;
    }
}

void DemoApp::syncupdate_remote_move(Sync *, pnode_t n, pnode_t prevparent)
{
    pnode_t parent = client->nodebyhandle(n->parenthandle);
	
    cout << "Sync - remote move " << n->displayname() << ": " << (prevparent ? prevparent->displayname() : "?") <<
            " -> " << (parent ? parent->displayname() : "?") << endl;
}

void DemoApp::syncupdate_remote_rename(Sync *, pnode_t n, const char *prevname)
{
    cout << "Sync - remote rename " << prevname << " -> " <<  n->displayname() << endl;
}

void DemoApp::syncupdate_remote_folder_addition(Sync *, pnode_t n)
{
    cout << "Sync - remote folder addition detected " << n->displayname() << endl;
}

void DemoApp::syncupdate_remote_file_addition(Sync *, pnode_t n)
{
    cout << "Sync - remote file addition detected " << n->displayname() << endl;
}

void DemoApp::syncupdate_remote_folder_deletion(Sync *, pnode_t n)
{
    cout << "Sync - remote folder deletion detected " << n->displayname() << endl;
}

void DemoApp::syncupdate_remote_file_deletion(Sync *, pnode_t n)
{
    cout << "Sync - remote file deletion detected " << n->displayname() << endl;
}

void DemoApp::syncupdate_get(Sync*, pnode_t, const char* path)
{
    cout << "Sync - requesting file " << path << endl;
}

void DemoApp::syncupdate_put(Sync*, LocalNode *, const char* path)
{
    cout << "Sync - sending file " << path << endl;
}

void DemoApp::syncupdate_remote_copy(Sync*, const char* name)
{
    cout << "Sync - creating remote file " << name << " by copying existing remote file" << endl;
}

static const char* treestatename(treestate_t ts)
{
    switch (ts)
    {
        case TREESTATE_NONE:
            return "None/Undefined";
        case TREESTATE_SYNCED:
            return "Synced";
        case TREESTATE_PENDING:
            return "Pending";
        case TREESTATE_SYNCING:
            return "Syncing";
    }

    return "UNKNOWN";
}

void DemoApp::syncupdate_treestate(LocalNode* l)
{
    cout << "Sync - state change of node " << l->name << " to " << treestatename(l->ts) << endl;
}

// generic name filter
// FIXME: configurable regexps
static bool is_syncable(const char* name)
{
    return *name != '.' && *name != '~' && strcmp(name, "Thumbs.db") && strcmp(name, "desktop.ini");
}

// determines whether remote node should be synced
bool DemoApp::sync_syncable(pnode_t n)
{
    return is_syncable(n->displayname());
}

// determines whether local file should be synced
bool DemoApp::sync_syncable(const char* name, string* localpath, string* localname)
{
    return is_syncable(name);
}
#endif

AppFileGet::AppFileGet(pnode_t n, handle ch, byte* cfilekey, m_off_t csize, m_time_t cmtime, string* cfilename,
                       string* cfingerprint)
{
    if (n)
    {
        h = n->nodehandle;
        hprivate = true;

        *(FileFingerprint*) this = *n;
        name = n->displayname();
    }
    else
    {
        h = ch;
        memcpy(filekey, cfilekey, sizeof filekey);
        hprivate = false;

        size = csize;
        mtime = cmtime;

        if (!cfingerprint->size() || !unserializefingerprint(cfingerprint))
        {
            memcpy(crc, filekey, sizeof crc);
        }

        name = *cfilename;
    }

    localname = name;
    client->fsaccess->name2local(&localname);
}

AppFilePut::AppFilePut(string* clocalname, handle ch, const char* ctargetuser)
{
    // this assumes that the local OS uses an ASCII path separator, which should be true for most
    string separator = client->fsaccess->localseparator;

    // full local path
    localname = *clocalname;

    // target parent node
    h = ch;

    // target user
    targetuser = ctargetuser;

    // erase path component
    name = *clocalname;
    client->fsaccess->local2name(&name);
    client->fsaccess->local2name(&separator);

    name.erase(0, name.find_last_of(*separator.c_str()) + 1);
}

// user addition/update (users never get deleted)
void DemoApp::users_updated(User** u, int count)
{
    if (count == 1)
    {
        cout << "1 user received or updated" << endl;
    }
    else
    {
        cout << count << " users received or updated" << endl;
    }
}

void DemoApp::pcrs_updated(PendingContactRequest** list, int count)
{
    int deletecount = 0;
    int updatecount = 0;
    if (list != NULL)
    {
        for (int i = 0; i < count; i++)
        {
            if (list[i]->changed.deleted)
            {
                deletecount++; 
            } 
            else
            {
                updatecount++;
            }
        }
    } 
    else
    {
        // All pcrs are updated
        for (handlepcr_map::iterator it = client->pcrindex.begin(); it != client->pcrindex.end(); it++)
        {
            if (it->second->changed.deleted)
            {
                deletecount++; 
            } 
            else
            {
                updatecount++;
            }
        }
    }

    if (deletecount != 0)
    {
        cout << deletecount << " pending contact request" << (deletecount != 1 ? "s" : "") << " deleted" << endl;
    }
    if (updatecount != 0)
    {
        cout << updatecount << " pending contact request" << (updatecount != 1 ? "s" : "") << " received or updated" << endl;
    }
}

void DemoApp::setattr_result(handle, error e)
{
    if (e)
    {
        cout << "Node attribute update failed (" << errorstring(e) << ")" << endl;
    }
}

void DemoApp::rename_result(handle, error e)
{
    if (e)
    {
        cout << "Node move failed (" << errorstring(e) << ")" << endl;
    }
}

void DemoApp::unlink_result(handle, error e)
{
    if (e)
    {
        cout << "Node deletion failed (" << errorstring(e) << ")" << endl;
    }
}

void DemoApp::fetchnodes_result(error e)
{
    if (e)
    {
        cout << "File/folder retrieval failed (" << errorstring(e) << ")" << endl;
    }
}

void DemoApp::putnodes_result(error e, targettype_t t, NewNode* nn)
{
    if (t == USER_HANDLE)
    {
        delete[] nn;

        if (!e)
        {
            cout << "Success." << endl;
        }
    }

    if (e)
    {
        cout << "Node addition failed (" << errorstring(e) << ")" << endl;
    }
}

void DemoApp::share_result(error e)
{
    if (e)
    {
        cout << "Share creation/modification request failed (" << errorstring(e) << ")" << endl;
    }
}

void DemoApp::share_result(int, error e)
{
    if (e)
    {
        cout << "Share creation/modification failed (" << errorstring(e) << ")" << endl;
    }
    else
    {
        cout << "Share creation/modification succeeded" << endl;
    }
}

void DemoApp::setpcr_result(handle h, error e, opcactions_t action)
{
    if (e)
    {
        cout << "Outgoing pending contact request failed (" << errorstring(e) << ")" << endl;
    }
    else
    {
        if (h == UNDEF)
        {
            // must have been deleted
            cout << "Outgoing pending contact request " << (action == OPCA_DELETE ? "deleted" : "reminded") << " successfully" << endl;
        } 
        else
        {
            char buffer[12];
            Base64::btoa((byte*)&h, sizeof(h), buffer);
            cout << "Outgoing pending contact request succeeded, id: " << buffer << endl;
        }
    }
}

void DemoApp::updatepcr_result(error e, ipcactions_t action)
{
    if (e)
    {
        cout << "Incoming pending contact request update failed (" << errorstring(e) << ")" << endl;
    }
    else
    {
        string labels[3] = {"accepted", "denied", "ignored"};
        cout << "Incoming pending contact request successfully " << labels[(int)action] << endl;
    }
}

void DemoApp::fa_complete(pnode_t n, fatype type, const char* data, uint32_t len)
{
    cout << "Got attribute of type " << type << " (" << len << " byte(s)) for " << n->displayname() << endl;
}

int DemoApp::fa_failed(handle, fatype type, int retries, error e)
{
    cout << "File attribute retrieval of type " << type << " failed (retries: " << retries << ") error: " << e << endl;

    return retries > 2;
}

void DemoApp::putfa_result(handle, fatype, error e)
{
    if (e)
    {
        cout << "File attribute attachment failed (" << errorstring(e) << ")" << endl;
    }
}

void DemoApp::invite_result(error e)
{
    if (e)
    {
        cout << "Invitation failed (" << errorstring(e) << ")" << endl;
    }
    else
    {
        cout << "Success." << endl;
    }
}

void DemoApp::putua_result(error e)
{
    if (e)
    {
        cout << "User attribute update failed (" << errorstring(e) << ")" << endl;
    }
    else
    {
        cout << "Success." << endl;
    }
}

void DemoApp::getua_result(error e)
{
    cout << "User attribute retrieval failed (" << errorstring(e) << ")" << endl;
}

void DemoApp::getua_result(byte* data, unsigned l)
{
    cout << "Received " << l << " byte(s) of user attribute: ";
    fwrite(data, 1, l, stdout);
    cout << endl;
}

void DemoApp::notify_retry(dstime dsdelta)
{
    if (dsdelta)
    {
        cout << "API request failed, retrying in " << dsdelta * 100 << " ms - Use 'retry' to retry immediately..."
             << endl;
    }
    else
    {
        cout << "Retried API request completed" << endl;
    }
}

static void store_line(char*);
static void process_line(char *);
static char* line;

static AccountDetails account;

static handle cwd = UNDEF;

static const char* rootnodenames[] =
{ "ROOT", "INBOX", "RUBBISH" };
static const char* rootnodepaths[] =
{ "/", "//in", "//bin" };

static void nodestats(int* c, const char* action)
{
    if (c[FILENODE])
    {
        cout << c[FILENODE] << ((c[FILENODE] == 1) ? " file" : " files");
    }
    if (c[FILENODE] && c[FOLDERNODE])
    {
        cout << " and ";
    }
    if (c[FOLDERNODE])
    {
        cout << c[FOLDERNODE] << ((c[FOLDERNODE] == 1) ? " folder" : " folders");
    }

    if (c[FILENODE] || c[FOLDERNODE])
    {
        cout << " " << action << endl;
    }
}

// list available top-level nodes and contacts/incoming shares
static void listtrees()
{
    for (int i = 0; i < (int) (sizeof client->rootnodes / sizeof *client->rootnodes); i++)
    {
        if (client->rootnodes[i] != UNDEF)
        {
            cout << rootnodenames[i] << " on " << rootnodepaths[i] << endl;
        }
    }

    for (user_map::iterator uit = client->users.begin(); uit != client->users.end(); uit++)
    {
        User* u = &uit->second;
        pnode_t n;

        if (u->show == VISIBLE || u->sharing.size())
        {
            for (handle_set::iterator sit = u->sharing.begin(); sit != u->sharing.end(); sit++)
            {
                if ((n = client->nodebyhandle(*sit)) && n->inshare)
                {
                    cout << "INSHARE on " << u->email << ":" << n->displayname() << " ("
                         << accesslevels[n->inshare->access] << ")" << endl;
                }
            }
        }
    }
}

// returns node pointer determined by path relative to cwd
// path naming conventions:
// * path is relative to cwd
// * /path is relative to ROOT
// * //in is in INBOX
// * //bin is in RUBBISH
// * X: is user X's INBOX
// * X:SHARE is share SHARE from user X
// * : and / filename components, as well as the \, must be escaped by \.
// (correct UTF-8 encoding is assumed)
// returns NULL if path malformed or not found
static pnode_t nodebypath(const char* ptr, string* user = NULL, string* namepart = NULL)
{
    vector<string> c;
    string s;
    int l = 0;
    const char* bptr = ptr;
    int remote = 0;
    pnode_t n;
    pnode_t nn;

    // split path by / or :
    do {
        if (!l)
        {
            if (*ptr >= 0)
            {
                if (*ptr == '\\')
                {
                    if (ptr > bptr)
                    {
                        s.append(bptr, ptr - bptr);
                    }

                    bptr = ++ptr;

                    if (*bptr == 0)
                    {
                        c.push_back(s);
                        break;
                    }

                    ptr++;
                    continue;
                }

                if (*ptr == '/' || *ptr == ':' || !*ptr)
                {
                    if (*ptr == ':')
                    {
                        if (c.size())
                        {
                            return NULL;
                        }

                        remote = 1;
                    }

                    if (ptr > bptr)
                    {
                        s.append(bptr, ptr - bptr);
                    }

                    bptr = ptr + 1;

                    c.push_back(s);

                    s.erase();
                }
            }
            else if ((*ptr & 0xf0) == 0xe0)
            {
                l = 1;
            }
            else if ((*ptr & 0xf8) == 0xf0)
            {
                l = 2;
            }
            else if ((*ptr & 0xfc) == 0xf8)
            {
                l = 3;
            }
            else if ((*ptr & 0xfe) == 0xfc)
            {
                l = 4;
            }
        }
        else
        {
            l--;
        }
    } while (*ptr++);

    if (l)
    {
        return NULL;
    }

    if (remote)
    {
        // target: user inbox - record username/email and return NULL
        if (c.size() == 2 && !c[1].size())
        {
            if (user)
            {
                *user = c[0];
            }

            return NULL;
        }

        User* u;

        if ((u = client->finduser(c[0].c_str())))
        {
            // locate matching share from this user
            handle_set::iterator sit;
            string name;
            for (sit = u->sharing.begin(); sit != u->sharing.end(); sit++)
            {
                if ((n = client->nodebyhandle(*sit)))
                {
                    if(!name.size())
                    {
                        name =  c[1];
                        n->client->fsaccess->normalize(&name);
                    }

                    if (!strcmp(name.c_str(), n->displayname()))
                    {
                        l = 2;
                        break;
                    }
                }
            }
        }

        if (!l)
        {
            return NULL;
        }
    }
    else
    {
        // path starting with /
        if (c.size() > 1 && !c[0].size())
        {
            // path starting with //
            if (c.size() > 2 && !c[1].size())
            {
                if (c[2] == "in")
                {
                    n = client->nodebyhandle(client->rootnodes[1]);
                }
                else if (c[2] == "bin")
                {
                    n = client->nodebyhandle(client->rootnodes[2]);
                }
                else
                {
                    return NULL;
                }

                l = 3;
            }
            else
            {
                n = client->nodebyhandle(client->rootnodes[0]);

                l = 1;
            }
        }
        else
        {
            n = client->nodebyhandle(cwd);
        }
    }

    // parse relative path
    while (n && l < (int)c.size())
    {
        if (c[l] != ".")
        {
            if (c[l] == "..")
            {
				if (client->nodebyhandle(n->parenthandle))
                {
                    n = client->nodebyhandle(n->parenthandle);
                }
            }
            else
            {
                // locate child node (explicit ambiguity resolution: not implemented)
                if (c[l].size())
                {
                    nn = client->childnodebyname(n, c[l].c_str());

                    if (!nn)
                    {
                        // mv command target? return name part of not found
                        if (namepart && l == (int) c.size() - 1)
                        {
                            *namepart = c[l];
                            return n;
                        }

                        return NULL;
                    }

                    n = nn;
                }
            }
        }

        l++;
    }

    return n;
}

static void listnodeshares(pnode_t n)
{
    if(n->outshares)
    {
        for (share_map::iterator it = n->outshares->begin(); it != n->outshares->end(); it++)
        {
            cout << "\t" << n->displayname();

            if (it->first)
            {
                cout << ", shared with " << it->second->user->email << " (" << accesslevels[it->second->access] << ")"
                     << endl;
            }
            else
            {
                cout << ", shared as exported folder link" << endl;
            }
        }
    }
}

void TreeProcListOutShares::proc(MegaClient*, pnode_t n)
{
    listnodeshares(n);
}

static void dumptree(pnode_t n, int recurse, int depth = 0, const char* title = NULL)
{
    if (depth)
    {
        if (!title && !(title = n->displayname()))
        {
            title = "CRYPTO_ERROR";
        }

        for (int i = depth; i--; )
        {
            cout << "\t";
        }

        cout << title << " (";

        switch (n->type)
        {
            case FILENODE:
                cout << n->size;

                const char* p;
                if ((p = strchr(n->fileattrstring.c_str(), ':')))
                {
                    cout << ", has attributes " << p + 1;
                }

                if (n->plink)
                {
                    cout << ", shared as exported";
                    if (n->plink->ets)
                    {
                        cout << " temporal";
                    }
                    else
                    {
                        cout << " permanent";
                    }
                    cout << " file link";
                }
                break;

            case FOLDERNODE:
                cout << "folder";

                if(n->outshares)
                {
                    for (share_map::iterator it = n->outshares->begin(); it != n->outshares->end(); it++)
                    {
                        if (it->first)
                        {
                            cout << ", shared with " << it->second->user->email << ", access "
                                 << accesslevels[it->second->access];
                        }
                    }

                    if (n->plink)
                    {
                        cout << ", shared as exported";
                        if (n->plink->ets)
                        {
                            cout << " temporal";
                        }
                        else
                        {
                            cout << " permanent";
                        }
                        cout << " folder link";
                    }
                }

                if (n->pendingshares)
                {
                    for (share_map::iterator it = n->pendingshares->begin(); it != n->pendingshares->end(); it++)
                    {
                        if (it->first)
                        {
                            cout << ", shared (still pending) with " << it->second->pcr->targetemail << ", access "
                                 << accesslevels[it->second->access];
                        }                        
                    }
                }

                if (n->inshare)
                {
                    cout << ", inbound " << accesslevels[n->inshare->access] << " share";
                }
                break;

            default:
                cout << "unsupported type, please upgrade";
        }

        cout << ")" << (n->changed.removed ? " (DELETED)" : "") << endl;

        if (!recurse)
        {
            return;
        }
    }

    if (n->type != FILENODE)
    {
        shared_ptr<vector<pnode_t>> children = client->getchildren(n);
        for (vector<pnode_t>::iterator it = children->begin(); it != children->end(); it++)
        {
            dumptree(*it, recurse, depth + 1);
        }
    }
}

static void nodepath(handle h, string* path)
{
    path->clear();

    if (h == client->rootnodes[0])
    {
        *path = "/";
        return;
    }

    pnode_t n = client->nodebyhandle(h);

    while (n)
    {
        switch (n->type)
        {
            case FOLDERNODE:
                path->insert(0, n->displayname());

                if (n->inshare)
                {
                    path->insert(0, ":");
                    if (n->inshare->user)
                    {
                        path->insert(0, n->inshare->user->email);
                    }
                    else
                    {
                        path->insert(0, "UNKNOWN");
                    }
                    return;
                }
                break;

            case INCOMINGNODE:
                path->insert(0, "//in");
                return;

            case ROOTNODE:
                return;

            case RUBBISHNODE:
                path->insert(0, "//bin");
                return;

            case TYPE_UNKNOWN:
            case FILENODE:
                path->insert(0, n->displayname());
        }

        path->insert(0, "/");

        n = client->nodebyhandle(n->parenthandle);
    }
}

appfile_list appxferq[2];

static char dynamicprompt[128];

static const char* prompts[] =
{
    "MEGA> ", "Password:", "Old Password:", "New Password:", "Retype New Password:"
};

enum prompttype
{
    COMMAND, LOGINPASSWORD, OLDPASSWORD, NEWPASSWORD, PASSWORDCONFIRM
};

static prompttype prompt = COMMAND;

static char pw_buf[256];
static int pw_buf_pos;

static void setprompt(prompttype p)
{
    prompt = p;

    if (p == COMMAND)
    {
        console->setecho(true);
    }
    else
    {
        pw_buf_pos = 0;
        cout << prompts[p] << flush;
        console->setecho(false);
    }
}

TreeProcCopy::TreeProcCopy()
{
    nn = NULL;
    nc = 0;
}

void TreeProcCopy::allocnodes()
{
    nn = new NewNode[nc];
}

TreeProcCopy::~TreeProcCopy()
{
    delete[] nn;
}

// determine node tree size (nn = NULL) or write node tree to new nodes array
void TreeProcCopy::proc(MegaClient* client, pnode_t n)
{
    if (nn)
    {
        string attrstring;
        SymmCipher key;
        NewNode* t = nn + --nc;

        // copy node
        t->source = NEW_NODE;
        t->type = n->type;
        t->nodehandle = n->nodehandle;
        t->parenthandle = n->parenthandle;

        // copy key (if file) or generate new key (if folder)
        if (n->type == FILENODE)
        {
            t->nodekey = n->nodekey;
        }
        else
        {
            byte buf[FOLDERNODEKEYLENGTH];
            PrnGen::genblock(buf, sizeof buf);
            t->nodekey.assign((char*) buf, FOLDERNODEKEYLENGTH);
        }

        key.setkey((const byte*) t->nodekey.data(), n->type);

        n->attrs.getjson(&attrstring);
        t->attrstring = new string;
        client->makeattr(&key, t->attrstring, attrstring.c_str());
    }
    else
    {
        nc++;
    }
}

int loadfile(string* name, string* data)
{
    FileAccess* fa = client->fsaccess->newfileaccess();

    if (fa->fopen(name, 1, 0))
    {
        data->resize(fa->size);
        fa->fread(data, data->size(), 0, 0);
        delete fa;

        return 1;
    }

    delete fa;

    return 0;
}

void xferq(direction_t d, int cancel)
{
    string name;

    for (appfile_list::iterator it = appxferq[d].begin(); it != appxferq[d].end(); )
    {
        if (cancel < 0 || cancel == (*it)->seqno)
        {
            (*it)->displayname(&name);

            cout << (*it)->seqno << ": " << name;

            if (d == PUT)
            {
                AppFilePut* f = (AppFilePut*) *it;

                cout << " -> ";

                if (f->targetuser.size())
                {
                    cout << f->targetuser << ":";
                }
                else
                {
                    string path;
                    nodepath(f->h, &path);
                    cout << path;
                }
            }

            if ((*it)->transfer && (*it)->transfer->slot)
            {
                cout << " [ACTIVE]";
            }
            cout << endl;

            if (cancel >= 0)
            {
                cout << "Canceling..." << endl;

                if ((*it)->transfer)
                {
                    client->stopxfer(*it);
                }
                delete *it++;
            }
            else
            {
                it++;
            }
        }
        else
        {
            it++;
        }
    }
}

// password change-related state information
static byte pwkey[SymmCipher::KEYLENGTH];
static byte pwkeybuf[SymmCipher::KEYLENGTH];
static byte newpwkey[SymmCipher::KEYLENGTH];

// readline callback - exit if EOF, add to history unless password
static void store_line(char* l)
{
    if (!l)
    {
        delete console;
        exit(0);
    }

    if (*l && prompt == COMMAND)
    {
        add_history(l);
    }

    line = l;
}

// execute command
static void process_line(char* l)
{
    switch (prompt)
    {
        case LOGINPASSWORD:
            client->pw_key(l, pwkey);

            if (signupcode.size())
            {
                // verify correctness of supplied signup password
                SymmCipher pwcipher(pwkey);
                pwcipher.ecb_decrypt(signuppwchallenge);

                if (MemAccess::get<int64_t>((const char*)signuppwchallenge + 4))
                {
                    cout << endl << "Incorrect password, please try again." << endl;
                }
                else
                {
                    // decrypt and set master key, then proceed with the confirmation
                    pwcipher.ecb_decrypt(signupencryptedmasterkey);
                    client->key.setkey(signupencryptedmasterkey);

                    client->confirmsignuplink((const byte*) signupcode.data(), signupcode.size(),
                                              MegaClient::stringhash64(&signupemail, &pwcipher));
                }

                signupcode.clear();
            }
            else
            {
                client->login(login.c_str(), pwkey);
                cout << endl << "Logging in..." << endl;
            }

            setprompt(COMMAND);
            return;

        case OLDPASSWORD:
            client->pw_key(l, pwkeybuf);

            if (!memcmp(pwkeybuf, pwkey, sizeof pwkey))
            {
                cout << endl;
                setprompt(NEWPASSWORD);
            }
            else
            {
                cout << endl << "Bad password, please try again" << endl;
                setprompt(COMMAND);
            }
            return;

        case NEWPASSWORD:
            client->pw_key(l, newpwkey);

            cout << endl;
            setprompt(PASSWORDCONFIRM);
            return;

        case PASSWORDCONFIRM:
            client->pw_key(l, pwkeybuf);

            if (memcmp(pwkeybuf, newpwkey, sizeof pwkey))
            {
                cout << endl << "Mismatch, please try again" << endl;
            }
            else
            {
                error e;

                if (signupemail.size())
                {
                    client->sendsignuplink(signupemail.c_str(), signupname.c_str(), newpwkey);
                }
                else
                {
                    if ((e = client->changepw(pwkey, newpwkey)) == API_OK)
                    {
                        memcpy(pwkey, newpwkey, sizeof pwkey);
                        cout << endl << "Changing password..." << endl;
                    }
                    else
                    {
                        cout << "You must be logged in to change your password." << endl;
                    }
                }
            }

            setprompt(COMMAND);
            signupemail.clear();
            return;

        case COMMAND:
            if (!l || !strcmp(l, "q") || !strcmp(l, "quit") || !strcmp(l, "exit"))
            {
                store_line(NULL);
            }

            vector<string> words;

            char* ptr = l;
            char* wptr;

            // split line into words with quoting and escaping
            for (;;)
            {
                // skip leading blank space
                while (*ptr > 0 && *ptr <= ' ')
                {
                    ptr++;
                }

                if (!*ptr)
                {
                    break;
                }

                // quoted arg / regular arg
                if (*ptr == '"')
                {
                    ptr++;
                    wptr = ptr;
                    words.push_back(string());

                    for (;;)
                    {
                        if (*ptr == '"' || *ptr == '\\' || !*ptr)
                        {
                            words[words.size() - 1].append(wptr, ptr - wptr);

                            if (!*ptr || *ptr++ == '"')
                            {
                                break;
                            }

                            wptr = ptr - 1;
                        }
                        else
                        {
                            ptr++;
                        }
                    }
                }
                else
                {
                    wptr = ptr;

                    while ((unsigned char) *ptr > ' ')
                    {
                        ptr++;
                    }

                    words.push_back(string(wptr, ptr - wptr));
                }
            }

            if (!words.size())
            {
                return;
            }

            pnode_t n;

            if (words[0] == "?" || words[0] == "h" || words[0] == "help")
            {
                cout << "      login email [password]" << endl;
                cout << "      login exportedfolderurl#key" << endl;
                cout << "      login session" << endl;
                cout << "      begin [ephemeralhandle#ephemeralpw]" << endl;
                cout << "      signup [email name|confirmationlink]" << endl;
                cout << "      confirm" << endl;
                cout << "      session" << endl;
                cout << "      mount" << endl;
                cout << "      ls [-R] [remotepath]" << endl;
                cout << "      cd [remotepath]" << endl;
                cout << "      pwd" << endl;
                cout << "      lcd [localpath]" << endl;
                cout << "      import exportedfilelink#key" << endl;
                cout << "      put localpattern [dstremotepath|dstemail:]" << endl;
                cout << "      putq [cancelslot]" << endl;
                cout << "      get remotepath [offset [length]]" << endl;
                cout << "      get exportedfilelink#key [offset [length]]" << endl;
                cout << "      getq [cancelslot]" << endl;
                cout << "      pause [get|put] [hard] [status]" << endl;
                cout << "      getfa type [path] [cancel]" << endl;
                cout << "      mkdir remotepath" << endl;
                cout << "      rm remotepath" << endl;
                cout << "      mv srcremotepath dstremotepath" << endl;
                cout << "      cp srcremotepath dstremotepath|dstemail:" << endl;
#ifdef ENABLE_SYNC
                cout << "      sync [localpath dstremotepath|cancelslot]" << endl;
#endif
                cout << "      export remotepath [expireTime|del]" << endl;
                cout << "      share [remotepath [dstemail [r|rw|full] [origemail]]]" << endl;
                cout << "      invite dstemail [origemail|del|rmd]" << endl;
                cout << "      ipc handle a|d|i" << endl;
                cout << "      showpcr" << endl;
                cout << "      users" << endl;
                cout << "      getua attrname [email|private]" << endl;
                cout << "      putua attrname [del|set string|load file] [private]" << endl;
                cout << "      putbps [limit|auto|none]" << endl;
                cout << "      killsession [all|sessionid]" << endl;
                cout << "      whoami" << endl;
                cout << "      passwd" << endl;
                cout << "      retry" << endl;
                cout << "      recon" << endl;
                cout << "      reload" << endl;
                cout << "      logout" << endl;
                cout << "      locallogout" << endl;
                cout << "      symlink" << endl;
                cout << "      version" << endl;
                cout << "      debug" << endl;
                cout << "      quit" << endl;

                return;
            }

            switch (words[0].size())
            {
                case 2:
                    if (words[0] == "ls")
                    {
                        int recursive = words.size() > 1 && words[1] == "-R";

                        if ((int) words.size() > recursive + 1)
                        {
                            n = nodebypath(words[recursive + 1].c_str());
                        }
                        else
                        {
                            n = client->nodebyhandle(cwd);
                        }

                        if (n)
                        {
                            dumptree(n, recursive);
                        }

                        return;
                    }
                    else if (words[0] == "cd")
                    {
                        if (words.size() > 1)
                        {
                            if ((n = nodebypath(words[1].c_str())))
                            {
                                if (n->type == FILENODE)
                                {
                                    cout << words[1] << ": Not a directory" << endl;
                                }
                                else
                                {
                                    cwd = n->nodehandle;
                                }
                            }
                            else
                            {
                                cout << words[1] << ": No such file or directory" << endl;
                            }
                        }
                        else
                        {
                            cwd = client->rootnodes[0];
                        }

                        return;
                    }
                    else if (words[0] == "rm")
                    {
                        if (words.size() > 1)
                        {
                            if ((n = nodebypath(words[1].c_str())))
                            {
                                if (client->checkaccess(n, FULL))
                                {
                                    error e = client->unlink(n);

                                    if (e)
                                    {
                                        cout << words[1] << ": Deletion failed (" << errorstring(e) << ")" << endl;
                                    }
                                }
                                else
                                {
                                    cout << words[1] << ": Access denied" << endl;
                                }
                            }
                            else
                            {
                                cout << words[1] << ": No such file or directory" << endl;
                            }
                        }
                        else
                        {
                            cout << "      rm remotepath" << endl;
                        }

                        return;
                    }
                    else if (words[0] == "mv")
                    {
                        pnode_t tn;
                        string newname;

                        if (words.size() > 2)
                        {
                            // source node must exist
                            if ((n = nodebypath(words[1].c_str())))
                            {
                                // we have four situations:
                                // 1. target path does not exist - fail
                                // 2. target node exists and is folder - move
                                // 3. target node exists and is file - delete and rename (unless same)
                                // 4. target path exists, but filename does not - rename
                                if ((tn = nodebypath(words[2].c_str(), NULL, &newname)))
                                {
                                    error e;

                                    if (newname.size())
                                    {
                                        if (tn->type == FILENODE)
                                        {
                                            cout << words[2] << ": Not a directory" << endl;

                                            return;
                                        }
                                        else
                                        {
                                            if ((e = client->checkmove(n, tn)) == API_OK)
                                            {
                                                if (!client->checkaccess(n, RDWR))
                                                {
                                                    cout << "Write access denied" << endl;

                                                    return;
                                                }

                                                // rename
                                                client->fsaccess->normalize(&newname);
                                                n->attrs.map['n'] = newname;

                                                if ((e = client->setattr(n)))
                                                {
                                                    cout << "Cannot rename file (" << errorstring(e) << ")" << endl;
                                                }
                                            }
                                        }
                                    }
                                    else
                                    {
                                        if (tn->type == FILENODE)
                                        {
                                            // (there should never be any orphaned filenodes)
                                            if (tn->parenthandle == UNDEF)
                                            {
                                                return;
                                            }

                                            if ((e = client->checkmove(n, client->nodebyhandle(tn->parenthandle))) == API_OK)
                                            {
                                                if (!client->checkaccess(n, RDWR))
                                                {
                                                    cout << "Write access denied" << endl;

                                                    return;
                                                }

                                                // overwrite existing target file: rename source...
                                                n->attrs.map['n'] = tn->attrs.map['n'];
                                                e = client->setattr(n);

                                                if (e)
                                                {
                                                    cout << "Rename failed (" << errorstring(e) << ")" << endl;
                                                }

                                                if (n != tn)
                                                {
                                                    // ...delete target...
                                                    e = client->unlink(tn);

                                                    if (e)
                                                    {
                                                        cout << "Remove failed (" << errorstring(e) << ")" << endl;
                                                    }
                                                }
                                            }

                                            // ...and set target to original target's parent
                                            tn = client->nodebyhandle(tn->parenthandle);
                                        }
                                        else
                                        {
                                            e = client->checkmove(n, tn);
                                        }
                                    }

                                    if (n->parenthandle != tn->nodehandle)
                                    {
                                        if (e == API_OK)
                                        {
                                            e = client->rename(n, tn);

                                            if (e)
                                            {
                                                cout << "Move failed (" << errorstring(e) << ")" << endl;
                                            }
                                        }
                                        else
                                        {
                                            cout << "Move not permitted - try copy" << endl;
                                        }
                                    }
                                }
                                else
                                {
                                    cout << words[2] << ": No such directory" << endl;
                                }
                            }
                            else
                            {
                                cout << words[1] << ": No such file or directory" << endl;
                            }
                        }
                        else
                        {
                            cout << "      mv srcremotepath dstremotepath" << endl;
                        }

                        return;
                    }
                    else if (words[0] == "cp")
                    {
                        pnode_t tn;
                        string targetuser;
                        string newname;
                        error e;

                        if (words.size() > 2)
                        {
                            if ((n = nodebypath(words[1].c_str())))
                            {
                                if ((tn = nodebypath(words[2].c_str(), &targetuser, &newname)))
                                {
                                    if (!client->checkaccess(tn, RDWR))
                                    {
                                        cout << "Write access denied" << endl;

                                        return;
                                    }

                                    if (tn->type == FILENODE)
                                    {
                                        if (n->type == FILENODE)
                                        {
                                            // overwrite target if source and taret are files

                                            // (there should never be any orphaned filenodes)
                                            if (tn->parenthandle == UNDEF)
                                            {
                                                return;
                                            }

                                            // ...delete target...
                                            e = client->unlink(tn);

                                            if (e)
                                            {
                                                cout << "Cannot delete existing file (" << errorstring(e) << ")"
                                                     << endl;
                                            }

                                            // ...and set target to original target's parent
                                            tn = client->nodebyhandle(tn->parenthandle);
                                        }
                                        else
                                        {
                                            cout << "Cannot overwrite file with folder" << endl;
                                            return;
                                        }
                                    }
                                }

                                TreeProcCopy tc;
                                unsigned nc;

                                // determine number of nodes to be copied
                                client->proctree(n, &tc);

                                tc.allocnodes();
                                nc = tc.nc;

                                // build new nodes array
                                client->proctree(n, &tc);

                                // if specified target is a filename, use it
                                if (newname.size())
                                {
                                    SymmCipher key;
                                    string attrstring;

                                    // copy source attributes and rename
                                    AttrMap attrs;

                                    attrs.map = n->attrs.map;

                                    client->fsaccess->normalize(&newname);
                                    attrs.map['n'] = newname;

                                    key.setkey((const byte*) tc.nn->nodekey.data(), tc.nn->type);

                                    // JSON-encode object and encrypt attribute string
                                    attrs.getjson(&attrstring);
                                    tc.nn->attrstring = new string;
                                    client->makeattr(&key, tc.nn->attrstring, attrstring.c_str());
                                }

                                // tree root: no parent
                                tc.nn->parenthandle = UNDEF;

                                if (tn)
                                {
                                    // add the new nodes
                                    client->putnodes(tn->nodehandle, tc.nn, nc);

                                    // free in putnodes_result()
                                    tc.nn = NULL;
                                }
                                else
                                {
                                    if (targetuser.size())
                                    {
                                        cout << "Attempting to drop into user " << targetuser << "'s inbox..." << endl;

                                        client->putnodes(targetuser.c_str(), tc.nn, nc);

                                        // free in putnodes_result()
                                        tc.nn = NULL;
                                    }
                                    else
                                    {
                                        cout << words[2] << ": No such file or directory" << endl;
                                    }
                                }
                            }
                            else
                            {
                                cout << words[1] << ": No such file or directory" << endl;
                            }
                        }
                        else
                        {
                            cout << "      cp srcremotepath dstremotepath|dstemail:" << endl;
                        }

                        return;
                    }
                    else if (words[0] == "du")
                    {
                        TreeProcDU du;

                        if (words.size() > 1)
                        {
                            if (!(n = nodebypath(words[1].c_str())))
                            {
                                cout << words[1] << ": No such file or directory" << endl;

                                return;
                            }
                        }
                        else
                        {
                            n = client->nodebyhandle(cwd);
                        }

                        if (n)
                        {
                            client->proctree(n, &du);

                            cout << "Total storage used: " << (du.numbytes / 1048576) << " MB" << endl;
                            cout << "Total # of files: " << du.numfiles << endl;
                            cout << "Total # of folders: " << du.numfolders << endl;
                        }

                        return;
                    }
                    break;

                case 3:
                    if (words[0] == "get")
                    {
                        if (words.size() > 1)
                        {
                            if (client->openfilelink(words[1].c_str(), 0) == API_OK)
                            {
                                cout << "Checking link..." << endl;
                                return;
                            }

                            n = nodebypath(words[1].c_str());

                            if (n)
                            {
                                if (words.size() > 2)
                                {
                                    // read file slice
                                    client->pread(n, atol(words[2].c_str()), (words.size() > 3) ? atol(words[3].c_str()) : 0, NULL);
                                }
                                else
                                {
                                    AppFile* f;

                                    // queue specified file...
                                    if (n->type == FILENODE)
                                    {
                                        f = new AppFileGet(n);
                                        f->appxfer_it = appxferq[GET].insert(appxferq[GET].end(), f);
                                        client->startxfer(GET, f);
                                    }
                                    else
                                    {
                                        // ...or all files in the specified folder (non-recursive)
                                        shared_ptr<vector<pnode_t>> children = client->getchildren(n);
                                        for (vector<pnode_t>::iterator it = children->begin(); it != children->end(); it++)
                                        {
                                            if ((*it)->type == FILENODE)
                                            {
                                                f = new AppFileGet(*it);
                                                f->appxfer_it = appxferq[GET].insert(appxferq[GET].end(), f);
                                                client->startxfer(GET, f);
                                            }
                                        }
                                    }
                                }
                            }
                            else
                            {
                                cout << words[1] << ": No such file or folder" << endl;
                            }
                        }
                        else
                        {
                            cout << "      get remotepath [offset [length]]" << endl << "      get exportedfilelink#key [offset [length]]" << endl;
                        }

                        return;
                    }
                    else if (words[0] == "put")
                    {
                        if (words.size() > 1)
                        {
                            AppFile* f;
                            handle target = cwd;
                            string targetuser;
                            string newname;
                            int total = 0;
                            string localname;
                            string name;
                            nodetype_t type;

                            if (words.size() > 2)
                            {
                                pnode_t n;

                                if ((n = nodebypath(words[2].c_str(), &targetuser, &newname)))
                                {
                                    target = n->nodehandle;
                                }
                            }

                            if (client->loggedin() == NOTLOGGEDIN && !targetuser.size())
                            {
                                cout << "Not logged in." << endl;

                                return;
                            }

                            client->fsaccess->path2local(&words[1], &localname);

                            DirAccess* da = client->fsaccess->newdiraccess();

                            if (da->dopen(&localname, NULL, true))
                            {
                                while (da->dnext(NULL, &localname, true, &type))
                                {
                                    client->fsaccess->local2path(&localname, &name);
                                    cout << "Queueing " << name << "..." << endl;

                                    if (type == FILENODE)
                                    {
                                        f = new AppFilePut(&localname, target, targetuser.c_str());
                                        f->appxfer_it = appxferq[PUT].insert(appxferq[PUT].end(), f);
                                        client->startxfer(PUT, f);
                                        total++;
                                    }
                                }
                            }

                            delete da;

                            cout << "Queued " << total << " file(s) for upload, " << appxferq[PUT].size()
                                 << " file(s) in queue" << endl;
                        }
                        else
                        {
                            cout << "      put localpattern [dstremotepath|dstemail:]" << endl;
                        }

                        return;
                    }
                    else if (words[0] == "pwd")
                    {
                        string path;

                        nodepath(cwd, &path);

                        cout << path << endl;

                        return;
                    }
                    else if (words[0] == "lcd")
                    {
                        if (words.size() > 1)
                        {
                            string localpath;

                            client->fsaccess->path2local(&words[1], &localpath);

                            if (!client->fsaccess->chdirlocal(&localpath))
                            {
                                cout << words[1] << ": Failed" << endl;
                            }
                        }
                        else
                        {
                            cout << "      lcd [localpath]" << endl;
                        }

                        return;
                    }
                    else if (words[0] == "ipc")
                    {
                        // incoming pending contact action
                        handle phandle;
                        if (words.size() == 3 && Base64::atob(words[1].c_str(), (byte*) &phandle, sizeof phandle) == sizeof phandle)
                        {
                            ipcactions_t action;
                            if (words[2] == "a")
                            {
                                action = IPCA_ACCEPT;
                            }
                            else if (words[2] == "d")
                            {
                                action = IPCA_DENY;
                            }
                            else if (words[2] == "i")
                            {
                                action = IPCA_IGNORE;
                            }
                            else
                            {
                                cout << "      ipc handle a|d|i" << endl;
                                return;
                            }

                            client->updatepcr(phandle, action);
                        }
                        else
                        {
                            cout << "      ipc handle a|d|i" << endl;
                        }
                        return;
                    }
                    break;

                case 4:
                    if (words[0] == "putq")
                    {
                        xferq(PUT, words.size() > 1 ? atoi(words[1].c_str()) : -1);
                        return;
                    }
                    else if (words[0] == "getq")
                    {
                        xferq(GET, words.size() > 1 ? atoi(words[1].c_str()) : -1);
                        return;
                    }
#ifdef ENABLE_SYNC
                    else if (words[0] == "sync")
                    {
                        if (words.size() == 3)
                        {
                            pnode_t n = nodebypath(words[2].c_str());

                            if (client->checkaccess(n, FULL))
                            {
                                string localname;

                                client->fsaccess->path2local(&words[1], &localname);

                                if (!n)
                                {
                                    cout << words[2] << ": Not found." << endl;
                                }
                                else if (n->type == FILENODE)
                                {
                                    cout << words[2] << ": Remote sync root must be folder." << endl;
                                }
                                else
                                {
                                    error e = client->addsync(&localname, DEBRISFOLDER, NULL, n);

                                    if (e)
                                    {
                                        cout << "Sync could not be added: " << errorstring(e) << endl;
                                    }
                                }
                            }
                            else
                            {
                                cout << words[2] << ": Syncing requires full access to path." << endl;
                            }
                        }
                        else if (words.size() == 2)
                        {
                            int i = 0, cancel = atoi(words[1].c_str());

                            for (sync_list::iterator it = client->syncs.begin(); it != client->syncs.end(); it++)
                            {
                                if ((*it)->state > SYNC_CANCELED && i++ == cancel)
                                {
                                    client->delsync(*it);

                                    cout << "Sync " << cancel << " deactivated and removed." << endl;
                                    break;
                                }
                            }
                        }
                        else if (words.size() == 1)
                        {
                            if (client->syncs.size())
                            {
                                int i = 0;
                                string remotepath, localpath;

                                for (sync_list::iterator it = client->syncs.begin(); it != client->syncs.end(); it++)
                                {
                                    if ((*it)->state > SYNC_CANCELED)
                                    {
                                        static const char* syncstatenames[] =
                                        { "Initial scan, please wait", "Active", "Failed" };

                                        if ((*it)->localroot.node)
                                        {
                                            nodepath((*it)->localroot.node->nodehandle, &remotepath);
                                            client->fsaccess->local2path(&(*it)->localroot.localname, &localpath);

                                            cout << i++ << ": " << localpath << " to " << remotepath << " - "
                                                 << syncstatenames[(*it)->state] << ", " << (*it)->localbytes
                                                 << " byte(s) in " << (*it)->localnodes[FILENODE] << " file(s) and "
                                                 << (*it)->localnodes[FOLDERNODE] << " folder(s)" << endl;
                                        }
                                    }
                                }
                            }
                            else
                            {
                                cout << "No syncs active at this time." << endl;
                            }
                        }
                        else
                        {
                            cout << "      sync [localpath dstremotepath|cancelslot]" << endl;
                        }

                        return;
                    }
#endif
                    break;

                case 5:
                    if (words[0] == "login")
                    {
                        if (client->loggedin() == NOTLOGGEDIN)
                        {
                            if (words.size() > 1)
                            {
                                if (strchr(words[1].c_str(), '@'))
                                {
                                    // full account login
                                    if (words.size() > 2)
                                    {
                                        client->pw_key(words[2].c_str(), pwkey);
                                        client->login(words[1].c_str(), pwkey);
                                        cout << "Initiated login attempt..." << endl;
                                    }
                                    else
                                    {
                                        login = words[1];
                                        setprompt(LOGINPASSWORD);
                                    }
                                }
                                else
                                {
                                    const char* ptr;

                                    if ((ptr = strchr(words[1].c_str(), '#')))
                                    {
                                        if (ptr[1] == 'F' && ptr[2] == '!' && ptr[11] == '!')
                                        {
                                            // folder link login
                                            return client->app->login_result(client->folderaccess(ptr + 3, ptr + 12));
                                        }
                                    }
                                    else
                                    {
                                        byte session[64];
                                        int size;

                                        if (words[1].size() < sizeof session * 4 / 3)
                                        {
                                            size = Base64::atob(words[1].c_str(), session, sizeof session);

                                            cout << "Resuming session..." << endl;

                                            return client->login(session, size);
                                        }
                                    }

                                    cout << "Invalid argument. Please specify a valid e-mail address, "
                                         << "a folder link containing the folder key "
                                         << "or a valid session." << endl;
                                }
                            }
                            else
                            {
                                cout << "      login email [password]" << endl
                                     << "      login exportedfolderurl#key" << endl
                                     << "      login session" << endl;
                            }
                        }
                        else
                        {
                            cout << "Already logged in. Please log out first." << endl;
                        }

                        return;
                    }
                    else if (words[0] == "begin")
                    {
                        if (words.size() == 1)
                        {
                            cout << "Creating ephemeral session..." << endl;
                            client->createephemeral();
                        }
                        else if (words.size() == 2)
                        {
                            handle uh;
                            byte pw[SymmCipher::KEYLENGTH];

                            if (Base64::atob(words[1].c_str(), (byte*) &uh, sizeof uh) == sizeof uh && Base64::atob(
                                    words[1].c_str() + 12, pw, sizeof pw) == sizeof pw)
                            {
                                client->resumeephemeral(uh, pw);
                            }
                            else
                            {
                                cout << "Malformed ephemeral session identifier." << endl;
                            }
                        }
                        else
                        {
                            cout << "      begin [ephemeralhandle#ephemeralpw]" << endl;
                        }

                        return;
                    }
                    else if (words[0] == "mount")
                    {
                        listtrees();
                        return;
                    }
                    else if (words[0] == "share")
                    {
                        switch (words.size())
                        {
                            case 1:		// list all shares (incoming and outgoing)
                                {
                                    cout << "Shared folders:" << endl;

                                    shared_ptr<node_vector> outshares = client->getoutshares();
                                    for (node_vector::iterator it = outshares->begin(); it != outshares->end(); it++)
                                    {
                                        listnodeshares(*it);
                                    }

                                    for (user_map::iterator uit = client->users.begin();
                                         uit != client->users.end(); uit++)
                                    {
                                        User* u = &uit->second;
                                        pnode_t n;

                                        if (u->show == VISIBLE && u->sharing.size())
                                        {
                                            cout << "From " << u->email << ":" << endl;

                                            for (handle_set::iterator sit = u->sharing.begin();
                                                 sit != u->sharing.end(); sit++)
                                            {
                                                if ((n = client->nodebyhandle(*sit)))
                                                {
                                                    cout << "\t" << n->displayname() << " ("
                                                         << accesslevels[n->inshare->access] << ")" << endl;
                                                }
                                            }
                                        }
                                    }
                                }
                                break;

                            case 2:	    // list all outgoing shares on this path
                            case 3:	    // remove outgoing share to specified e-mail address
                            case 4:	    // add outgoing share to specified e-mail address
                            case 5:     // user specified a personal representation to appear as for the invitation
                                if ((n = nodebypath(words[1].c_str())))
                                {
                                    if (words.size() == 2)
                                    {
                                        listnodeshares(n);
                                    }
                                    else
                                    {
                                        accesslevel_t a = ACCESS_UNKNOWN;
                                        const char* personal_representation = NULL;
                                        if (words.size() > 3)
                                        {
                                            if (words[3] == "r" || words[3] == "ro")
                                            {
                                                a = RDONLY;
                                            }
                                            else if (words[3] == "rw")
                                            {
                                                a = RDWR;
                                            }
                                            else if (words[3] == "full")
                                            {
                                                a = FULL;
                                            }
                                            else
                                            {
                                                cout << "Access level must be one of r, rw or full" << endl;

                                                return;
                                            }

                                            if (words.size() > 4)
                                            {
                                                personal_representation = words[4].c_str();
                                            }
                                        }

                                        client->setshare(n, words[2].c_str(), a, personal_representation);
                                    }
                                }
                                else
                                {
                                    cout << words[1] << ": No such directory" << endl;
                                }

                                break;

                            default:
                                cout << "      share [remotepath [dstemail [r|rw|full] [origemail]]]" << endl;
                        }

                        return;
                    }
                    else if (words[0] == "users")
                    {
                        for (user_map::iterator it = client->users.begin(); it != client->users.end(); it++)
                        {
                            if (it->second.email.size())
                            {
                                cout << "\t" << it->second.email;

                                if (it->second.show == VISIBLE)
                                {
                                    cout << ", visible";
                                }
                                else if (it->second.show == HIDDEN)
                                {
                                    cout << ", hidden";
                                }
                                else if (it->second.show == ME)
                                {
                                    cout << ", session user";
                                }
                                else
                                {
                                    cout << ", unknown visibility (" << it->second.show << ")";
                                }

                                if (it->second.sharing.size())
                                {
                                    cout << ", sharing " << it->second.sharing.size() << " folder(s)";
                                }

                                if (it->second.pubk.isvalid())
                                {
                                    cout << ", public key cached";
                                }

                                cout << endl;
                            }
                        }

                        return;
                    }
                    else if (words[0] == "mkdir")
                    {
                        if (words.size() > 1)
                        {
                            string newname;

                            if ((n = nodebypath(words[1].c_str(), NULL, &newname)))
                            {
                                if (!client->checkaccess(n, RDWR))
                                {
                                    cout << "Write access denied" << endl;

                                    return;
                                }

                                if (newname.size())
                                {
                                    SymmCipher key;
                                    string attrstring;
                                    byte buf[FOLDERNODEKEYLENGTH];
                                    NewNode* newnode = new NewNode[1];

                                    // set up new node as folder node
                                    newnode->source = NEW_NODE;
                                    newnode->type = FOLDERNODE;
                                    newnode->nodehandle = 0;
                                    newnode->parenthandle = UNDEF;

                                    // generate fresh random key for this folder node
                                    PrnGen::genblock(buf, FOLDERNODEKEYLENGTH);
                                    newnode->nodekey.assign((char*) buf, FOLDERNODEKEYLENGTH);
                                    key.setkey(buf);

                                    // generate fresh attribute object with the folder name
                                    AttrMap attrs;

                                    client->fsaccess->normalize(&newname);
                                    attrs.map['n'] = newname;

                                    // JSON-encode object and encrypt attribute string
                                    attrs.getjson(&attrstring);
                                    newnode->attrstring = new string;
                                    client->makeattr(&key, newnode->attrstring, attrstring.c_str());

                                    // add the newly generated folder node
                                    client->putnodes(n->nodehandle, newnode, 1);
                                }
                                else
                                {
                                    cout << words[1] << ": Path already exists" << endl;
                                }
                            }
                            else
                            {
                                cout << words[1] << ": Target path not found" << endl;
                            }
                        }
                        else
                        {
                            cout << "      mkdir remotepath" << endl;
                        }

                        return;
                    }
                    else if (words[0] == "getfa")
                    {
                        if (words.size() > 1)
                        {
                            pnode_t n;
                            int cancel = words.size() > 2 && words[words.size() - 1] == "cancel";

                            if (words.size() < 3)
                            {
                                n = client->nodebyhandle(cwd);
                            }
                            else if (!(n = nodebypath(words[2].c_str())))
                            {
                                cout << words[2] << ": Path not found" << endl;
                            }

                            if (n)
                            {
                                int c = 0;
                                fatype type;

                                type = atoi(words[1].c_str());

                                if (n->type == FILENODE)
                                {
                                    if (n->hasfileattribute(type))
                                    {
                                        client->getfa(n, type, cancel);
                                        c++;
                                    }
                                }
                                else
                                {
                                    shared_ptr<vector<pnode_t>> children = client->getchildren(n);
                                    for (vector<pnode_t>::iterator it = children->begin(); it != children->end(); it++)
                                    {
                                        if ((*it)->type == FILENODE && (*it)->hasfileattribute(type))
                                        {
                                            client->getfa(*it, type, cancel);
                                            c++;
                                        }
                                    }
                                }

                                cout << (cancel ? "Canceling " : "Fetching ") << c << " file attribute(s) of type " << type << "..." << endl;
                            }
                        }
                        else
                        {
                            cout << "      getfa type [path] [cancel]" << endl;
                        }

                        return;
                    }
                    else if (words[0] == "getua")
                    {
                        User* u = NULL;
                        int priv = 0;

                        if (words.size() == 3)
                        {
                            if (words[2] == "private")
                            {
                                priv = 1;
                            }
                            else
                            {
                                // get other user's attribute
                                if (!(u = client->finduser(words[2].c_str())))
                                {
                                    cout << words[2] << ": Unknown user." << endl;
                                    return;
                                }
                            }
                        }
                        else if (words.size() != 2)
                        {
                            cout << "      getua attrname [email|private]" << endl;

                            return;
                        }

                        if (!u)
                        {
                            // get logged in user's attribute
                            if (!(u = client->finduser(client->me)))
                            {
                                cout << "Must be logged in to query own attributes." << endl;

                                return;
                            }
                        }

                        client->getua(u, words[1].c_str(), priv);

                        return;
                    }
                    else if (words[0] == "putua")
                    {
                        if (words.size() == 2)
                        {
                            // delete attribute
                            client->putua(words[1].c_str());

                            return;
                        }
                        else if (words.size() > 3)
                        {
                            int priv = words.size() == 5 && words[4] == "private";

                            if (words[2] == "del")
                            {
                                client->putua(words[1].c_str());

                                return;
                            }
                            else if (words[2] == "set" && (words.size() == 4 || priv))
                            {
                                client->putua(words[1].c_str(), (const byte*) words[3].c_str(), words[3].size(), priv);

                                return;
                            }
                            else if (words[2] == "load" && (words.size() == 4 || priv))
                            {
                                string data, localpath;

                                client->fsaccess->path2local(&words[3], &localpath);

                                if (loadfile(&localpath, &data))
                                {
                                    client->putua(words[1].c_str(), (const byte*) data.data(), data.size(), priv);
                                }
                                else
                                {
                                    cout << "Cannot read " << words[3] << endl;
                                }

                                return;
                            }
                        }

                        cout << "      putua attrname [del|set string|load file] [private]" << endl;

                        return;
                    }
                    else if (words[0] == "pause")
                    {
                        bool getarg = false, putarg = false, hardarg = false, statusarg = false;

                        for (int i = words.size(); --i; )
                        {
                            if (words[i] == "get")
                            {
                                getarg = true;
                            }
                            if (words[i] == "put")
                            {
                                putarg = true;
                            }
                            if (words[i] == "hard")
                            {
                                hardarg = true;
                            }
                            if (words[i] == "status")
                            {
                                statusarg = true;
                            }
                        }

                        if (statusarg)
                        {
                            if (!hardarg && !getarg && !putarg)
                            {
                                if (!client->xferpaused[GET] && !client->xferpaused[PUT])
                                {
                                    cout << "Transfers not paused at the moment.";
                                }
                                else
                                {
                                    if (client->xferpaused[GET])
                                    {
                                        cout << "GETs currently paused." << endl;
                                    }
                                    if (client->xferpaused[PUT])
                                    {
                                        cout << "PUTs currently paused." << endl;
                                    }
                                }
                            }
                            else
                            {
                                cout << "      pause [get|put] [hard] [status]" << endl;
                            }

                            return;
                        }

                        if (!getarg && !putarg)
                        {
                            getarg = true;
                            putarg = true;
                        }

                        if (getarg)
                        {
                            client->pausexfers(GET, client->xferpaused[GET] ^= true, hardarg);
                            if (client->xferpaused[GET])
                            {
                                cout << "GET transfers paused. Resume using the same command." << endl;
                            }
                            else
                            {
                                cout << "GET transfers unpaused." << endl;
                            }
                        }

                        if (putarg)
                        {
                            client->pausexfers(PUT, client->xferpaused[PUT] ^= true, hardarg);
                            if (client->xferpaused[PUT])
                            {
                                cout << "PUT transfers paused. Resume using the same command." << endl;
                            }
                            else
                            {
                                cout << "PUT transfers unpaused." << endl;
                            }
                        }

                        return;
                    }
                    else if (words[0] == "debug")
                    {
                        cout << "Debug mode " << (client->toggledebug() ? "on" : "off") << endl;

                        return;
                    }
                    else if (words[0] == "retry")
                    {
                        if (client->abortbackoff())
                        {
                            cout << "Retrying..." << endl;
                        }
                        else
                        {
                            cout << "No failed request pending." << endl;
                        }

                        return;
                    }
                    else if (words[0] == "recon")
                    {
                        cout << "Closing all open network connections..." << endl;

                        client->disconnect();

                        return;
                    }
                    break;

                case 6:
                    if (words[0] == "passwd")
                    {
                        if (client->loggedin() != NOTLOGGEDIN)
                        {
                            setprompt(OLDPASSWORD);
                        }
                        else
                        {
                            cout << "Not logged in." << endl;
                        }

                        return;
                    }
                    else if (words[0] == "putbps")
                    {
                        if (words.size() > 1)
                        {
                            if (words[1] == "auto")
                            {
                                client->putmbpscap = -1;
                            }
                            else if (words[1] == "none")
                            {
                                client->putmbpscap = 0;
                            }
                            else
                            {
                                int t = atoi(words[1].c_str());

                                if (t > 0)
                                {
                                    client->putmbpscap = t;
                                }
                                else
                                {
                                    cout << "      putbps [limit|auto|none]" << endl;
                                    return;
                                }
                            }
                        }

                        cout << "Upload speed limit set to ";

                        if (client->putmbpscap < 0)
                        {
                            cout << "AUTO (approx. 90% of your available bandwidth)" << endl;
                        }
                        else if (!client->putmbpscap)
                        {
                            cout << "NONE" << endl;
                        }
                        else
                        {
                            cout << client->putmbpscap << " byte(s)/second" << endl;
                        }

                        return;
                    }
                    else if (words[0] == "invite")
                    {
                        int del = words.size() == 3 && words[2] == "del";
                        int rmd = words.size() == 3 && words[2] == "rmd";
                        if (words.size() == 2 || words.size() == 3)
                        {
                            if (del || rmd)
                            {
                                client->setpcr(words[1].c_str(), del ? OPCA_DELETE : OPCA_REMIND);
                            } 
                            else 
                            {
                                // Original email is not required, but can be used if this account has multiple email addresses associated,
                                // to have the invite come from a specific email
                                client->setpcr(words[1].c_str(), OPCA_ADD, "Invite from MEGAcli", words.size() == 3 ? words[2].c_str() : NULL);
                            }
                        }
                        else
                        {
                            cout << "      invite dstemail [origemail|del|rmd]" << endl;
                        }

                        return;
                    }
                    else if (words[0] == "signup")
                    {
                        if (words.size() == 2)
                        {
                            const char* ptr = words[1].c_str();
                            const char* tptr;

                            if ((tptr = strstr(ptr, "#confirm")))
                            {
                                ptr = tptr + 8;
                            }

                            unsigned len = (words[1].size() - (ptr - words[1].c_str())) * 3 / 4 + 4;

                            byte* c = new byte[len];
                            len = Base64::atob(ptr, c, len);
                            // we first just query the supplied signup link,
                            // then collect and verify the password,
                            // then confirm the account
                            client->querysignuplink(c, len);
                            delete[] c;
                        }
                        else if (words.size() == 3)
                        {
                            switch (client->loggedin())
                            {
                                case FULLACCOUNT:
                                    cout << "Already logged in." << endl;
                                    break;

                                case CONFIRMEDACCOUNT:
                                    cout << "Current account already confirmed." << endl;
                                    break;

                                case EPHEMERALACCOUNT:
                                    if (words[1].find('@') + 1 && words[1].find('.') + 1)
                                    {
                                        signupemail = words[1];
                                        signupname = words[2];

                                        cout << endl;
                                        setprompt(NEWPASSWORD);
                                    }
                                    else
                                    {
                                        cout << "Please enter a valid e-mail address." << endl;
                                    }
                                    break;

                                case NOTLOGGEDIN:
                                    cout << "Please use the begin command to commence or resume the ephemeral session to be upgraded." << endl;
                            }
                        }

                        return;
                    }
                    else if (words[0] == "whoami")
                    {
                        if (client->loggedin() == NOTLOGGEDIN)
                        {
                            cout << "Not logged in." << endl;
                        }
                        else
                        {
                            User* u;

                            if ((u = client->finduser(client->me)))
                            {
                                cout << "Account e-mail: " << u->email << endl;
                            }

                            cout << "Retrieving account status..." << endl;

                            client->getaccountdetails(&account, true, true, true, true, true, true);
                        }

                        return;
                    }
                    else if (words[0] == "export")
                    {
                        if (words.size() > 1)
                        {
<<<<<<< HEAD
                            pnode_t n;
=======
                            Node* n;
                            int del = 0;
                            int ets = 0;
>>>>>>> c188beb4

                            if ((n = nodebypath(words[1].c_str())))
                            {
                                if (words.size() > 2)
                                {
                                    del = (words[2] == "del");
                                    if (!del)
                                    {
                                        ets = atol(words[2].c_str());
                                    }
                                }

                                cout << "Exporting..." << endl;

                                error e;
                                if ((e = client->exportnode(n, del, ets)))
                                {
                                    cout << words[1] << ": Export rejected (" << errorstring(e) << ")" << endl;
                                }
                            }
                            else
                            {
                                cout << words[1] << ": Not found" << endl;
                            }
                        }
                        else
                        {
                            cout << "      export remotepath [expireTime|del]" << endl;
                        }

                        return;
                    }
                    else if (words[0] == "import")
                    {
                        if (words.size() > 1)
                        {
                            if (client->openfilelink(words[1].c_str(), 1) == API_OK)
                            {
                                cout << "Opening link..." << endl;
                            }
                            else
                            {
                                cout << "Malformed link. Format: Exported URL or fileid#filekey" << endl;
                            }
                        }
                        else
                        {
                            cout << "      import exportedfilelink#key" << endl;
                        }

                        return;
                    }
                    else if (words[0] == "reload")
                    {
                        cout << "Reloading account..." << endl;

                        cwd = UNDEF;
                        client->cachedscsn = UNDEF;
                        client->fetchnodes();

                        return;
                    }
                    else if (words[0] == "logout")
                    {
                        cout << "Logging off..." << endl;

                        cwd = UNDEF;
                        client->logout();

                        return;
                    }
                    break;

                case 7:
                    if (words[0] == "confirm")
                    {
                        if (signupemail.size() && signupcode.size())
                        {
                            cout << "Please type " << signupemail << "'s password to confirm the signup." << endl;
                            setprompt(LOGINPASSWORD);
                        }
                        else
                        {
                            cout << "No signup confirmation pending." << endl;
                        }

                        return;
                    }
                    else if (words[0] == "session")
                    {
                        byte session[64];
                        int size;

                        size = client->dumpsession(session, sizeof session);

                        if (size > 0)
                        {
                            char buf[sizeof session * 4 / 3 + 3];

                            Base64::btoa(session, size, buf);

                            cout << "Your (secret) session is: " << buf << endl;
                        }
                        else if (!size)
                        {
                            cout << "Not logged in." << endl;
                        }
                        else
                        {
                            cout << "Internal error." << endl;
                        }

                        return;
                    }
                    else if (words[0] == "symlink")
                    {
                        if (client->followsymlinks ^= true)
                        {
                            cout << "Now following symlinks. Please ensure that sync does not see any filesystem item twice!" << endl;
                        }
                        else
                        {
                            cout << "No longer following symlinks." << endl;
                        }

                        return;
                    }
                    else if (words[0] == "version")
                    {
                        cout << "MEGA SDK version: " << MEGA_MAJOR_VERSION << "." << MEGA_MINOR_VERSION << "." << MEGA_MICRO_VERSION << endl;

                        cout << "Features enabled:" << endl;

#ifdef USE_CRYPTOPP
                        cout << "* CryptoPP" << endl;
#endif

#ifdef USE_SQLITE
                        cout << "* SQLite" << endl;
#endif

#ifdef USE_BDB
                        cout << "* Berkeley DB" << endl;
#endif

#ifdef USE_INOTIFY
                        cout << "* inotify" << endl;
#endif

#ifdef HAVE_FDOPENDIR
                        cout << "* fdopendir" << endl;
#endif

#ifdef HAVE_SENDFILE
                        cout << "* sendfile" << endl;
#endif

#ifdef _LARGE_FILES
                        cout << "* _LARGE_FILES" << endl;
#endif

#ifdef USE_FREEIMAGE
                        cout << "* FreeImage" << endl;
#endif

#ifdef ENABLE_SYNC
                        cout << "* sync subsystem" << endl;
#endif


                        cwd = UNDEF;

                        return;
                    } 
                    else if (words[0] == "showpcr")
                    {
                        string outgoing = "";
                        string incoming = "";
                        for (handlepcr_map::iterator it = client->pcrindex.begin(); it != client->pcrindex.end(); it++)
                        {
                            if (it->second->isoutgoing)
                            {
                                ostringstream os;
                                os << setw(34) << it->second->targetemail;

                                char buffer[12];
                                int size = Base64::btoa((byte*)&(it->second->id), sizeof(it->second->id), buffer);
                                os << "\t(id: ";
                                os << buffer;
                                
                                os << ", ts: ";
                                
                                os << it->second->ts;                                

                                outgoing.append(os.str());
                                outgoing.append(")\n");
                            }
                            else
                            {
                                ostringstream os;
                                os << setw(34) << it->second->originatoremail;

                                char buffer[12];
                                int size = Base64::btoa((byte*)&(it->second->id), sizeof(it->second->id), buffer);
                                os << "\t(id: ";
                                os << buffer;
                                
                                os << ", ts: ";
                                
                                os << it->second->ts;                                

                                incoming.append(os.str());
                                incoming.append(")\n");
                            }
                        }
                        cout << "Incoming PCRs:" << endl << incoming << endl;
                        cout << "Outgoing PCRs:" << endl << outgoing << endl;
                        return;
                    }
                    break;

                case 11:                    
                    if (words[0] == "killsession")
                    {
                        if (words.size() == 2)
                        {
                            if (words[1] == "all")
                            {
                                // Kill all sessions (except current)
                                client->killallsessions();
                            }
                            else
                            {
                                handle sessionid;
                                if (Base64::atob(words[1].c_str(), (byte*) &sessionid, sizeof sessionid) == sizeof sessionid)
                                {                                    
                                    client->killsession(sessionid);
                                }
                                else
                                {
                                    cout << "invalid session id provided" << endl;
                                }                         
                            }
                        }
                        else
                        {
                            cout << "      killsession [all|sessionid] " << endl;
                        }
                        return;
                    }
                    else if (words[0] == "locallogout")
                    {
                        cout << "Logging off locally..." << endl;

                        cwd = UNDEF;
                        client->locallogout();

                        return;
                    }
                    break;
            }

            cout << "?Invalid command" << endl;
    }
}

// callback for non-EAGAIN request-level errors
// in most cases, retrying is futile, so the application exits
// this can occur e.g. with syntactically malformed requests (due to a bug), an invalid application key
void DemoApp::request_error(error e)
{
    if (e == API_ESID)
    {
        cout << "Invalid or expired session, logging out..." << endl;
        client->logout();
        return;
    }

    cout << "FATAL: Request failed (" << errorstring(e) << "), exiting" << endl;

    delete console;
    exit(0);
}

void DemoApp::request_response_progress(m_off_t current, m_off_t total)
{
    if (total > 0)
    {
        responseprogress = current * 100 / total;
    }
    else
    {
        responseprogress = -1;
    }
}

// login result
void DemoApp::login_result(error e)
{
    if (e)
    {
        cout << "Login failed: " << errorstring(e) << endl;
    }
    else
    {
        cout << "Login successful, retrieving account..." << endl;
        client->fetchnodes();
    }
}

// ephemeral session result
void DemoApp::ephemeral_result(error e)
{
    if (e)
    {
        cout << "Ephemeral session error (" << errorstring(e) << ")" << endl;
    }
}

// signup link send request result
void DemoApp::sendsignuplink_result(error e)
{
    if (e)
    {
        cout << "Unable to send signup link (" << errorstring(e) << ")" << endl;
    }
    else
    {
        cout << "Thank you. Please check your e-mail and enter the command signup followed by the confirmation link." << endl;
    }
}

// signup link query result
void DemoApp::querysignuplink_result(handle uh, const char* email, const char* name, const byte* pwc, const byte* kc,
                                     const byte* c, size_t len)
{
    cout << "Ready to confirm user account " << email << " (" << name << ") - enter confirm to execute." << endl;

    signupemail = email;
    signupcode.assign((char*) c, len);
    memcpy(signuppwchallenge, pwc, sizeof signuppwchallenge);
    memcpy(signupencryptedmasterkey, pwc, sizeof signupencryptedmasterkey);
}

// signup link query failed
void DemoApp::querysignuplink_result(error e)
{
    cout << "Signuplink confirmation failed (" << errorstring(e) << ")" << endl;
}

// signup link (account e-mail) confirmation result
void DemoApp::confirmsignuplink_result(error e)
{
    if (e)
    {
        cout << "Signuplink confirmation failed (" << errorstring(e) << ")" << endl;
    }
    else
    {
        cout << "Signup confirmed, logging in..." << endl;
        client->login(signupemail.c_str(), pwkey);
    }
}

// asymmetric keypair configuration result
void DemoApp::setkeypair_result(error e)
{
    if (e)
    {
        cout << "RSA keypair setup failed (" << errorstring(e) << ")" << endl;
    }
    else
    {
        cout << "RSA keypair added. Account setup complete." << endl;
    }
}

void DemoApp::ephemeral_result(handle uh, const byte* pw)
{
    char buf[SymmCipher::KEYLENGTH * 4 / 3 + 3];

    cout << "Ephemeral session established, session ID: ";
    Base64::btoa((byte*) &uh, sizeof uh, buf);
    cout << buf << "#";
    Base64::btoa(pw, SymmCipher::KEYLENGTH, buf);
    cout << buf << endl;

    client->fetchnodes();
}

// password change result
void DemoApp::changepw_result(error e)
{
    if (e)
    {
        cout << "Password update failed: " << errorstring(e) << endl;
    }
    else
    {
        cout << "Password updated." << endl;
    }
}

// node export failed
void DemoApp::exportnode_result(error e)
{
    if (e)
    {
        cout << "Export failed: " << errorstring(e) << endl;
    }
}

void DemoApp::exportnode_result(handle h, handle ph)
{
    pnode_t n;

    if ((n = client->nodebyhandle(h)))
    {
        string path;
        char node[9];
        char key[FILENODEKEYLENGTH * 4 / 3 + 3];

        nodepath(h, &path);

        cout << "Exported " << path << ": ";

        Base64::btoa((byte*) &ph, MegaClient::NODEHANDLE, node);

        // the key
        if (n->type == FILENODE)
        {
            Base64::btoa((const byte*) n->nodekey.data(), FILENODEKEYLENGTH, key);
        }
        else if (n->sharekey)
        {
            Base64::btoa(n->sharekey->key, FOLDERNODEKEYLENGTH, key);
        }
        else
        {
            cout << "No key available for exported folder" << endl;
            return;
        }

        cout << "https://mega.co.nz/#" << (n->type ? "F" : "") << "!" << node << "!" << key << endl;
    }
    else
    {
        cout << "Exported node no longer available" << endl;
    }
}

// the requested link could not be opened
void DemoApp::openfilelink_result(error e)
{
    if (e)
    {
        cout << "Failed to open link: " << errorstring(e) << endl;
    }
}

// the requested link was opened successfully - import to cwd
void DemoApp::openfilelink_result(handle ph, const byte* key, m_off_t size,
                                  string* a, string* fa, int)
{
    pnode_t n;

    if (client->loggedin() != NOTLOGGEDIN && (n = client->nodebyhandle(cwd)))
    {
        NewNode* newnode = new NewNode[1];

        // set up new node as folder node
        newnode->source = NEW_PUBLIC;
        newnode->type = FILENODE;
        newnode->nodehandle = ph;
        newnode->parenthandle = UNDEF;

        newnode->nodekey.assign((char*)key, FILENODEKEYLENGTH);

        newnode->attrstring = new string(*a);

        client->putnodes(n->nodehandle, newnode, 1);
    }
    else
    {
        cout << "Need to be logged in to import file links." << endl;
    }
}

void DemoApp::checkfile_result(handle h, error e)
{
    cout << "Link check failed: " << errorstring(e) << endl;
}

void DemoApp::checkfile_result(handle h, error e, byte* filekey, m_off_t size, m_time_t ts, m_time_t tm, string* filename,
                               string* fingerprint, string* fileattrstring)
{
    cout << "Name: " << *filename << ", size: " << size;

    if (fingerprint->size())
    {
        cout << ", fingerprint available";
    }

    if (fileattrstring->size())
    {
        cout << ", has attributes";
    }

    cout << endl;

    if (e)
    {
        cout << "Not available: " << errorstring(e) << endl;
    }
    else
    {
        cout << "Initiating download..." << endl;

        AppFileGet* f = new AppFileGet(NULL, h, filekey, size, tm, filename, fingerprint);
        f->appxfer_it = appxferq[GET].insert(appxferq[GET].end(), f);
        client->startxfer(GET, f);
    }
}

bool DemoApp::pread_data(byte* data, m_off_t len, m_off_t pos, void* appdata)
{
    cout << "Received " << len << " partial read byte(s) at position " << pos << ": ";
    fwrite(data, 1, len, stdout);
    cout << endl;

    return true;
}

dstime DemoApp::pread_failure(error e, int retry, void* appdata)
{
    if (retry < 5)
    {
        cout << "Retrying read (" << errorstring(e) << ", attempt #" << retry << ")" << endl;
        return (dstime)(retry*10);
    }
    else
    {
        cout << "Too many failures (" << errorstring(e) << "), giving up" << endl;
        return ~(dstime)0;
    }
}

// reload needed
void DemoApp::reload(const char* reason)
{
    cout << "Reload suggested (" << reason << ") - use 'reload' to trigger" << endl;
}

// reload initiated
void DemoApp::clearing()
{
    LOG_debug << "Clearing all nodes/users...";
}

// nodes have been modified
// (nodes with their removed flag set will be deleted immediately after returning from this call,
// at which point their pointers will become invalid at that point.)
void DemoApp::nodes_updated(pnode_t* n, int count)
{
    int c[2][6] = { { 0 } };

    if (n)
    {
        while (count--)
        {
            if ((*n)->type < 6)
            {
                c[!(*n)->changed.removed][(*n)->type]++;
                n++;
            }
        }

        nodestats(c[1], "added or updated");
        nodestats(c[0], "removed");
    }
    else    // from fetchnodes
    {
        cout << "A total of " << count << " nodes have been reloaded" << endl;
    }

    if (ISUNDEF(cwd))
    {
        cwd = client->rootnodes[0];
    }
}

// nodes now (almost) current, i.e. no server-client notifications pending
void DemoApp::nodes_current()
{
    LOG_debug << "Nodes current.";
}

void DemoApp::enumeratequotaitems_result(handle, unsigned, unsigned, unsigned, unsigned, unsigned, const char*)
{
    // FIXME: implement
}

void DemoApp::enumeratequotaitems_result(error)
{
    // FIXME: implement
}

void DemoApp::additem_result(error)
{
    // FIXME: implement
}

void DemoApp::checkout_result(error)
{
    // FIXME: implement
}

void DemoApp::checkout_result(const char*)
{
    // FIXME: implement
}

// display account details/history
void DemoApp::account_details(AccountDetails* ad, bool storage, bool transfer, bool pro, bool purchases,
                              bool transactions, bool sessions)
{
    char timebuf[32], timebuf2[32];

    if (storage)
    {
        cout << "\tAvailable storage: " << ad->storage_max << " byte(s)" << endl;

        for (unsigned i = 0; i < sizeof rootnodenames/sizeof *rootnodenames; i++)
        {
            NodeStorage* ns = &ad->storage[client->rootnodes[i]];

            cout << "\t\tIn " << rootnodenames[i] << ": " << ns->bytes << " byte(s) in " << ns->files << " file(s) and " << ns->folders << " folder(s)" << endl;
        }
    }

    if (transfer)
    {
        if (ad->transfer_max)
        {
            cout << "\tTransfer in progress: " << ad->transfer_own_reserved << "/" << ad->transfer_srv_reserved << endl;
            cout << "\tTransfer completed: " << ad->transfer_own_used << "/" << ad->transfer_srv_used << " of "
                 << ad->transfer_max << " ("
                 << (100 * (ad->transfer_own_used + ad->transfer_srv_used) / ad->transfer_max) << "%)" << endl;
            cout << "\tServing bandwidth ratio: " << ad->srv_ratio << "%" << endl;
        }

        if (ad->transfer_hist_starttime)
        {
            time_t t = time(NULL) - ad->transfer_hist_starttime;

            cout << "\tTransfer history:\n";

            for (unsigned i = 0; i < ad->transfer_hist.size(); i++)
            {
                t -= ad->transfer_hist_interval;
                cout << "\t\t" << t;
                if (t < ad->transfer_hist_interval)
                {
                    cout << " second(s) ago until now: ";
                }
                else
                {
                    cout << "-" << t - ad->transfer_hist_interval << " second(s) ago: ";
                }
                cout << ad->transfer_hist[i] << " byte(s)" << endl;
            }
        }

        if (ad->transfer_limit)
        {
            cout << "Per-IP transfer limit: " << ad->transfer_limit << endl;
        }
    }

    if (pro)
    {
        cout << "\tPro level: " << ad->pro_level << endl;
        cout << "\tSubscription type: " << ad->subscription_type << endl;
        cout << "\tAccount balance:" << endl;

        for (vector<AccountBalance>::iterator it = ad->balances.begin(); it != ad->balances.end(); it++)
        {
            printf("\tBalance: %.3s %.02f\n", it->currency, it->amount);
        }
    }

    if (purchases)
    {
        cout << "Purchase history:" << endl;

        for (vector<AccountPurchase>::iterator it = ad->purchases.begin(); it != ad->purchases.end(); it++)
        {
            time_t ts = it->timestamp;
            strftime(timebuf, sizeof timebuf, "%c", localtime(&ts));
            printf("\tID: %.11s Time: %s Amount: %.3s %.02f Payment method: %d\n", it->handle, timebuf, it->currency,
                   it->amount, it->method);
        }
    }

    if (transactions)
    {
        cout << "Transaction history:" << endl;

        for (vector<AccountTransaction>::iterator it = ad->transactions.begin(); it != ad->transactions.end(); it++)
        {
            time_t ts = it->timestamp;
            strftime(timebuf, sizeof timebuf, "%c", localtime(&ts));
            printf("\tID: %.11s Time: %s Delta: %.3s %.02f\n", it->handle, timebuf, it->currency, it->delta);
        }
    }

    if (sessions)
    {
        cout << "Currently Active Sessions:" << endl;
        for (vector<AccountSession>::iterator it = ad->sessions.begin(); it != ad->sessions.end(); it++)
        {
            if (it->alive)
            {
                time_t ts = it->timestamp;
                strftime(timebuf, sizeof timebuf, "%c", localtime(&ts));
                ts = it->mru;
                strftime(timebuf2, sizeof timebuf, "%c", localtime(&ts));

                char id[12];
                Base64::btoa((byte*)&(it->id), sizeof(it->id), id);

                if (it->current)
                {
                    printf("\t* Current Session\n");
                }
                printf("\tSession ID: %s\n\tSession start: %s\n\tMost recent activity: %s\n\tIP: %s\n\tCountry: %.2s\n\tUser-Agent: %s\n\t-----\n",
                        id, timebuf, timebuf2, it->ip.c_str(), it->country, it->useragent.c_str());
            }
        }

        if(client->debugstate())
        {
            cout << endl << "Full Session history:" << endl;

            for (vector<AccountSession>::iterator it = ad->sessions.begin(); it != ad->sessions.end(); it++)
            {
                time_t ts = it->timestamp;
                strftime(timebuf, sizeof timebuf, "%c", localtime(&ts));
                ts = it->mru;
                strftime(timebuf2, sizeof timebuf, "%c", localtime(&ts));
                printf("\tSession start: %s\n\tMost recent activity: %s\n\tIP: %s\n\tCountry: %.2s\n\tUser-Agent: %s\n\t-----\n",
                        timebuf, timebuf2, it->ip.c_str(), it->country, it->useragent.c_str());
            }
        }
    }
}

// account details could not be retrieved
void DemoApp::account_details(AccountDetails* ad, error e)
{
    if (e)
    {
        cout << "Account details retrieval failed (" << errorstring(e) << ")" << endl;
    }
}

// account details could not be retrieved
void DemoApp::sessions_killed(handle sessionid, error e)
{
    if (e)
    {
        cout << "Session killing failed (" << errorstring(e) << ")" << endl;
        return;
    }

    if (sessionid == UNDEF)
    {
        cout << "All sessions except current have been killed" << endl;
    }
    else
    {
        char id[12];
        int size = Base64::btoa((byte*)&(sessionid), sizeof(sessionid), id);
        cout << "Session with id " << id << " has been killed" << endl;
    }
}


// user attribute update notification
void DemoApp::userattr_update(User* u, int priv, const char* n)
{
    cout << "Notification: User " << u->email << " -" << (priv ? " private" : "") << " attribute "
          << n << " added or updated" << endl;
}

// main loop
void megacli()
{
    char *saved_line = NULL;
    int saved_point = 0;

    rl_save_prompt();

    for (;;)
    {
        if (prompt == COMMAND)
        {
            // display put/get transfer speed in the prompt
            if (client->tslots.size() || responseprogress >= 0)
            {
                unsigned xferrate[2] = { 0 };
                Waiter::bumpds();

                for (transferslot_list::iterator it = client->tslots.begin(); it != client->tslots.end(); it++)
                {
                    if ((*it)->fa)
                    {
                        xferrate[(*it)->transfer->type]
                            += (*it)->progressreported * 10 / (1024 * (Waiter::ds - (*it)->starttime + 1));
                    }
                }

                strcpy(dynamicprompt, "MEGA");

                if (xferrate[GET] || xferrate[PUT] || responseprogress >= 0)
                {
                    strcpy(dynamicprompt + 4, " (");

                    if (xferrate[GET])
                    {
                        sprintf(dynamicprompt + 6, "In: %u KB/s", xferrate[GET]);

                        if (xferrate[PUT])
                        {
                            strcat(dynamicprompt + 9, "/");
                        }
                    }

                    if (xferrate[PUT])
                    {
                        sprintf(strchr(dynamicprompt, 0), "Out: %u KB/s", xferrate[PUT]);
                    }

                    if (responseprogress >= 0)
                    {
                        sprintf(strchr(dynamicprompt, 0), "%d%%", responseprogress);
                    }

                    strcat(dynamicprompt + 6, ")");
                }

                strcat(dynamicprompt + 4, "> ");
            }
            else
            {
                *dynamicprompt = 0;
            }

            rl_callback_handler_install(*dynamicprompt ? dynamicprompt : prompts[COMMAND], store_line);

            // display prompt
            if (saved_line)
            {
                rl_replace_line(saved_line, 0);
                free(saved_line);
            }

            rl_point = saved_point;
            rl_redisplay();
        }

        // command editing loop - exits when a line is submitted or the engine requires the CPU
        for (;;)
        {
            int w = client->wait();

            if (w & Waiter::HAVESTDIN)
            {
                if (prompt == COMMAND)
                {
                    rl_callback_read_char();
                }
                else
                {
                    console->readpwchar(pw_buf, sizeof pw_buf, &pw_buf_pos, &line);
                }
            }

            if (w & Waiter::NEEDEXEC || line)
            {
                break;
            }
        }

        // save line
        saved_point = rl_point;
        saved_line = rl_copy_text(0, rl_end);

        // remove prompt
        rl_save_prompt();
        rl_replace_line("", 0);
        rl_redisplay();

        if (line)
        {
            // execute user command
            process_line(line);
            free(line);
            line = NULL;
        }

        // pass the CPU to the engine (nonblocking)
        client->exec();
    }
}

int main()
{
    SimpleLogger::setAllOutputs(&std::cout);

    // instantiate app components: the callback processor (DemoApp),
    // the HTTP I/O engine (WinHttpIO) and the MegaClient itself
    client = new MegaClient(new DemoApp, new CONSOLE_WAIT_CLASS,
                            new HTTPIO_CLASS, new FSACCESS_CLASS,
#ifdef DBACCESS_CLASS
                            new DBACCESS_CLASS,
#else
                            NULL,
#endif
#ifdef GFX_CLASS
                            new GFX_CLASS,
#else
                            NULL,
#endif
                            "SDKSAMPLE",
                            "megacli/" TOSTRING(MEGA_MAJOR_VERSION)
                            "." TOSTRING(MEGA_MINOR_VERSION)
                            "." TOSTRING(MEGA_MICRO_VERSION));

    console = new CONSOLE_CLASS;

    megacli();
}<|MERGE_RESOLUTION|>--- conflicted
+++ resolved
@@ -2971,13 +2971,9 @@
                     {
                         if (words.size() > 1)
                         {
-<<<<<<< HEAD
                             pnode_t n;
-=======
-                            Node* n;
                             int del = 0;
                             int ets = 0;
->>>>>>> c188beb4
 
                             if ((n = nodebypath(words[1].c_str())))
                             {
