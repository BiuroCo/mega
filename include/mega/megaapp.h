--- conflicted
+++ resolved
@@ -104,13 +104,8 @@
     virtual void share_result(int, error) { }
 
     // file attribute fetch result
-<<<<<<< HEAD
-    virtual void fa_complete(Node*, fatype, const char*, uint32_t) { }
+    virtual void fa_complete(shared_ptr<Node>, fatype, const char*, uint32_t) { }
     virtual int fa_failed(handle, fatype, int, error)
-=======
-    virtual void fa_complete(shared_ptr<Node>, fatype, const char*, uint32_t) { }
-    virtual int fa_failed(handle, fatype, int)
->>>>>>> 85c38eb6
     {
         return 0;
     }
@@ -174,24 +169,15 @@
     virtual void syncupdate_local_file_change(Sync*, LocalNode*, const char*) { }
     virtual void syncupdate_local_move(Sync*, LocalNode*, const char*) { }
     virtual void syncupdate_local_lockretry(bool) { }
-<<<<<<< HEAD
-    virtual void syncupdate_get(Sync*, Node*, const char*) { }
+    virtual void syncupdate_get(Sync*, shared_ptr<Node>, const char*) { }
     virtual void syncupdate_put(Sync*, LocalNode*, const char*) { }
-    virtual void syncupdate_remote_file_addition(Sync*, Node*) { }
-    virtual void syncupdate_remote_file_deletion(Sync*, Node*) { }
-    virtual void syncupdate_remote_folder_addition(Sync*, Node*) { }
-    virtual void syncupdate_remote_folder_deletion(Sync*, Node*) { }
-=======
-    virtual void syncupdate_get(Sync*, const char*) { }
-    virtual void syncupdate_put(Sync*, const char*) { }
-    virtual void syncupdate_remote_file_addition(shared_ptr<Node>) { }
-    virtual void syncupdate_remote_file_deletion(shared_ptr<Node>) { }
-    virtual void syncupdate_remote_folder_addition(shared_ptr<Node>) { }
-    virtual void syncupdate_remote_folder_deletion(shared_ptr<Node>) { }
->>>>>>> 85c38eb6
+    virtual void syncupdate_remote_file_addition(Sync*, shared_ptr<Node>) { }
+    virtual void syncupdate_remote_file_deletion(Sync*, shared_ptr<Node>) { }
+    virtual void syncupdate_remote_folder_addition(Sync*, shared_ptr<Node>) { }
+    virtual void syncupdate_remote_folder_deletion(Sync*, shared_ptr<Node>) { }
     virtual void syncupdate_remote_copy(Sync*, const char*) { }
-    virtual void syncupdate_remote_move(Sync*, Node*, Node*) { }
-    virtual void syncupdate_remote_rename(Sync*, Node*, const char*) { }
+    virtual void syncupdate_remote_move(Sync*, shared_ptr<Node>, shared_ptr<Node>) { }
+    virtual void syncupdate_remote_rename(Sync*, shared_ptr<Node>, const char*) { }
     virtual void syncupdate_treestate(LocalNode*) { }
 
     // sync filename filter
