/**
 * @file megaapi_impl.h
 * @brief Private header file of the intermediate layer for the MEGA C++ SDK.
 *
 * (c) 2013-2014 by Mega Limited, Auckland, New Zealand
 *
 * This file is part of the MEGA SDK - Client Access Engine.
 *
 * Applications using the MEGA API must present a valid application key
 * and comply with the the rules set forth in the Terms of Service.
 *
 * The MEGA SDK is distributed in the hope that it will be useful,
 * but WITHOUT ANY WARRANTY; without even the implied warranty of
 * MERCHANTABILITY or FITNESS FOR A PARTICULAR PURPOSE.
 *
 * @copyright Simplified (2-clause) BSD License.
 *
 * You should have received a copy of the license along with this
 * program.
 */

#ifndef MEGAAPI_IMPL_H
#define MEGAAPI_IMPL_H

#include <inttypes.h>

#include "mega.h"
#include "mega/thread/posixthread.h"
#include "mega/thread/qtthread.h"
#include "mega/thread/win32thread.h"
#include "mega/gfx/external.h"
#include "mega/gfx/qt.h"
#include "mega/thread/cppthread.h"
#include "mega/proxy.h"
#include "megaapi.h"
#include "mega/userAttributes.h"

#ifndef _WIN32
#include <openssl/ssl.h>
#include <openssl/rand.h>
#include <curl/curl.h>
#include <fcntl.h>
#endif

#if TARGET_OS_IPHONE
#include "mega/gfx/GfxProcCG.h"
#endif

////////////////////////////// SETTINGS //////////////////////////////
////////// Support for threads and mutexes
//Choose one of these options.
//Otherwise, C++11 threads and mutexes will be used
//#define USE_PTHREAD
//#define USE_QT

////////// Support for thumbnails and previews.
//If you selected QT for threads and mutexes, it will be also used for thumbnails and previews
//You can create a subclass of MegaGfxProcessor and pass it to the constructor of MegaApi
//#define USE_FREEIMAGE

//Define WINDOWS_PHONE if you want to build the MEGA SDK for Windows Phone
//#define WINDOWS_PHONE
/////////////////////////// END OF SETTINGS ///////////////////////////

namespace mega
{

#ifdef USE_PTHREAD
typedef PosixThread MegaThread;
typedef PosixMutex MegaMutex;
#elif USE_QT
typedef QtThread MegaThread;
typedef QtMutex MegaMutex;
#elif defined(_WIN32) && !defined(WINDOWS_PHONE)
typedef Win32Thread MegaThread;
typedef Win32Mutex MegaMutex;
#else
typedef CppThread MegaThread;
typedef CppMutex MegaMutex;
#endif

#ifdef USE_QT
class MegaGfxProc : public GfxProcQT {};
#elif USE_FREEIMAGE
class MegaGfxProc : public GfxProcFreeImage {};
#elif TARGET_OS_IPHONE
class MegaGfxProc : public GfxProcCG {};
#else
class MegaGfxProc : public GfxProcExternal {};
#endif

#ifdef WIN32
    #ifndef WINDOWS_PHONE
    class MegaHttpIO : public WinHttpIO {};
    class MegaFileSystemAccess : public WinFileSystemAccess {};
    class MegaWaiter : public WinWaiter {};
    #else
    class MegaHttpIO : public CurlHttpIO {};
    class MegaFileSystemAccess : public WinFileSystemAccess {};
    class MegaWaiter : public WinPhoneWaiter {};
    #endif
#else
    #ifdef __APPLE__
    typedef CurlHttpIO MegaHttpIO;
    typedef PosixFileSystemAccess MegaFileSystemAccess;
    typedef PosixWaiter MegaWaiter;
    #else
    class MegaHttpIO : public CurlHttpIO {};
    class MegaFileSystemAccess : public PosixFileSystemAccess {};
    class MegaWaiter : public PosixWaiter {};
    #endif
#endif

class MegaDbAccess : public SqliteDbAccess
{
	public:
		MegaDbAccess(string *basePath = NULL) : SqliteDbAccess(basePath){}
};

class ExternalLogger : public Logger
{
public:
    ExternalLogger();
    void setMegaLogger(MegaLogger *logger);
    void setLogLevel(int logLevel);
    void postLog(int logLevel, const char *message, const char *filename, int line);
    virtual void log(const char *time, int loglevel, const char *source, const char *message);

private:
    MegaMutex mutex;
    MegaLogger *megaLogger;
};

class MegaNodePrivate : public MegaNode
{
	public:
		MegaNodePrivate(const char *name, int type, int64_t size, int64_t ctime, int64_t mtime, MegaHandle nodeMegaHandle, std::string *nodekey, std::string *attrstring);
		MegaNodePrivate(MegaNode *node);
		virtual ~MegaNodePrivate();
		virtual int getType();
		virtual const char* getName();
		virtual const char *getBase64Handle();
		virtual int64_t getSize();
		virtual int64_t getCreationTime();
		virtual int64_t getModificationTime();
		virtual MegaHandle getHandle();
		virtual std::string* getNodeKey();
        virtual const char *getBase64Key();
		virtual std::string* getAttrString();
		virtual int getTag();
		virtual bool isFile();
		virtual bool isFolder();
        bool isRemoved();
        virtual bool hasChanged(int changeType);
        virtual int getChanges();
		virtual bool hasThumbnail();
		virtual bool hasPreview();
        virtual bool isPublic();

#ifdef ENABLE_SYNC
        virtual bool isSyncDeleted();
        virtual std::string getLocalPath();
#endif

		static MegaNode *fromNode(Node *node);
		virtual MegaNode *copy();

	protected:
		MegaNodePrivate(Node *node);
		int type;
		const char *name;
		int64_t size;
		int64_t ctime;
		int64_t mtime;
		MegaHandle nodehandle;
		std::string nodekey;
		std::string attrstring;
		int tag;
        int changed;
		bool thumbnailAvailable;
		bool previewAvailable;
        bool isPublicNode;

#ifdef ENABLE_SYNC
        bool syncdeleted;
        std::string localPath;
#endif
};


class MegaUserPrivate : public MegaUser
{
	public:
		MegaUserPrivate(User *user);
		MegaUserPrivate(MegaUser *user);
		static MegaUser *fromUser(User *user);
		virtual MegaUser *copy();

		~MegaUserPrivate();
		virtual const char* getEmail();
		virtual int getVisibility();
		virtual time_t getTimestamp();

	protected:
		const char *email;
		int visibility;
		time_t ctime;
};

class MegaSharePrivate : public MegaShare
{
	public:
		static MegaShare *fromShare(MegaHandle nodeMegaHandle, Share *share);
		virtual MegaShare *copy();
		virtual ~MegaSharePrivate();
		virtual const char *getUser();
		virtual MegaHandle getNodeHandle();
		virtual int getAccess();
		virtual int64_t getTimestamp();

	protected:
		MegaSharePrivate(MegaHandle nodehandle, Share *share);
		MegaSharePrivate(MegaShare *share);

		MegaHandle nodehandle;
		const char *user;
		int access;
		int64_t ts;
};

class MegaTransferPrivate : public MegaTransfer
{
	public:
		MegaTransferPrivate(int type, MegaTransferListener *listener = NULL);
        MegaTransferPrivate(const MegaTransferPrivate &transfer);
        virtual ~MegaTransferPrivate();
        
        virtual MegaTransfer *copy();
	    Transfer *getTransfer() const;
        void setTransfer(Transfer *transfer); 
        void setStartTime(int64_t startTime);
		void setTransferredBytes(long long transferredBytes);
		void setTotalBytes(long long totalBytes);
		void setPath(const char* path);
		void setParentPath(const char* path);
        void setNodeHandle(MegaHandle nodeHandle);
        void setParentHandle(MegaHandle parentHandle);
		void setNumConnections(int connections);
		void setStartPos(long long startPos);
		void setEndPos(long long endPos);
		void setNumRetry(int retry);
		void setMaxRetries(int retry);
        void setTime(int64_t time);
		void setFileName(const char* fileName);
		void setSlot(int id);
		void setTag(int tag);
		void setSpeed(long long speed);
		void setDeltaSize(long long deltaSize);
        void setUpdateTime(int64_t updateTime);
        void setPublicNode(MegaNode *publicNode);
        void setSyncTransfer(bool syncTransfer);
        void setLastBytes(char *lastBytes);
        void setLastErrorCode(error errorCode);

		virtual int getType() const;
		virtual const char * getTransferString() const;
		virtual const char* toString() const;
		virtual const char* __str__() const;
		virtual const char* __toString() const;
        virtual int64_t getStartTime() const;
		virtual long long getTransferredBytes() const;
		virtual long long getTotalBytes() const;
		virtual const char* getPath() const;
		virtual const char* getParentPath() const;
        virtual MegaHandle getNodeHandle() const;
        virtual MegaHandle getParentHandle() const;
		virtual long long getStartPos() const;
		virtual long long getEndPos() const;
		virtual const char* getFileName() const;
		virtual MegaTransferListener* getListener() const;
		virtual int getNumRetry() const;
		virtual int getMaxRetries() const;
        virtual int64_t getTime() const;
		virtual int getTag() const;
		virtual long long getSpeed() const;
		virtual long long getDeltaSize() const;
        virtual int64_t getUpdateTime() const;
        virtual MegaNode *getPublicNode() const;
        virtual MegaNode *getPublicMegaNode() const;
        virtual bool isSyncTransfer() const;
        virtual bool isStreamingTransfer() const;
        virtual char *getLastBytes() const;
        virtual error getLastErrorCode() const;

	protected:		
		int type;
		int tag;
        bool syncTransfer;
        int64_t startTime;
        int64_t updateTime;
        int64_t time;
		long long transferredBytes;
		long long totalBytes;
		long long speed;
		long long deltaSize;
        MegaHandle nodeHandle;
        MegaHandle parentHandle;
		const char* path;
		const char* parentPath;
		const char* fileName;
        char *lastBytes;
        MegaNode *publicNode;
		long long startPos;
		long long endPos;
		int retry;
		int maxRetries;

		MegaTransferListener *listener;
        Transfer *transfer;
        error lastError;
};

#ifdef ENABLE_SYNC

class MegaSyncEventPrivate: public MegaSyncEvent
{
public:
    MegaSyncEventPrivate(int type);
    virtual ~MegaSyncEventPrivate();

    virtual MegaSyncEvent *copy();

    virtual int getType() const;
    virtual const char *getPath() const;
    virtual MegaHandle getNodeHandle() const;
    virtual const char *getNewPath() const;
    virtual const char* getPrevName() const;
    virtual MegaHandle getPrevParent() const;

    void setPath(const char* path);
    void setNodeHandle(MegaHandle nodeHandle);
    void setNewPath(const char* newPath);
    void setPrevName(const char* prevName);
    void setPrevParent(MegaHandle prevParent);

protected:
    int type;
    const char* path;
    const char* newPath;
    const char* prevName;
    MegaHandle nodeHandle;
    MegaHandle prevParent;
};

class MegaSyncPrivate : public MegaSync
{  
public:
    MegaSyncPrivate(Sync *sync);
    MegaSyncPrivate(MegaSyncPrivate &sync);

    virtual ~MegaSyncPrivate();

    virtual MegaSync *copy();

    virtual MegaHandle getMegaHandle() const;
    void setMegaHandle(MegaHandle handle);
    virtual const char* getLocalFolder() const;
    void setLocalFolder(const char*path);
    virtual long long getLocalFingerprint() const;
    void setLocalFingerprint(long long fingerprint);
    virtual int getTag() const;
    void setTag(int tag);
    void setListener(MegaSyncListener *listener);
    MegaSyncListener *getListener();
    virtual int getState() const;
    void setState(int state);

protected:
    MegaHandle megaHandle;
    string localFolder;
    int tag;
    long long fingerprint;
    MegaSyncListener *listener;
    int state;
};

#endif


class MegaPricingPrivate;
class MegaRequestPrivate : public MegaRequest
{
	public:
		MegaRequestPrivate(int type, MegaRequestListener *listener = NULL);
		MegaRequestPrivate(MegaRequestPrivate &request);
		virtual ~MegaRequestPrivate();
		MegaRequest *copy();
		void setNodeHandle(MegaHandle nodeHandle);
		void setLink(const char* link);
        void setParentHandle(MegaHandle parentHandle);
        void setSessionKey(const char* sessionKey);
		void setName(const char* name);
		void setEmail(const char* email);
    	void setPassword(const char* email);
    	void setNewPassword(const char* email);
		void setPrivateKey(const char* privateKey);
		void setAccess(int access);
		void setNumRetry(int ds);
		void setNextRetryDelay(int delay);
        void setPublicNode(MegaNode* publicNode);
		void setNumDetails(int numDetails);
		void setFile(const char* file);
        void setParamType(int type);
        void setText(const char* text);
        void setNumber(long long number);
        void setFlag(bool flag);
        void setTransferTag(int transfer);
        void setListener(MegaRequestListener *listener);
        void setTotalBytes(long long totalBytes);
        void setTransferredBytes(long long transferredBytes);
        void setTag(int tag);
        void addProduct(handle product, int proLevel, int gbStorage, int gbTransfer,
                        int months, int amount, const char *currency, const char *description, const char *iosid, const char *androidid);

<<<<<<< HEAD
        // ATTR
        void setAttributeMap(std::map<std::string, std::pair<unsigned char*, unsigned int>>*,
                int);
        void setAttributeMap(ValueMap map, int);
        void setAttributeName(const char *an);

        virtual int getType() const;
=======
		virtual int getType() const;
>>>>>>> 78bd2163
		virtual const char *getRequestString() const;
		virtual const char* toString() const;
		virtual const char* __str__() const;
		virtual const char* __toString() const;
        virtual MegaHandle getNodeHandle() const;
		virtual const char* getLink() const;
        virtual MegaHandle getParentHandle() const;
        virtual const char* getSessionKey() const;
		virtual const char* getName() const;
		virtual const char* getEmail() const;
		virtual const char* getPassword() const;
		virtual const char* getNewPassword() const;
		virtual const char* getPrivateKey() const;
		virtual int getAccess() const;
		virtual const char* getFile() const;
		virtual int getNumRetry() const;
        virtual MegaNode *getPublicNode() const;
        virtual MegaNode *getPublicMegaNode() const;
        virtual int getParamType() const;
        virtual const char *getText() const;
        virtual long long getNumber() const;
        virtual bool getFlag() const;
        virtual long long getTransferredBytes() const;
        virtual long long getTotalBytes() const;
		virtual MegaRequestListener *getListener() const;
		virtual MegaAccountDetails *getMegaAccountDetails() const;
        virtual int getTransferTag() const;
        virtual int getNumDetails() const;
        virtual int getTag() const;
        virtual MegaPricing *getPricing() const;
	    AccountDetails * getAccountDetails() const;

	    // ATTR
	    virtual std::map<std::string, std::pair<unsigned char*, unsigned int>>
	    *getUserAttributeMap() const;

	    // ATTR
	    virtual ValueMap getAttributeMap() const;
	    virtual const char *getAttributeName() const;
	    virtual int getAttributeVis() const;
#ifdef ENABLE_SYNC
        void setSyncListener(MegaSyncListener *syncListener);
        MegaSyncListener *getSyncListener() const;
#endif

    protected:
        AccountDetails *accountDetails;
        MegaPricingPrivate *megaPricing;
		int type;
        MegaHandle nodeHandle;
		const char* link;
		const char* name;
        MegaHandle parentHandle;
        const char* sessionKey;
		const char* email;
		const char* password;
		const char* newPassword;
		const char* privateKey;
        const char* text;
        long long number;
		int access;
		const char* file;
		int attrType;
        bool flag;
        long long totalBytes;
        long long transferredBytes;
		MegaRequestListener *listener;

		// ATTR
		const char *attributeName;
		ValueMap userAttributes;
		int priv;
#ifdef ENABLE_SYNC
        MegaSyncListener *syncListener;
#endif
        int transfer;
		int numDetails;
        MegaNode* publicNode;
		int numRetry;
        int tag;
};

class MegaAccountBalancePrivate : public MegaAccountBalance
{
public:
    static MegaAccountBalance *fromAccountBalance(const AccountBalance *balance);
    virtual ~MegaAccountBalancePrivate() ;
    virtual MegaAccountBalance* copy();

    virtual double getAmount() const;
    virtual const char* getCurrency() const;

protected:
    MegaAccountBalancePrivate(const AccountBalance *balance);
    AccountBalance balance;
};

class MegaAccountSessionPrivate : public MegaAccountSession
{
public:
    static MegaAccountSession *fromAccountSession(const AccountSession *session);
    virtual ~MegaAccountSessionPrivate() ;
    virtual MegaAccountSession* copy();

    virtual int64_t getCreationTimestamp() const;
    virtual int64_t getMostRecentUsage() const;
    virtual const char *getUserAgent() const;
    virtual const char *getIP() const;
    virtual const char *getCountry() const;
    virtual bool isCurrent() const;
    virtual bool isAlive() const;
    virtual MegaHandle getHandle() const;

private:
    MegaAccountSessionPrivate(const AccountSession *session);
    AccountSession session;
};

class MegaAccountPurchasePrivate : public MegaAccountPurchase
{
public:   
    static MegaAccountPurchase *fromAccountPurchase(const AccountPurchase *purchase);
    virtual ~MegaAccountPurchasePrivate() ;
    virtual MegaAccountPurchase* copy();

    virtual int64_t getTimestamp() const;
    virtual const char *getHandle() const;
    virtual const char *getCurrency() const;
    virtual double getAmount() const;
    virtual int getMethod() const;

private:
    MegaAccountPurchasePrivate(const AccountPurchase *purchase);
    AccountPurchase purchase;
};

class MegaAccountTransactionPrivate : public MegaAccountTransaction
{
public:
    static MegaAccountTransaction *fromAccountTransaction(const AccountTransaction *transaction);
    virtual ~MegaAccountTransactionPrivate() ;
    virtual MegaAccountTransaction* copy();

    virtual int64_t getTimestamp() const;
    virtual const char *getHandle() const;
    virtual const char *getCurrency() const;
    virtual double getAmount() const;

private:
    MegaAccountTransactionPrivate(const AccountTransaction *transaction);
    AccountTransaction transaction;
};

class MegaAccountDetailsPrivate : public MegaAccountDetails
{
	public:
		static MegaAccountDetails *fromAccountDetails(AccountDetails *details);
		virtual ~MegaAccountDetailsPrivate() ;

		virtual int getProLevel();
		virtual long long getStorageMax();
		virtual long long getStorageUsed();
		virtual long long getTransferMax();
		virtual long long getTransferOwnUsed();

        virtual int getNumUsageItems();
		virtual long long getStorageUsed(MegaHandle handle);
		virtual long long getNumFiles(MegaHandle handle);
		virtual long long getNumFolders(MegaHandle handle);
	
		virtual MegaAccountDetails* copy();

        virtual int getNumBalances() const;
        virtual MegaAccountBalance* getBalance(int i) const;

        virtual int getNumSessions() const;
        virtual MegaAccountSession* getSession(int i) const;

        virtual int getNumPurchases() const;
        virtual MegaAccountPurchase* getPurchase(int i) const;

        virtual int getNumTransactions() const;
        virtual MegaAccountTransaction* getTransaction(int i) const;

	private:
		MegaAccountDetailsPrivate(AccountDetails *details);
        AccountDetails details;
};

class MegaPricingPrivate : public MegaPricing
{
public:
    virtual ~MegaPricingPrivate();
    virtual int getNumProducts();
    virtual MegaHandle getHandle(int productIndex);
    virtual int getProLevel(int productIndex);
    virtual int getGBStorage(int productIndex);
    virtual int getGBTransfer(int productIndex);
    virtual int getMonths(int productIndex);
    virtual int getAmount(int productIndex);
    virtual const char* getCurrency(int productIndex);
    virtual const char* getDescription(int productIndex);
    virtual const char* getIosID(int productIndex);
    virtual const char* getAndroidID(int productIndex);
    virtual MegaPricing *copy();

    void addProduct(handle product, int proLevel, int gbStorage, int gbTransfer,
                    int months, int amount, const char *currency, const char *description, const char *iosid, const char *androidid);
private:
    vector<handle> handles;
    vector<int> proLevel;
    vector<int> gbStorage;
    vector<int> gbTransfer;
    vector<int> months;
    vector<int> amount;
    vector<const char *> currency;
    vector<const char *> description;
    vector<const char *> iosId;
    vector<const char *> androidId;
};

class MegaNodeListPrivate : public MegaNodeList
{
	public:
        MegaNodeListPrivate();
        MegaNodeListPrivate(Node** newlist, int size);
        virtual ~MegaNodeListPrivate();
		virtual MegaNodeList *copy();
		virtual MegaNode* get(int i);
		virtual int size();
	
	protected:
		MegaNodeListPrivate(MegaNodeListPrivate& nodeList);
		MegaNode** list;
		int s;
};

class MegaUserListPrivate : public MegaUserList
{
	public:
        MegaUserListPrivate();
        MegaUserListPrivate(User** newlist, int size);
        virtual ~MegaUserListPrivate();
		virtual MegaUserList *copy();
		virtual MegaUser* get(int i);
		virtual int size();
	
	protected:
		MegaUserListPrivate(MegaUserListPrivate &userList);
		MegaUser** list;
		int s;
};

class MegaShareListPrivate : public MegaShareList
{
	public:
        MegaShareListPrivate();
        MegaShareListPrivate(Share** newlist, MegaHandle *MegaHandlelist, int size);
        virtual ~MegaShareListPrivate();
		virtual MegaShare* get(int i);
		virtual int size();
		
	protected:
		MegaShare** list;
		int s;
};

class MegaTransferListPrivate : public MegaTransferList
{
	public:
        MegaTransferListPrivate();
        MegaTransferListPrivate(MegaTransfer** newlist, int size);
        virtual ~MegaTransferListPrivate();
		virtual MegaTransfer* get(int i);
		virtual int size();
	
	protected:
		MegaTransfer** list;
		int s;
};

struct MegaFile : public File
{
    // app-internal sequence number for queue management
    int seqno;
    static int nextseqno;
    bool failed(error e);
    MegaFile();
};

struct MegaFileGet : public MegaFile
{
    void prepare();
    void updatelocalname();
    void progress();
    void completed(Transfer*, LocalNode*);
    void terminated();
	MegaFileGet(MegaClient *client, Node* n, string dstPath);
    MegaFileGet(MegaClient *client, MegaNode* n, string dstPath);
	~MegaFileGet() {}
};

struct MegaFilePut : public MegaFile
{
    void completed(Transfer* t, LocalNode*);
    void terminated();
    MegaFilePut(MegaClient *client, string* clocalname, string *filename, handle ch, const char* ctargetuser, int64_t mtime = -1);
    ~MegaFilePut() {}

protected:
    int64_t customMtime;
};

class TreeProcessor
{
    public:
        virtual bool processNode(Node* node);
        virtual ~TreeProcessor();
};

class SearchTreeProcessor : public TreeProcessor
{
    public:
        SearchTreeProcessor(const char *search);
        virtual bool processNode(Node* node);
        virtual ~SearchTreeProcessor() {}
        vector<Node *> &getResults();

    protected:
        const char *search;
        vector<Node *> results;
};

class OutShareProcessor : public TreeProcessor
{
    public:
        OutShareProcessor();
        virtual bool processNode(Node* node);
        virtual ~OutShareProcessor() {}
        vector<Share *> &getShares();
        vector<handle> &getHandles();

    protected:
        vector<Share *> shares;
        vector<handle> handles;
};

class SizeProcessor : public TreeProcessor
{
    protected:
        long long totalBytes;

    public:
        SizeProcessor();
        virtual bool processNode(Node* node);
        long long getTotalBytes();
};

//Thread safe request queue
class RequestQueue
{
    protected:
        std::deque<MegaRequestPrivate *> requests;
        MegaMutex mutex;

    public:
        RequestQueue();
        void push(MegaRequestPrivate *request);
        void push_front(MegaRequestPrivate *request);
        MegaRequestPrivate * pop();
        void removeListener(MegaRequestListener *listener);
#ifdef ENABLE_SYNC
        void removeListener(MegaSyncListener *listener);
#endif
};


//Thread safe transfer queue
class TransferQueue
{
    protected:
        std::deque<MegaTransferPrivate *> transfers;
        MegaMutex mutex;

    public:
        TransferQueue();
        void push(MegaTransferPrivate *transfer);
        void push_front(MegaTransferPrivate *transfer);
        MegaTransferPrivate * pop();
};

class MegaApiImpl : public MegaApp
{
    public:
        MegaApiImpl(MegaApi *api, const char *appKey, MegaGfxProcessor* processor, const char *basePath = NULL, const char *userAgent = NULL);
        MegaApiImpl(MegaApi *api, const char *appKey, const char *basePath = NULL, const char *userAgent = NULL);
        MegaApiImpl(MegaApi *api, const char *appKey, const char *basePath, const char *userAgent, int fseventsfd);
        virtual ~MegaApiImpl();

        //Multiple listener management.
        void addListener(MegaListener* listener);
        void addRequestListener(MegaRequestListener* listener);
        void addTransferListener(MegaTransferListener* listener);     
        void addGlobalListener(MegaGlobalListener* listener);
#ifdef ENABLE_SYNC
        void addSyncListener(MegaSyncListener *listener);
        void removeSyncListener(MegaSyncListener *listener);
#endif
        void removeListener(MegaListener* listener);
        void removeRequestListener(MegaRequestListener* listener);
        void removeTransferListener(MegaTransferListener* listener);
        void removeGlobalListener(MegaGlobalListener* listener);

        MegaRequest *getCurrentRequest();
        MegaTransfer *getCurrentTransfer();
        MegaError *getCurrentError();
        MegaNodeList *getCurrentNodes();
        MegaUserList *getCurrentUsers();

        //Utils
        const char* getBase64PwKey(const char *password);
        const char* getStringHash(const char* base64pwkey, const char* inBuf);
        static MegaHandle base32ToHandle(const char* base32Handle);
        static handle base64ToHandle(const char* base64Handle);
        static const char* handleToBase64(MegaHandle handle);
        static const char* userHandleToBase64(MegaHandle handle);
        static const char* ebcEncryptKey(const char* encryptionKey, const char* plainKey);
        void retryPendingConnections(bool disconnect = false, bool includexfers = false, MegaRequestListener* listener = NULL);
        static void addEntropy(char* data, unsigned int size);

        //API requests
        void login(const char* email, const char* password, MegaRequestListener *listener = NULL);
        const char *dumpSession();
        const char *dumpXMPPSession();
        void fastLogin(const char* email, const char *stringHash, const char *base64pwkey, MegaRequestListener *listener = NULL);
        void fastLogin(const char* session, MegaRequestListener *listener = NULL);
        void killSession(MegaHandle sessionHandle, MegaRequestListener *listener = NULL);
        void getUserData(MegaRequestListener *listener = NULL);
        void getUserData(MegaUser *user, MegaRequestListener *listener = NULL);
        void getUserData(const char *user, MegaRequestListener *listener = NULL);

        // ATTR
        void putGenericUserAttribute(const char *user, const char *attrName,
                       std::map<std::string, std::pair<unsigned char*, unsigned int>> *map,
                       int priv,
                       MegaRequestListener *listener = NULL);

        void getGenericUserAttribute(const char *user, const char *an,
               MegaRequestListener *listener = NULL);

        void getOwnStaticKeys(MegaRequestListener *listener = NULL);

        void verifyRSAFingerPrint(const char *user, const unsigned char *fPrint, unsigned int fpLen,
                MegaRequestListener *listener = NULL);

        void verifyKeyFingerPrint(const char *user, const unsigned char *fPrint,
                unsigned int fPlen, int rsa, MegaRequestListener *listener);

        /////////////////

        void getAccountDetails(bool storage, bool transfer, bool pro, bool sessions, bool purchases, bool transactions, MegaRequestListener *listener = NULL);
        void createAccount(const char* email, const char* password, const char* name, MegaRequestListener *listener = NULL);
        void fastCreateAccount(const char* email, const char *base64pwkey, const char* name, MegaRequestListener *listener = NULL);
        void querySignupLink(const char* link, MegaRequestListener *listener = NULL);
        void confirmAccount(const char* link, const char *password, MegaRequestListener *listener = NULL);
        void fastConfirmAccount(const char* link, const char *base64pwkey, MegaRequestListener *listener = NULL);
        void setProxySettings(MegaProxy *proxySettings);
        MegaProxy *getAutoProxySettings();
        int isLoggedIn();
        const char* getMyEmail();
        static void setLogLevel(int logLevel);
        static void setLoggerClass(MegaLogger *megaLogger);
        static void log(int logLevel, const char* message, const char *filename = NULL, int line = -1);

        void createFolder(const char* name, MegaNode *parent, MegaRequestListener *listener = NULL);
        void moveNode(MegaNode* node, MegaNode* newParent, MegaRequestListener *listener = NULL);
        void copyNode(MegaNode* node, MegaNode *newParent, MegaRequestListener *listener = NULL);
        void copyNode(MegaNode* node, MegaNode *newParent, const char* newName, MegaRequestListener *listener = NULL);
        void renameNode(MegaNode* node, const char* newName, MegaRequestListener *listener = NULL);
        void remove(MegaNode* node, MegaRequestListener *listener = NULL);
        void sendFileToUser(MegaNode *node, MegaUser *user, MegaRequestListener *listener = NULL);
        void sendFileToUser(MegaNode *node, const char* email, MegaRequestListener *listener = NULL);
        void share(MegaNode *node, MegaUser* user, int level, MegaRequestListener *listener = NULL);
        void share(MegaNode* node, const char* email, int level, MegaRequestListener *listener = NULL);
        void loginToFolder(const char* megaFolderLink, MegaRequestListener *listener = NULL);
        void importFileLink(const char* megaFileLink, MegaNode* parent, MegaRequestListener *listener = NULL);
        void getPublicNode(const char* megaFileLink, MegaRequestListener *listener = NULL);
        void getThumbnail(MegaNode* node, const char *dstFilePath, MegaRequestListener *listener = NULL);
		void cancelGetThumbnail(MegaNode* node, MegaRequestListener *listener = NULL);
        void setThumbnail(MegaNode* node, const char *srcFilePath, MegaRequestListener *listener = NULL);
        void getPreview(MegaNode* node, const char *dstFilePath, MegaRequestListener *listener = NULL);
		void cancelGetPreview(MegaNode* node, MegaRequestListener *listener = NULL);
        void setPreview(MegaNode* node, const char *srcFilePath, MegaRequestListener *listener = NULL);
        void getUserAvatar(MegaUser* user, const char *dstFilePath, MegaRequestListener *listener = NULL);
		void setAvatar(const char *dstFilePath, MegaRequestListener *listener = NULL);
		void setUserAttribute(int type, const char* value, MegaRequestListener *listener = NULL);
        void exportNode(MegaNode *node, MegaRequestListener *listener = NULL);
        void disableExport(MegaNode *node, MegaRequestListener *listener = NULL);
        void fetchNodes(MegaRequestListener *listener = NULL);
        void getPricing(MegaRequestListener *listener = NULL);
        void getPaymentUrl(handle productHandle, MegaRequestListener *listener = NULL);
        void submitPurchaseReceipt(const char* receipt, MegaRequestListener *listener = NULL);

        const char *exportMasterKey();

        void changePassword(const char *oldPassword, const char *newPassword, MegaRequestListener *listener = NULL);
        void addContact(const char* email, MegaRequestListener* listener=NULL);
        void removeContact(MegaUser *user, MegaRequestListener* listener=NULL);
        void logout(MegaRequestListener *listener = NULL);
        void localLogout(MegaRequestListener *listener = NULL);
        void submitFeedback(int rating, const char *comment, MegaRequestListener *listener = NULL);
        void reportEvent(int event, const char *details = NULL, MegaRequestListener *listener = NULL);

        //Transfers
        void startUpload(const char* localPath, MegaNode *parent, MegaTransferListener *listener=NULL);
        void startUpload(const char* localPath, MegaNode *parent, int64_t mtime, MegaTransferListener *listener=NULL);
        void startUpload(const char* localPath, MegaNode* parent, const char* fileName, MegaTransferListener *listener = NULL);
        void startUpload(const char* localPath, MegaNode* parent, const char* fileName,  int64_t mtime, MegaTransferListener *listener = NULL);
        void startDownload(MegaNode* node, const char* localPath, MegaTransferListener *listener = NULL);
        void startStreaming(MegaNode* node, m_off_t startPos, m_off_t size, MegaTransferListener *listener);
        void startPublicDownload(MegaNode* node, const char* localPath, MegaTransferListener *listener = NULL);
        void cancelTransfer(MegaTransfer *transfer, MegaRequestListener *listener=NULL);
        void cancelTransferByTag(int transferTag, MegaRequestListener *listener = NULL);
        void cancelTransfers(int direction, MegaRequestListener *listener=NULL);
        void pauseTransfers(bool pause, MegaRequestListener* listener=NULL);
        void setUploadLimit(int bpslimit);
        MegaTransferList *getTransfers();
        MegaTransfer* getTransferByTag(int transferTag);
        MegaTransferList *getTransfers(int type);

#ifdef ENABLE_SYNC
        //Sync
        int syncPathState(string *path);
        MegaNode *getSyncedNode(string *path);
        void syncFolder(const char *localFolder, MegaNode *megaFolder, MegaRequestListener* listener = NULL);
        void resumeSync(const char *localFolder, long long localfp, MegaNode *megaFolder, MegaRequestListener *listener = NULL);
        void removeSync(handle nodehandle, MegaRequestListener *listener=NULL);
        void disableSync(handle nodehandle, MegaRequestListener *listener=NULL);
        int getNumActiveSyncs();
        void stopSyncs(MegaRequestListener *listener=NULL);
        bool isSynced(MegaNode *n);
        void setExcludedNames(vector<string> *excludedNames);
        void setExclusionLowerSizeLimit(long long limit);
        void setExclusionUpperSizeLimit(long long limit);
        bool moveToLocalDebris(const char *path);
        string getLocalPath(MegaNode *node);
        bool is_syncable(const char* name);
        bool is_syncable(long long size);
        bool isIndexing();
#endif
        void update();
        bool isWaiting();

        //Statistics
        int getNumPendingUploads();
        int getNumPendingDownloads();
        int getTotalUploads();
        int getTotalDownloads();
        void resetTotalDownloads();
        void resetTotalUploads();
        void updateStats();
        long long getTotalDownloadedBytes();
        long long getTotalUploadedBytes();

        //Filesystem
		int getNumChildren(MegaNode* parent);
		int getNumChildFiles(MegaNode* parent);
		int getNumChildFolders(MegaNode* parent);
        MegaNodeList* getChildren(MegaNode *parent, int order=1);
        int getIndex(MegaNode* node, int order=1);
        MegaNode *getChildNode(MegaNode *parent, const char* name);
        MegaNode *getParentNode(MegaNode *node);
        const char* getNodePath(MegaNode *node);
        MegaNode *getNodeByPath(const char *path, MegaNode *n = NULL);
        MegaNode *getNodeByHandle(handle handler);
        MegaUserList* getContacts();
        MegaUser* getContact(const char* email);
        MegaNodeList *getInShares(MegaUser* user);
        MegaNodeList *getInShares();
        bool isShared(MegaNode *node);
        MegaShareList *getOutShares();
        MegaShareList *getOutShares(MegaNode *node);
        int getAccess(MegaNode* node);
        long long getSize(MegaNode *node);
        static void removeRecursively(const char *path);

        //Fingerprint
        const char* getFingerprint(const char *filePath);
        const char *getFingerprint(MegaNode *node);
        MegaNode *getNodeByFingerprint(const char* fingerprint);
        MegaNode *getNodeByFingerprint(const char *fingerprint, MegaNode* parent);

        bool hasFingerprint(const char* fingerprint);

        //Permissions
        MegaError checkAccess(MegaNode* node, int level);
        MegaError checkMove(MegaNode* node, MegaNode* target);

        MegaNode *getRootNode();
        MegaNode* getInboxNode();
        MegaNode *getRubbishNode();
        MegaNodeList* search(MegaNode* node, const char* searchString, bool recursive = 1);
        bool processMegaTree(MegaNode* node, MegaTreeProcessor* processor, bool recursive = 1);
        void loadBalancing(const char* service, MegaRequestListener *listener = NULL);

        const char *getVersion();
        const char *getUserAgent();

        void changeApiUrl(const char *apiURL, bool disablepkp = false);

        static bool nodeComparatorDefaultASC  (Node *i, Node *j);
        static bool nodeComparatorDefaultDESC (Node *i, Node *j);
        static bool nodeComparatorSizeASC  (Node *i, Node *j);
        static bool nodeComparatorSizeDESC (Node *i, Node *j);
        static bool nodeComparatorCreationASC  (Node *i, Node *j);
        static bool nodeComparatorCreationDESC  (Node *i, Node *j);
        static bool nodeComparatorModificationASC  (Node *i, Node *j);
        static bool nodeComparatorModificationDESC  (Node *i, Node *j);
        static bool nodeComparatorAlphabeticalASC  (Node *i, Node *j);
        static bool nodeComparatorAlphabeticalDESC  (Node *i, Node *j);
        static bool userComparatorDefaultASC (User *i, User *j);

        const char* nameToLocal(const char *name);
        const char* localToName(const char*localName);

protected:
        void init(MegaApi *api, const char *appKey, MegaGfxProcessor* processor, const char *basePath = NULL, const char *userAgent = NULL, int fseventsfd = -1);

        static void *threadEntryPoint(void *param);
        static ExternalLogger *externalLogger;

        void fireOnRequestStart(MegaRequestPrivate *request);
        void fireOnRequestFinish(MegaRequestPrivate *request, MegaError e);
        void fireOnRequestUpdate(MegaRequestPrivate *request);
        void fireOnRequestTemporaryError(MegaRequestPrivate *request, MegaError e);
        void fireOnTransferStart(MegaTransferPrivate *transfer);
        void fireOnTransferFinish(MegaTransferPrivate *transfer, MegaError e);
        void fireOnTransferUpdate(MegaTransferPrivate *transfer);
        bool fireOnTransferData(MegaTransferPrivate *transfer);
        void fireOnTransferTemporaryError(MegaTransferPrivate *transfer, MegaError e);
        void fireOnUsersUpdate(MegaUserList *users);
        void fireOnNodesUpdate(MegaNodeList *nodes);
        void fireOnReloadNeeded();

#ifdef ENABLE_SYNC
        void fireOnGlobalSyncStateChanged();
        void fireOnSyncStateChanged(MegaSyncPrivate *sync);
        void fireOnSyncEvent(MegaSyncPrivate *sync, MegaSyncEvent *event);
        void fireOnFileSyncStateChanged(MegaSyncPrivate *sync, const char *filePath, int newState);
#endif

        MegaApi *api;
        MegaThread thread;
        MegaClient *client;
        MegaHttpIO *httpio;
        MegaWaiter *waiter;
        MegaFileSystemAccess *fsAccess;
        MegaDbAccess *dbAccess;
        GfxProc *gfxAccess;
		
        RequestQueue requestQueue;
        TransferQueue transferQueue;
        map<int, MegaRequestPrivate *> requestMap;
        map<int, MegaTransferPrivate *> transferMap;

#ifdef ENABLE_SYNC
        map<int, MegaSyncPrivate *> syncMap;
#endif

        int pendingUploads;
        int pendingDownloads;
        int totalUploads;
        int totalDownloads;
        long long totalDownloadedBytes;
        long long totalUploadedBytes;
        set<MegaRequestListener *> requestListeners;
        set<MegaTransferListener *> transferListeners;

#ifdef ENABLE_SYNC
        set<MegaSyncListener *> syncListeners;
#endif

        set<MegaGlobalListener *> globalListeners;
        set<MegaListener *> listeners;
        bool waiting;
        bool waitingRequest;
        vector<string> excludedNames;
        long long syncLowerSizeLimit;
        long long syncUpperSizeLimit;
        MegaMutex sdkMutex;
        MegaTransferPrivate *currentTransfer;
        MegaRequestPrivate *activeRequest;
        MegaTransferPrivate *activeTransfer;
        MegaError *activeError;
        MegaNodeList *activeNodes;
        MegaUserList *activeUsers;

        int threadExit;
        dstime pausetime;
        void loop();

        int maxRetries;

        // a request-level error occurred
        virtual void request_error(error);
        virtual void request_response_progress(m_off_t, m_off_t);

        // login result
        virtual void login_result(error);
        virtual void logout_result(error);
        virtual void userdata_result(string*, string*, string*, handle, error);
        virtual void pubkey_result(User *);

        // ephemeral session creation/resumption result
        virtual void ephemeral_result(error);
        virtual void ephemeral_result(handle, const byte*);

        // account creation
        virtual void sendsignuplink_result(error);
        virtual void querysignuplink_result(error);
        virtual void querysignuplink_result(handle, const char*, const char*, const byte*, const byte*, const byte*, size_t);
        virtual void confirmsignuplink_result(error);
        virtual void setkeypair_result(error);

        // account credentials, properties and history
        virtual void account_details(AccountDetails*,  bool, bool, bool, bool, bool, bool);
        virtual void account_details(AccountDetails*, error);

        virtual void setattr_result(handle, error);
        virtual void rename_result(handle, error);
        virtual void unlink_result(handle, error);
        virtual void nodes_updated(Node**, int);
        virtual void users_updated(User**, int);

        // password change result
        virtual void changepw_result(error);

        // user attribute update notification
        virtual void userattr_update(User*, int, const char*);


        virtual void fetchnodes_result(error);
        virtual void putnodes_result(error, targettype_t, NewNode*);

        // share update result
        virtual void share_result(error);
        virtual void share_result(int, error);

        // file attribute fetch result
        virtual void fa_complete(Node*, fatype, const char*, uint32_t);
        virtual int fa_failed(handle, fatype, int);

        // file attribute modification result
        virtual void putfa_result(handle, fatype, error);

        // purchase transactions
        virtual void enumeratequotaitems_result(handle product, unsigned prolevel, unsigned gbstorage, unsigned gbtransfer,
                                                unsigned months, unsigned amount, const char* currency, const char* description, const char* iosid, const char* androidid);
        virtual void enumeratequotaitems_result(error e);
        virtual void additem_result(error);
        virtual void checkout_result(error);
        virtual void checkout_result(const char*);
        virtual void submitpurchasereceipt_result(error);

        virtual void checkfile_result(handle h, error e);
        virtual void checkfile_result(handle h, error e, byte* filekey, m_off_t size, m_time_t ts, m_time_t tm, string* filename, string* fingerprint, string* fileattrstring);

        // user invites/attributes
        virtual void invite_result(error);
        virtual void putua_result(error);
        virtual void getua_result(error);
        virtual void getua_result(byte*, unsigned);

        // ATTR

        virtual void putguattr_result(error);
        virtual void getguattr_result(ValueMap, error);

        virtual void verifyrsasig_result(error);

        virtual void verifykeyfp_result(error);

        // file node export result
        virtual void exportnode_result(error);
        virtual void exportnode_result(handle, handle);

        // exported link access result
        virtual void openfilelink_result(error);
        virtual void openfilelink_result(handle, const byte*, m_off_t, string*, string*, int);

        // global transfer queue updates (separate signaling towards the queued objects)
        virtual void transfer_added(Transfer*);
        virtual void transfer_removed(Transfer*);
        virtual void transfer_prepare(Transfer*);
        virtual void transfer_failed(Transfer*, error error);
        virtual void transfer_update(Transfer*);
        virtual void transfer_limit(Transfer*);
        virtual void transfer_complete(Transfer*);

        virtual dstime pread_failure(error, int, void*);
        virtual bool pread_data(byte*, m_off_t, m_off_t, void*);

        virtual void reportevent_result(error);
        virtual void loadbalancing_result(string*, error);
        virtual void sessions_killed(handle sessionid, error e);

#ifdef ENABLE_SYNC
        // sync status updates and events
        virtual void syncupdate_state(Sync*, syncstate_t);
        virtual void syncupdate_scanning(bool scanning);
        virtual void syncupdate_local_folder_addition(Sync* sync, LocalNode *localNode, const char *path);
        virtual void syncupdate_local_folder_deletion(Sync* sync, LocalNode *localNode);
        virtual void syncupdate_local_file_addition(Sync* sync, LocalNode* localNode, const char *path);
        virtual void syncupdate_local_file_deletion(Sync* sync, LocalNode* localNode);
        virtual void syncupdate_local_file_change(Sync* sync, LocalNode* localNode, const char *path);
        virtual void syncupdate_local_move(Sync* sync, LocalNode* localNode, const char* path);
        virtual void syncupdate_get(Sync* sync, Node *node, const char* path);
        virtual void syncupdate_put(Sync* sync, LocalNode *localNode, const char*);
        virtual void syncupdate_remote_file_addition(Sync *sync, Node* n);
        virtual void syncupdate_remote_file_deletion(Sync *sync, Node* n);
        virtual void syncupdate_remote_folder_addition(Sync *sync, Node* n);
        virtual void syncupdate_remote_folder_deletion(Sync* sync, Node* n);
        virtual void syncupdate_remote_copy(Sync*, const char*);
        virtual void syncupdate_remote_move(Sync *sync, Node *n, Node* prevparent);
        virtual void syncupdate_remote_rename(Sync*sync, Node* n, const char* prevname);
        virtual void syncupdate_treestate(LocalNode*);
        virtual bool sync_syncable(Node*);
        virtual bool sync_syncable(const char*name, string*, string*);
        virtual void syncupdate_local_lockretry(bool);
#endif

        // suggest reload due to possible race condition with other clients
        virtual void reload(const char*);

        // wipe all users, nodes and shares
        virtual void clearing();

        // failed request retry notification
        virtual void notify_retry(dstime);

        void sendPendingRequests();
        void sendPendingTransfers();
        char *stringToArray(string &buffer);

        //Internal
        Node* getNodeByFingerprintInternal(const char *fingerprint);
        Node *getNodeByFingerprintInternal(const char *fingerprint, Node *parent);

        bool processTree(Node* node, TreeProcessor* processor, bool recursive = 1);
        MegaNodeList* search(Node* node, const char* searchString, bool recursive = 1);
        void getNodeAttribute(MegaNode* node, int type, const char *dstFilePath, MegaRequestListener *listener = NULL);
		void cancelGetNodeAttribute(MegaNode *node, int type, MegaRequestListener *listener = NULL);
        void setNodeAttribute(MegaNode* node, int type, const char *srcFilePath, MegaRequestListener *listener = NULL);
        void getUserAttribute(MegaUser* user, int type, const char *dstFilePath, MegaRequestListener *listener = NULL);
        void setUserAttr(int type, const char *srcFilePath, MegaRequestListener *listener = NULL);
        void startDownload(MegaNode *node, const char* target, long startPos, long endPos, MegaTransferListener *listener);
};

class MegaHashSignatureImpl
{
	public:
		MegaHashSignatureImpl(const char *base64Key);
		~MegaHashSignatureImpl();
		void init();
		void add(const char *data, unsigned size);
        bool checkSignature(const char *base64Signature);

	protected:    
		HashSignature *hashSignature;
		AsymmCipher* asymmCypher;
};

}

#endif //MEGAAPI_IMPL_H<|MERGE_RESOLUTION|>--- conflicted
+++ resolved
@@ -422,7 +422,6 @@
         void addProduct(handle product, int proLevel, int gbStorage, int gbTransfer,
                         int months, int amount, const char *currency, const char *description, const char *iosid, const char *androidid);
 
-<<<<<<< HEAD
         // ATTR
         void setAttributeMap(std::map<std::string, std::pair<unsigned char*, unsigned int>>*,
                 int);
@@ -430,9 +429,6 @@
         void setAttributeName(const char *an);
 
         virtual int getType() const;
-=======
-		virtual int getType() const;
->>>>>>> 78bd2163
 		virtual const char *getRequestString() const;
 		virtual const char* toString() const;
 		virtual const char* __str__() const;
