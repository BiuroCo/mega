/**
 * @file megaapi.h
 * @brief Public header file of the intermediate layer for the MEGA C++ SDK.
 *
 * (c) 2013-2014 by Mega Limited, Auckland, New Zealand
 *
 * This file is part of the MEGA SDK - Client Access Engine.
 *
 * Applications using the MEGA API must present a valid application key
 * and comply with the the rules set forth in the Terms of Service.
 *
 * The MEGA SDK is distributed in the hope that it will be useful,
 * but WITHOUT ANY WARRANTY; without even the implied warranty of
 * MERCHANTABILITY or FITNESS FOR A PARTICULAR PURPOSE.
 *
 * @copyright Simplified (2-clause) BSD License.
 *
 * You should have received a copy of the license along with this
 * program.
 */

#ifndef MEGAAPI_H
#define MEGAAPI_H

#include <string>
#include <vector>
#include <inttypes.h>
#include <memory>
#include <map>

#ifdef __APPLE__
#include <TargetConditionals.h>
#endif

namespace mega
{   		
typedef uint64_t MegaHandle;
#ifdef WIN32
    const char MEGA_DEBRIS_FOLDER[] = "Rubbish";
#else
    const char MEGA_DEBRIS_FOLDER[] = ".debris";
#endif

    /**
     * @brief INVALID_HANDLE Invalid value for a handle
     *
     * This value is used to represent an invalid handle. Several MEGA objects can have
     * a handle but it will never be mega::INVALID_HANDLE
     *
     */
    const MegaHandle INVALID_HANDLE = ~(MegaHandle)0;

class MegaListener;
class MegaRequestListener;
class MegaTransferListener;
class MegaGlobalListener;
class MegaTreeProcessor;
class MegaAccountDetails;
class MegaPricing;
class MegaNode;
class MegaUser;
class MegaShare;
class MegaError;
class MegaRequest;
class MegaTransfer;
class MegaSync;
class MegaNodeList;
class MegaUserList;
class MegaShareList;
class MegaTransferList;
class MegaApi;

/**
 * @brief TLV structure used to put attributes.
 *
 */
struct TLV
{
    const char *type; ///< The type (or name) of the attribute.
    unsigned int length; ///< The length of the attribute.
    unsigned char *value; ///< The value for this attribute.
};


/**
 * @brief Interface to provide an external GFX processor
 *
 * You can implement this interface to provide a graphics processor to the SDK
 * in the MegaApi::MegaApi constructor. That way, SDK will use your implementation to generate
 * thumbnails/previews when needed.
 *
 * Images will be sequentially processed. At first, the SDK will call MegaGfxProcessor::readBitmap
 * with the path of the file. Then, it will call MegaGfxProcessor::getWidth and MegaGfxProcessor::getHeight
 * to get the dimensions of the file (in pixels). After that, the SDK will call
 * MegaGfxProcessor::getBitmapDataSize and MegaGfxProcessor::getBitmapData in a loop
 * to get thumbnails/previews of different sizes. Finally, the SDK will call
 * MegaGfxProcessor::freeBitmap to let you free the resources required to process
 * the current file.
 *
 * If the image has EXIF data, it should be rotated/mirrored before doing any
 * other processing. MegaGfxProcessor::getWidth, MegaGfxProcessor::getHeight and all
 * other coordinates in this interface are expressed over the image after the required
 * transformation based on the EXIF data.
 *
 * Generated images must be in JPG format.
 *
 */
class MegaGfxProcessor
{
public:
    /**
     * @brief Read the image file and check if it can be processed
     *
     * This is the first function that will be called to process an image. No other
     * functions of this interface will be called before this one.
     *
     * The recommended implementation is to read the file, check if it's an image and
     * get its dimensions. If everything is OK, the function should return true. If the
     * file isn't an image or can't be processed, this function should return false.
     *
     * The SDK will call this function with all files so it's probably a good idea to
     * check the extension before trying to open them.
     *
     * @param path Path of the file that is going to be processed
     * @return True if the implementation is able to manage the file, false otherwise.
     */
    virtual bool readBitmap(const char* path);

    /**
     * @brief Returns the width of the image
     *
     * This function must return the width of the image at the path provided in MegaGfxProcessor::readBitmap
     * If a number <= 0 is returned, the image won't be processed.
     *
     * @return The width of the image
     */
    virtual int getWidth();

    /**
     * @brief Returns the height of the image
     *
     * This function must return de width of the image at the path provided in MegaGfxProcessor::readBitmap
     * If a number <= 0 is returned, the image won't be processed.
     *
     * @return The height of the image
     */
    virtual int getHeight();

    /**
     * @brief Generates a thumbnail/preview image.
     *
     * This function provides the parameters of the thumbnail/preview that the SDK wants to generate.
     * If the implementation can create it, it has to provide the size of the buffer (in bytes) that
     * it needs to store the generated JPG image. Otherwise, it should return a number <= 0.
     *
     * The implementation of this function has to scale the image to the size (width, height) and then
     * extract the rectangle starting at the point (px, py) with size (rw, rh). (px, py, rw and rh) are
     * expressed in pixels over the scaled image, being the point (0, 0) the upper-left corner of the
     * scaled image, with the X-axis growing to the right and the Y-axis growing to the bottom.
     *
     * @param width Width of the scaled image from which the thumbnail/preview image will be extracted
     * @param height Height of the scaled image from which the thumbnail/preview image will be extracted
     * @param px X coordinate of the starting point of the desired image (in pixels over the scaled image)
     * @param py Y coordinate of the starting point of the desired image (in pixels over the scaled image)
     * @param rw Width of the desired image (in pixels over the scaled image)
     * @param rh Height of the desired image (in pixels over the scaled image)
     *
     * @return Size of the buffer required to store the image (in bytes) or a number <= 0 if it's not
     * possible to generate it.
     *
     */
    virtual int getBitmapDataSize(int width, int height, int px, int py, int rw, int rh);

    /**
     * @brief Copy the thumbnail/preview data to a buffer provided by the SDK
     *
     * The SDK uses this function immediately after MegaGfxProcessor::getBitmapDataSize when that
     * fuction succeed. The implementation of this function must copy the data of the image in the
     * buffer provided by the SDK. The size of this buffer will be the same as the value returned
     * in the previous call to MegaGfxProcessor::getBitmapDataSize. That size is provided in the
     * second parameter for compatibility with SWIG and to help the implementation to prevent
     * buffer overflow errors.
     *
     * @param bitmapData Preallocated buffer in which the implementation must write the generated image
     * @param size Size of the buffer. It will be the same that the previous return value of
     * MegaGfxProcessor::getBitmapDataSize
     *
     * @return True in case of success, false otherwise.
     */
    virtual bool getBitmapData(char *bitmapData, size_t size);

    /**
     * @brief Free resources associated with the processing of the current image
     *
     * With a call of this function, the processing of the image started with a call to
     * MegaGfxProcessor::readBitmap ends. No other functions will be called to continue processing
     * the current image, so you can free all related resources.
     *
     */
    virtual void freeBitmap();

    virtual ~MegaGfxProcessor();
};

/**
 * @brief Contains the information related to a proxy server.
 *
 * Pass an object of this class to MegaApi::setProxySettings to
 * start using a proxy server.
 *
 * Currently, only HTTP proxies are allowed. The proxy server
 * should support HTTP request and tunneling for HTTPS.
 *
 */
class MegaProxy
{
public:
    enum {PROXY_NONE = 0, PROXY_AUTO = 1, PROXY_CUSTOM = 2};

    /**
     * @brief Creates a MegaProxy object with the default settings (PROXY_AUTO)
     */
    MegaProxy();
    virtual ~MegaProxy();

    /**
     * @brief Sets the type of the proxy
     *
     * The allowed values in the current version are:
     * - PROXY_NONE means no proxy
     * - PROXY_AUTO means automatic detection (default)
     * - PROXY_CUSTOM means a proxy using user-provided data
     *
     * PROXY_AUTO is currently supported on Windows only, for other platforms
     * PROXY_NONE will be used as the automatic detected value.
     *
     * @param proxyType Sets the type of the proxy
     */
    void setProxyType(int proxyType);

    /**
     * @brief Sets the URL of the proxy
     *
     * That URL must follow this format: "<scheme>://<hostname|ip>:<port>"
     *
     * This is a valid example: http://127.0.0.1:8080
     *
     * @param proxyURL URL of the proxy: "<scheme>://<hostname|ip>:<port>"
     */
    void setProxyURL(const char *proxyURL);

    /**
     * @brief Set the credentials needed to use the proxy
     *
     * If you don't need to use any credentials, do not use this function
     * or pass NULL in the first parameter.
     *
     * @param username Username to access the proxy, or NULL if credentials aren't needed
     * @param password Password to access the proxy
     */
    void setCredentials(const char *username, const char *password);

    /**
     * @brief Returns the current proxy type of the object
     *
     * The allowed values in the current version are:
     * - PROXY_NONE means no proxy
     * - PROXY_AUTO means automatic detection (default)
     * - PROXY_CUSTOM means a proxy using user-provided data
     *
    * @return Current proxy type (PROXY_NONE, PROXY_AUTO or PROXY_CUSTOM)
     */
    int getProxyType();

    /**
     * @brief Returns the URL of the proxy, previously set with MegaProxy::setProxyURL.
     *
     * The MegaProxy object retains the ownership of the returned value.
     * It will be valid until the MegaProxy::setProxyURL is called (that will delete the previous value)
     * or until the MegaProxy object is deleted.
     *
     * @return URL of the proxy
     */
    const char *getProxyURL();

    /**
     * @brief Returns true if credentials are needed to access the proxy, false otherwise.
     *
     * The default value of this function is false. It will return true after calling
     * MegaProxy::setCredentials with a non NULL username.
     *
     * @return True if credentials are needed to access the proxy, false otherwise.
     */
    bool credentialsNeeded();

    /**
     * @brief Return the username required to access the proxy
     *
     * The MegaProxy object retains the ownership of the returned value.
     * It will be valid until the MegaProxy::setCredentials is called (that will delete the previous value)
     * or until the MegaProxy object is deleted.
     *
     * @return Username required to access the proxy
     */
    const char *getUsername();

    /**
     * @brief Return the username required to access the proxy
     *
     * The MegaProxy object retains the ownership of the returned value.
     * It will be valid until the MegaProxy::setCredentials is called (that will delete the previous value)
     * or until the MegaProxy object is deleted.
     *
     * @return Password required to access the proxy
     */
    const char *getPassword();

private:
    int proxyType;
    const char *proxyURL;
    const char *username;
    const char *password;
};

/**
 * @brief Interface to receive SDK logs
 *
 * You can implement this class and pass an object of your subclass to MegaApi::setLoggerClass
 * to receive SDK logs. You will have to use also MegaApi::setLogLevel to select the level of
 * the logs that you want to receive.
 *
 */
class MegaLogger
{
public:
    /**
     * @brief This function will be called with all logs with level <= your selected
     * level of logging (by default it is MegaApi::LOG_LEVEL_INFO)
     *
     * @param time Readable string representing the current time.
     *
     * The SDK retains the ownership of this string, it won't be valid after this funtion returns.
     *
     * @param loglevel Log level of this message
     *
     * Valid values are:
     * - MegaApi::LOG_LEVEL_FATAL = 0
     * - MegaApi::LOG_LEVEL_ERROR = 1
     * - MegaApi::LOG_LEVEL_WARNING = 2
     * - MegaApi::LOG_LEVEL_INFO = 3
     * - MegaApi::LOG_LEVEL_DEBUG = 4
     * - MegaApi::LOG_LEVEL_MAX = 5
     *
     * @param source Location where this log was generated
     *
     * For logs generated inside the SDK, this will contain the source file and the line of code.
     * The SDK retains the ownership of this string, it won't be valid after this funtion returns.
     *
     * @param message Log message
     *
     * The SDK retains the ownership of this string, it won't be valid after this funtion returns.
     *
     */
    virtual void log(const char *time, int loglevel, const char *source, const char *message);
    virtual ~MegaLogger(){}
};

/**
 * @brief Represents a node (file/folder) in the MEGA account
 *
 * It allows to get all data related to a file/folder in MEGA. It can be also used
 * to start SDK requests (MegaApi::renameNode, MegaApi::moveNode, etc.)
 *
 * Objects of this class aren't live, they are snapshots of the state of a node
 * in MEGA when the object is created, they are immutable.
 *
 * Do not inherit from this class. You can inspect the MEGA filesystem and get these objects using
 * MegaApi::getChildren, MegaApi::getChildNode and other MegaApi functions.
 *
 */
class MegaNode
{
    public:
		enum {
			TYPE_UNKNOWN = -1,
			TYPE_FILE = 0,
			TYPE_FOLDER,
			TYPE_ROOT,
			TYPE_INCOMING,
            TYPE_RUBBISH
		};

        enum
        {
            CHANGE_TYPE_REMOVED         = 0x01,
            CHANGE_TYPE_ATTRIBUTES      = 0x02,
            CHANGE_TYPE_OWNER           = 0x04,
            CHANGE_TYPE_TIMESTAMP       = 0x08,
            CHANGE_TYPE_FILE_ATTRIBUTES = 0x10,
            CHANGE_TYPE_INSHARE         = 0x20,
            CHANGE_TYPE_OUTSHARE        = 0x40,
            CHANGE_TYPE_PARENT          = 0x80
        };

        virtual ~MegaNode();

        /**
         * @brief Creates a copy of this MegaNode object.
         *
         * The resulting object is fully independent of the source MegaNode,
         * it contains a copy of all internal attributes, so it will be valid after
         * the original object is deleted.
         *
         * You are the owner of the returned object
         *
         * @return Copy of the MegaNode object
         */
        virtual MegaNode *copy();

        /**
         * @brief Returns the type of the node
         *
         * Valid values are:
         * - TYPE_UNKNOWN = -1,
         * Unknown node type
         *
         * - TYPE_FILE = 0,
         * The MegaNode object represents a file in MEGA
         *
         * - TYPE_FOLDER = 1
         * The MegaNode object represents a folder in MEGA
         *
         * - TYPE_ROOT = 2
         * The MegaNode object represents root of the MEGA Cloud Drive
         *
         * - TYPE_INCOMING = 3
         * The MegaNode object represents root of the MEGA Inbox
         *
         * - TYPE_RUBBISH = 4
         * The MegaNode object represents root of the MEGA Rubbish Bin
         *
         * @return Type of the node
         */
        virtual int getType();

        /**
         * @brief Returns the name of the node
         *
         * The name is only valid for nodes of type TYPE_FILE or TYPE_FOLDER.
         * For other MegaNode types, the name is undefined.
         *
         * The MegaNode object retains the ownership of the returned string. It will
         * be valid until the MegaNode object is deleted.
         *
         * @return Name of the node
         */
        virtual const char* getName();

        /**
         * @brief Returns the handle of this MegaNode in a Base64-encoded string
         *
         * You take the ownership of the returned string.
         * Use delete [] to free it.
         *
         * @return Base64-encoded handle of the node
         */
        virtual const char* getBase64Handle();

        /**
         * @brief Returns the size of the node
         *
         * The returned value is only valid for nodes of type TYPE_FILE.
         *
         * @return Size of the node
         */
        virtual int64_t getSize();

        /**
         * @brief Returns the creation time of the node in MEGA (in seconds since the epoch)
         *
         * The returned value is only valid for nodes of type TYPE_FILE or TYPE_FOLDER.
         *
         * @return Creation time of the node (in seconds since the epoch)
         */
        virtual int64_t getCreationTime();

        /**
         * @brief Returns the modification time of the file that was uploaded to MEGA (in seconds since the epoch)
         *
         * The returned value is only valid for nodes of type TYPE_FILE.
         *
         * @return Modification time of the file that was uploaded to MEGA (in seconds since the epoch)
         */
        virtual int64_t getModificationTime();

        /**
         * @brief Returns a handle to identify this MegaNode
         *
         * You can use MegaApi::getNodeByHandle to recover the node later.
         *
         * @return Handle that identifies this MegaNode
         */
        virtual MegaHandle getHandle();

        /**
         * @brief Returns the key of the node in a Base64-encoded string
         *
         * The return value is only valid for nodes of type TYPE_FILE
         *
         * You take the ownership of the returned string.
         * Use delete [] to free it.
         *
         * @return Returns the key of the node.
         */
        virtual const char* getBase64Key();

        /**
         * @brief Returns the tag of the operation that created/modified this node in MEGA
         *
         * Every request and every transfer has a tag that identifies it.
         * When a request creates or modifies a node, the tag is associated with the node
         * at runtime, this association is lost after a reload of the filesystem or when
         * the SDK is closed.
         *
         * This tag is specially useful to know if a node reported in MegaListener::onNodesUpdate or
         * MegaGlobalListener::onNodesUpdate was modified by a local operation (tag != 0) or by an
         * external operation, made by another MEGA client (tag == 0).
         *
         * If the node hasn't been created/modified during the current execution, this function returns 0
         *
         * @return The tag associated with the node.
         */
        virtual int getTag();

        /**
         * @brief Returns true if this node represents a file (type == TYPE_FILE)
         * @return true if this node represents a file, otherwise false
         */
        virtual bool isFile();

        /**
         * @brief Returns true this node represents a folder or a root node
         *
         * @return true this node represents a folder or a root node
         */
        virtual bool isFolder();

        /**
         * @brief Returns true if this node has been removed from the MEGA account
         *
         * This value is only useful for nodes notified by MegaListener::onNodesUpdate or
         * MegaGlobalListener::onNodesUpdate that can notify about deleted nodes.
         *
         * In other cases, the return value of this function will be always false.
         *
         * @return true if this node has been removed from the MEGA account
         */
        virtual bool isRemoved();

        /**
         * @brief Returns true if this node has an specific change
         *
         * This value is only useful for nodes notified by MegaListener::onNodesUpdate or
         * MegaGlobalListener::onNodesUpdate that can notify about node modifications.
         *
         * In other cases, the return value of this function will be always false.
         *
         * @param changeType The type of change to check. It can be one of the following values:
         *
         * - MegaNode::CHANGE_TYPE_REMOVED         = 0x01
         * Check if the node is being removed
         *
         * - MegaNode::CHANGE_TYPE_ATTRIBUTES      = 0x02
         * Check if an attribute of the node has changed, usually the namespace name
         *
         * - MegaNode::CHANGE_TYPE_OWNER           = 0x04
         * Check if the owner of the node has changed
         *
         * - MegaNode::CHANGE_TYPE_TIMESTAMP       = 0x08
         * Check if the modification time of the node has changed
         *
         * - MegaNode::CHANGE_TYPE_FILE_ATTRIBUTES = 0x10
         * Check if file attributes have changed, usually the thumbnail or the preview for images
         *
         * - MegaNode::CHANGE_TYPE_INSHARE         = 0x20
         * Check if the node is a new or modified inshare
         *
         * - MegaNode:: CHANGE_TYPE_OUTSHARE       = 0x40
         * Check if the node is a new or modified outshare
         *
         * - MegaNode::CHANGE_TYPE_PARENT          = 0x80
         * Check if the parent of the node has changed
         *
         * @return true if this node has an specific change
         */
        virtual bool hasChanged(int changeType);

        /**
         * @brief Returns a bit field with the changes of the node
         *
         * This value is only useful for nodes notified by MegaListener::onNodesUpdate or
         * MegaGlobalListener::onNodesUpdate that can notify about node modifications.
         *
         * @return The returned value is an OR combination of these flags:
         *
         *- MegaNode::CHANGE_TYPE_REMOVED         = 0x01
         * The node is being removed
         *
         * - MegaNode::CHANGE_TYPE_ATTRIBUTES      = 0x02
         * An attribute of the node has changed, usually the namespace name
         *
         * - MegaNode::CHANGE_TYPE_OWNER           = 0x04
         * The owner of the node has changed
         *
         * - MegaNode::CHANGE_TYPE_TIMESTAMP       = 0x08
         * The modification time of the node has changed
         *
         * - MegaNode::CHANGE_TYPE_FILE_ATTRIBUTES = 0x10
         * File attributes have changed, usually the thumbnail or the preview for images
         *
         * - MegaNode::CHANGE_TYPE_INSHARE         = 0x20
         * The node is a new or modified inshare
         *
         * - MegaNode:: CHANGE_TYPE_OUTSHARE       = 0x40
         * The node is a new or modified outshare
         *
         * - MegaNode::CHANGE_TYPE_PARENT          = 0x80
         * The parent of the node has changed
         */
        virtual int getChanges();

        /**
         * @brief Returns true if the node has an associated thumbnail
         * @return true if the node has an associated thumbnail
         */
        virtual bool hasThumbnail();

        /**
         * @brief Returns true if the node has an associated preview
         * @return true if the node has an associated preview
         */
        virtual bool hasPreview();

        /**
         * @brief Returns true if this is a public node
         *
         * Only MegaNode objects generated with MegaApi::getPublicMegaNode
         * will return true.
         *
         * @return true if this is a public node
         */
        virtual bool isPublic();

        /**
         * @brief Returns a string that contains the decryption key of the file (in binary format)
         *
         * The MegaNode object retains the ownership of the returned pointer. It will be valid until the deletion
         * of the MegaNode object.
         *
         * @return Decryption key of the file (in binary format)
         * @deprecated This function is intended for debugging and internal purposes and will be probably removed in future updates.
         * Use MegaNode::getBase64Key instead
         */
        virtual std::string* getNodeKey();

        /**
         * @brief Returns a string that contains the encrypted attributes of the file (in binary format)
         *
         * The return value is only valid for public nodes or undecrypted nodes. In all other cases this function
         * will return an empty string.
         *
         * The MegaNode object retains the ownership of the returned pointer. It will be valid until the deletion
         * of the MegaNode object.
         *
         * @return Encrypted attributes of the file (in binary format)
         * @deprecated This function is intended for debugging and internal purposes and will be probably removed in future updates.
         * Use MegaNode::getName and MegaNode::getModificationTime and MegaApi::getFingerprint. They provide the same information,
         * decrypted and in a manageable format.
         */
        virtual std::string* getAttrString();

#ifdef ENABLE_SYNC
        /**
         * @brief Returns true if this node was deleted from the MEGA account by the
         * synchronization engine
         *
         * This value is only useful for nodes notified by MegaListener::onNodesUpdate or
         * MegaGlobalListener::onNodesUpdate that can notify about deleted nodes.
         *
         * In other cases, the return value of this function will be always false.
         *
         * @return True if this node was deleted from the MEGA account by the synchronization engine
         */
        virtual bool isSyncDeleted();

        /**
         * @brief Returns the local path associated with this node
         *
         * Only synchronized nodes has an associated local path, for all other nodes
         * the return value will be an empty string.
         *
         * @return The local path associated with this node or an empty string if the node isn't synced-
         */
        virtual std::string getLocalPath();
#endif

};

/**
 * @brief Represents an user in MEGA
 *
 * It allows to get all data related to an user in MEGA. It can be also used
 * to start SDK requests (MegaApi::share MegaApi::removeContact, etc.)
 *
 * Objects of this class aren't live, they are snapshots of the state of an user
 * in MEGA when the object is created, they are immutable.
 *
 * Do not inherit from this class. You can get the contacts of an account using
 * MegaApi::getContacts and MegaApi::getContact.
 *
 */
class MegaUser
{
	public:
		enum {
			VISIBILITY_UNKNOWN = -1,
			VISIBILITY_HIDDEN = 0,
			VISIBILITY_VISIBLE,
			VISIBILITY_ME
		};

		virtual ~MegaUser();

        /**
         * @brief Creates a copy of this MegaUser object.
         *
         * The resulting object is fully independent of the source MegaUser,
         * it contains a copy of all internal attributes, so it will be valid after
         * the original object is deleted.
         *
         * You are the owner of the returned object
         *
         * @return Copy of the MegaUser object
         */
        virtual MegaUser *copy();

        /**
         * @brief Returns the email associated with the contact.
         *
         * The email can be used to recover the MegaUser object later using MegaApi::getContact
         *
         * The MegaUser object retains the ownership of the returned string, it will be valid until
         * the MegaUser object is deleted.
         *
         * @return The email associated with the contact.
         */
        virtual const char* getEmail();

        /**
         * @brief Get the current visibility of the contact
         *
         * The returned value will be one of these:
         *
         * - VISIBILITY_UNKNOWN = -1
         * The visibility of the contact isn't know
         *
         * - VISIBILITY_HIDDEN = 0
         * The contact is currently hidden
         *
         * - VISIBILITY_VISIBLE = 1
         * The contact is currently visible
         *
         * - VISIBILITY_ME = 2
         * The contact is the owner of the account being used by the SDK
         *
         * @return Current visibility of the contact
         */
        virtual int getVisibility();

        /**
         * @brief Returns the timestamp when the contact was added to the contact list (in seconds since the epoch)
         * @return Timestamp when the contact was added to the contact list (in seconds since the epoch)
         */
        virtual time_t getTimestamp();
};

/**
 * @brief Represents the outbound sharing of a folder with an user in MEGA
 *
 * It allows to get all data related to the sharing. You can start sharing a folder with
 * a contact or cancel an existing sharing using MegaApi::share. A public link of a folder
 * is also considered a sharing and can be cancelled.
 *
 * Objects of this class aren't live, they are snapshots of the state of the sharing
 * in MEGA when the object is created, they are immutable.
 *
 * Do not inherit from this class. You can get current active sharings using MegaApi::getOutShares
 *
 */
class MegaShare
{
	public:
		enum {
			ACCESS_UNKNOWN = -1,
			ACCESS_READ = 0,
			ACCESS_READWRITE,
			ACCESS_FULL,
			ACCESS_OWNER
		};

		virtual ~MegaShare();

        /**
         * @brief Creates a copy of this MegaShare object
         *
         * The resulting object is fully independent of the source MegaShare,
         * it contains a copy of all internal attributes, so it will be valid after
         * the original object is deleted.
         *
         * You are the owner of the returned object
         *
         * @return Copy of the MegaShare object
         */
        virtual MegaShare *copy();

        /**
         * @brief Returns the email of the user with whom we are sharing the folder
         *
         * For public shared folders, this function return NULL
         *
         * @return The email of the user with whom we share the folder, or NULL if it's a public folder
         */
        virtual const char *getUser();

        /**
         * @brief Returns the handle of the folder that is being shared
         * @return The handle of the folder that is being shared
         */
        virtual MegaHandle getNodeHandle();

        /**
         * @brief Returns the access level of the sharing
         *
         * Possible return values are:
         * - ACCESS_UNKNOWN = -1
         * It means that the access level is unknown
         *
         * - ACCESS_READ = 0
         * The user can read the folder only
         *
         * - ACCESS_READWRITE = 1
         * The user can read and write the folder
         *
         * - ACCESS_FULL = 2
         * The user has full permissions over the folder
         *
         * - ACCESS_OWNER = 3
         * The user is the owner of the folder
         *
         * @return The access level of the sharing
         */
        virtual int getAccess();

        /**
         * @brief Returns the timestamp when the sharing was created (in seconds since the epoch)
         * @return The timestamp when the sharing was created (in seconds since the epoch)
         */
        virtual int64_t getTimestamp();
};

/**
 * @brief List of MegaNode objects
 *
 * A MegaNodeList has the ownership of the MegaNode objects that it contains, so they will be
 * only valid until the NodeList is deleted. If you want to retain a MegaMode returned by
 * a MegaNodeList, use MegaNode::copy.
 *
 * Objects of this class are immutable.
 *
 * @see MegaApi::getChildren, MegaApi::search, MegaApi::getInShares
 */
class MegaNodeList
{
	public:
		virtual ~MegaNodeList();

		virtual MegaNodeList *copy();

        /**
         * @brief Returns the MegaNode at the position i in the MegaNodeList
         *
         * The MegaNodeList retains the ownership of the returned MegaNode. It will be only valid until
         * the MegaNodeList is deleted.
         *
         * If the index is >= the size of the list, this function returns NULL.
         *
         * @param i Position of the MegaNode that we want to get for the list
         * @return MegaNode at the position i in the list
         */
        virtual MegaNode* get(int i);

        /**
         * @brief Returns the number of MegaNode objects in the list
         * @return Number of MegaNode objects in the list
         */
        virtual int size();
};

/**
 * @brief List of MegaUser objects
 *
 * A MegaUserList has the ownership of the MegaUser objects that it contains, so they will be
 * only valid until the MegaUserList is deleted. If you want to retain a MegaUser returned by
 * a MegaUserList, use MegaUser::copy.
 *
 * Objects of this class are immutable.
 *
 * @see MegaApi::getContacts
 *
 */
class MegaUserList
{
	public:
		virtual ~MegaUserList();

		virtual MegaUserList *copy();

        /**
         * @brief Returns the MegaUser at the position i in the MegaUserList
         *
         * The MegaUserList retains the ownership of the returned MegaUser. It will be only valid until
         * the MegaUserList is deleted.
         *
         * If the index is >= the size of the list, this function returns NULL.
         *
         * @param i Position of the MegaUser that we want to get for the list
         * @return MegaUser at the position i in the list
         */
        virtual MegaUser* get(int i);

        /**
         * @brief Returns the number of MegaUser objects in the list
         * @return Number of MegaUser objects in the list
         */
        virtual int size();
};

/**
 * @brief List of MegaShare objects
 *
 * A MegaShareList has the ownership of the MegaShare objects that it contains, so they will be
 * only valid until the MegaShareList is deleted. If you want to retain a MegaShare returned by
 * a MegaShareList, use MegaShare::copy.
 *
 * Objects of this class are immutable.
 *
 * @see MegaApi::getOutShares
 */
class MegaShareList
{
	public:
		virtual ~MegaShareList();

        /**
         * @brief Returns the MegaShare at the position i in the MegaShareList
         *
         * The MegaShareList retains the ownership of the returned MegaShare. It will be only valid until
         * the MegaShareList is deleted.
         *
         * If the index is >= the size of the list, this function returns NULL.
         *
         * @param i Position of the MegaShare that we want to get for the list
         * @return MegaShare at the position i in the list
         */
        virtual MegaShare* get(int i);

        /**
         * @brief Returns the number of MegaShare objects in the list
         * @return Number of MegaShare objects in the list
         */
        virtual int size();
};

/**
 * @brief List of MegaTransfer objects
 *
 * A MegaTransferList has the ownership of the MegaTransfer objects that it contains, so they will be
 * only valid until the MegaTransferList is deleted. If you want to retain a MegaTransfer returned by
 * a MegaTransferList, use MegaTransfer::copy.
 *
 * Objects of this class are immutable.
 *
 * @see MegaApi::getTransfers
 */
class MegaTransferList
{
	public:
		virtual ~MegaTransferList();

        /**
         * @brief Returns the MegaTransfer at the position i in the MegaTransferList
         *
         * The MegaTransferList retains the ownership of the returned MegaTransfer. It will be only valid until
         * the MegaTransferList is deleted.
         *
         * If the index is >= the size of the list, this function returns NULL.
         *
         * @param i Position of the MegaTransfer that we want to get for the list
         * @return MegaTransfer at the position i in the list
         */
        virtual MegaTransfer* get(int i);

        /**
         * @brief Returns the number of MegaTransfer objects in the list
         * @return Number of MegaTransfer objects in the list
         */
        virtual int size();
};

/**
 * @brief Provides information about an asynchronous request
 *
 * Most functions in this API are asynchonous, except the ones that never require to
 * contact MEGA servers. Developers can use listeners (MegaListener, MegaRequestListener)
 * to track the progress of each request. MegaRequest objects are provided in callbacks sent
 * to these listeners and allow developers to know the state of the request, their parameters
 * and their results.
 *
 * Objects of this class aren't live, they are snapshots of the state of the request
 * when the object is created, they are immutable.
 *
 * These objects have a high number of 'getters', but only some of them return valid values
 * for each type of request. Documentation of each request specify which fields are valid.
 *
 */
class MegaRequest
{
	public:
		enum {
			TYPE_LOGIN, TYPE_CREATE_FOLDER, TYPE_MOVE, TYPE_COPY,
			TYPE_RENAME, TYPE_REMOVE, TYPE_SHARE,
			TYPE_IMPORT_LINK, TYPE_EXPORT, TYPE_FETCH_NODES, TYPE_ACCOUNT_DETAILS,
			TYPE_CHANGE_PW, TYPE_UPLOAD, TYPE_LOGOUT,
			TYPE_GET_PUBLIC_NODE, TYPE_GET_ATTR_FILE,
			TYPE_SET_ATTR_FILE, TYPE_GET_ATTR_USER,
			TYPE_SET_ATTR_USER, TYPE_RETRY_PENDING_CONNECTIONS,
			TYPE_ADD_CONTACT, TYPE_REMOVE_CONTACT, TYPE_CREATE_ACCOUNT,
			TYPE_CONFIRM_ACCOUNT,
			TYPE_QUERY_SIGNUP_LINK, TYPE_ADD_SYNC, TYPE_REMOVE_SYNC,
			TYPE_REMOVE_SYNCS, TYPE_PAUSE_TRANSFERS,
			TYPE_CANCEL_TRANSFER, TYPE_CANCEL_TRANSFERS,
			TYPE_DELETE, TYPE_REPORT_EVENT, TYPE_CANCEL_ATTR_FILE,
<<<<<<< HEAD
			TYPE_GET_PRICING, TYPE_GET_PAYMENT_URL, TYPE_GET_USER_DATA,
            TYPE_LOAD_BALANCING, TYPE_KILL_SESSION, TYPE_SET_USER_ATTRIBUTE,
            TYPE_GET_USER_ATTRIBUTE, TYPE_GET_SIGNING_KEYS,
            TYPE_VERIFY_RSA_SIG, TYPE_VERIFY_KEY_FINGERPRINT,
            TYPE_SUBMIT_PURCHASE_RECEIPT, TYPE_GET_STATIC_PUB_KEY
=======
			TYPE_GET_PRICING, TYPE_GET_PAYMENT_ID, TYPE_GET_USER_DATA,
			TYPE_LOAD_BALANCING, TYPE_KILL_SESSION, TYPE_SUBMIT_PURCHASE_RECEIPT
>>>>>>> 48ff9d03
		};

		virtual ~MegaRequest();

        /**
         * @brief Creates a copy of this MegaRequest object
         *
         * The resulting object is fully independent of the source MegaRequest,
         * it contains a copy of all internal attributes, so it will be valid after
         * the original object is deleted.
         *
         * You are the owner of the returned object
         *
         * @return Copy of the MegaRequest object
         */
        virtual MegaRequest *copy();

        /**
         * @brief Returns the type of request associated with the object
         * @return Type of request associated with the object
         */
        virtual int getType() const;

        /**
         * @brief Returns a readable string that shows the type of request
         *
         * This function returns a pointer to a statically allocated buffer.
         * You don't have to free the returned pointer
         *
         * @return Readable string showing the type of request
         */
        virtual const char *getRequestString() const;

        /**
         * @brief Returns a readable string that shows the type of request
         *
         * This function provides exactly the same result as MegaRequest::getRequestString.
         * It's provided for a better Java compatibility
         *
         * @return Readable string showing the type of request
         */
        virtual const char* toString() const;

        /**
         * @brief Returns a readable string that shows the type of request
         *
         * This function provides exactly the same result as MegaRequest::getRequestString.
         * It's provided for a better Python compatibility
         *
         * @return Readable string showing the type of request
         */
        virtual const char* __str__() const;

        /**
         * @brief Returns a readable string that shows the type of request
         *
         * This function provides exactly the same result as MegaRequest::getRequestString.
         * It's provided for a better PHP compatibility
         *
         * @return Readable string showing the type of request
         */
        virtual const char* __toString() const;

        /**
         * @brief Returns the handle of a node related to the request
         *
         * This value is valid for these requests:
         * - MegaApi::moveNode - Returns the handle of the node to move
         * - MegaApi::copyNode - Returns the handle of the node to copy
         * - MegaApi::renameNode - Returns the handle of the node to rename
         * - MegaApi::remove - Returns the handle of the node to remove
         * - MegaApi::sendFileToUser - Returns the handle of the node to send
         * - MegaApi::share - Returns the handle of the folder to share
         * - MegaApi::getThumbnail - Returns the handle of the node to get the thumbnail
         * - MegaApi::getPreview - Return the handle of the node to get the preview
         * - MegaApi::cancelGetThumbnail - Return the handle of the node
         * - MegaApi::cancelGetPreview - Returns the handle of the node
         * - MegaApi::setThumbnail - Returns the handle of the node
         * - MegaApi::setPreview - Returns the handle of the node
         * - MegaApi::exportNode - Returns the handle of the node
         * - MegaApi::disableExport - Returns the handle of the node
         * - MegaApi::getPaymentId - Returns the handle of the product
         * - MegaApi::syncFolder - Returns the handle of the folder in MEGA
         * - MegaApi::resumeSync - Returns the handle of the folder in MEGA
         * - MegaApi::removeSync - Returns the handle of the folder in MEGA
         *
         * This value is valid for these requests in onRequestFinish when the
         * error code is MegaError::API_OK:
         * - MegaApi::createFolder - Returns the handle of the new folder
         * - MegaApi::copyNode - Returns the handle of the new node
         * - MegaApi::importFileLink - Returns the handle of the new node
         *
         * @return Handle of a node related to the request
         */
        virtual MegaHandle getNodeHandle() const;

        /**
         * @brief Returns a link related to the request
         *
         * This value is valid for these requests:
         * - MegaApi::querySignupLink - Returns the confirmation link
         * - MegaApi::confirmAccount - Returns the confirmation link
         * - MegaApi::fastConfirmAccount - Returns the confirmation link
         * - MegaApi::loginToFolder - Returns the link to the folder
         * - MegaApi::importFileLink - Returns the link to the file to import
         * - MegaApi::getPublicNode - Returns the link to the file
         *
         * This value is valid for these requests in onRequestFinish when the
         * error code is MegaError::API_OK:
         * - MegaApi::exportNode - Returns the public link
         * - MegaApi::getPaymentId - Returns the payment identifier
         *
         * The SDK retains the ownership of the returned value. It will be valid until
         * the MegaRequest object is deleted.
         *
         * @return Link related to the request
         */
        virtual const char* getLink() const;

        /**
         * @brief Returns the handle of a parent node related to the request
         *
         * This value is valid for these requests:
         * - MegaApi::createFolder - Returns the handle of the parent folder
         * - MegaApi::moveNode - Returns the handle of the new parent for the node
         * - MegaApi::copyNode - Returns the handle of the parent for the new node
         * - MegaApi::importFileLink - Returns the handle of the node that receives the imported file
         *
         * This value is valid for these requests in onRequestFinish when the
         * error code is MegaError::API_OK:
         * - MegaApi::syncFolder - Returns a fingerprint of the local folder, to resume the sync with (MegaApi::resumeSync)
         *
         * @return Handle of a parent node related to the request
         */
        virtual MegaHandle getParentHandle() const;

        /**
         * @brief Returns a session key related to the request
         *
         * This value is valid for these requests:
         * - MegaApi::fastLogin - Returns session key used to access the account
         *
         * The SDK retains the ownership of the returned value. It will be valid until
         * the MegaRequest object is deleted.
         *
         * @return Session key related to the request
         */
        virtual const char* getSessionKey() const;

        /**
         * @brief Returns a name related to the request
         *
         * This value is valid for these requests:
         * - MegaApi::createAccount - Returns the name of the user
         * - MegaApi::fastCreateAccount - Returns the name of the user
         * - MegaApi::createFolder - Returns the name of the new folder
         * - MegaApi::renameNode - Returns the new name for the node
         * - MegaApi::loadBalancing - Returns the name of the service
         *
         * This value is valid for these request in onRequestFinish when the
         * error code is MegaError::API_OK:
         * - MegaApi::querySignupLink - Returns the name of the user
         * - MegaApi::confirmAccount - Returns the name of the user
         * - MegaApi::fastConfirmAccount - Returns the name of the user
         * - MegaApi::getUserData - Returns the name of the user
         *
         * The SDK retains the ownership of the returned value. It will be valid until
         * the MegaRequest object is deleted.
         *
         * @return Name related to the request
         */
        virtual const char* getName() const;

        /**
         * @brief Returns an email related to the request
         *
         * This value is valid for these requests:
         * - MegaApi::login - Returns the email of the account
         * - MegaApi::fastLogin - Returns the email of the account
         * - MegaApi::loginToFolder - Returns the string "FOLDER"
         * - MegaApi::createAccount - Returns the email for the account
         * - MegaApi::fastCreateAccount - Returns the email for the account
         * - MegaApi::sendFileToUser - Returns the email of the user that receives the node
         * - MegaApi::share - Returns the email that receives the shared folder
         * - MegaApi::getUserAvatar - Returns the email of the user to get the avatar
         * - MegaApi::addContact - Returns the email of the contact
         * - MegaApi::removeContact - Returns the email of the contact
         * - MegaApi::getUserData - Returns the email of the contact
         *
         * This value is valid for these request in onRequestFinish when the
         * error code is MegaError::API_OK:
         * - MegaApi::querySignupLink - Returns the email of the account
         * - MegaApi::confirmAccount - Returns the email of the account
         * - MegaApi::fastConfirmAccount - Returns the email of the account
         *
         * The SDK retains the ownership of the returned value. It will be valid until
         * the MegaRequest object is deleted.
         *
         * @return Email related to the request
         */
        virtual const char* getEmail() const;

        /**
         * @brief Returns a password related to the request
         *
         * This value is valid for these requests:
         * - MegaApi::login - Returns the password of the account
         * - MegaApi::fastLogin - Returns the hash of the email
         * - MegaApi::createAccount - Returns the password for the account
         * - MegaApi::confirmAccount - Returns the password for the account
         * - MegaApi::changePassword - Returns the old password of the account (first parameter)
         *
         * This value is valid for these request in onRequestFinish when the
         * error code is MegaError::API_OK:
         * - MegaApi::getUserData - Returns the public RSA key of the contact, Base64-encoded
         *
         * The SDK retains the ownership of the returned value. It will be valid until
         * the MegaRequest object is deleted.
         *
         * @return Password related to the request
         */
        virtual const char* getPassword() const;

        /**
         * @brief Returns a new password related to the request
         *
         * This value is valid for these requests:
         * - MegaApi::changePassword - Returns the new password for the account
         *
         * The SDK retains the ownership of the returned value. It will be valid until
         * the MegaRequest object is deleted.
         *
         * @return New password related to the request
         */
        virtual const char* getNewPassword() const;

        /**
         * @brief Returns a private key related to the request
         *
         * The SDK retains the ownership of the returned value. It will be valid until
         * the MegaRequest object is deleted.
         *
         * This value is valid for these requests:
         * - MegaApi::fastLogin - Returns the base64pwKey parameter
         * - MegaApi::fastCreateAccount - Returns the base64pwKey parameter
         * - MegaApi::fastConfirmAccount - Returns the base64pwKey parameter
         *
         * This value is valid for these request in onRequestFinish when the
         * error code is MegaError::API_OK:
         * - MegaApi::getUserData - Returns the private RSA key of the account, Base64-encoded
         *
         * @return Private key related to the request
         */
        virtual const char* getPrivateKey() const;

        /**
         * @brief Returns an access level related to the request
         *
         * This value is valid for these requests:
         * - MegaApi::share - Returns the access level for the shared folder
         * - MegaApi::exportNode - Returns true
         * - MegaApi::disableExport - Returns false
         *
         * @return Access level related to the request
         */
        virtual int getAccess() const;

        /**
         * @brief Returns the path of a file related to the request
         *
         * The SDK retains the ownership of the returned value. It will be valid until
         * the MegaRequest object is deleted.
         *
         * This value is valid for these requests:
         * - MegaApi::getThumbnail - Returns the destination path for the thumbnail
         * - MegaApi::getPreview - Returns the destination path for the preview
         * - MegaApi::getUserAvatar - Returns the destination path for the avatar
         * - MegaApi::setThumbnail - Returns the source path for the thumbnail
         * - MegaApi::setPreview - Returns the source path for the preview
         * - MegaApi::setAvatar - Returns the source path for the avatar
         * - MegaApi::syncFolder - Returns the path of the local folder
         * - MegaApi::resumeSync - Returns the path of the local folder
         * - MegaApi::setUserAttribute - Returns the new value for the attribute
         *
         * @return Path of a file related to the request
         */
        virtual const char* getFile() const;

        /**
         * @brief Return the number of times that a request has temporarily failed
         * @return Number of times that a request has temporarily failed
         */
        virtual int getNumRetry() const;

        /**
         * @brief Returns a public node related to the request
         *
         * The MegaRequest object retains the ownership of the returned value. It will be valid
         * until the MegaRequest object is deleted.
         *
         * If you want to use the returned node beyond the deletion of the MegaRequest object,
         * you must call MegaNode::copy or use MegaRequest::getPublicMegaNode instead
         *
         * @return Public node related to the request
         *
         * @deprecated This function will be removed in future updates. You should use
         * MegaRequest::getPublicMegaNode instead.
         *
         */
        virtual MegaNode *getPublicNode() const;

        /**
         * @brief Returns a public node related to the request
         *
         * You take the ownership of the returned value.
         *
         * This value is valid for these requests:
         * - MegaApi::copyNode - Returns the node to copy (if it is a public node)
         *
         * This value is valid for these request in onRequestFinish when the
         * error code is MegaError::API_OK:
         * - MegaApi::getPublicNode - Returns the public node
         *
         * @return Public node related to the request
         */
        virtual MegaNode *getPublicMegaNode() const;

        /**
         * @brief Returns the type of parameter related to the request
         *
         * This value is valid for these requests:
         * - MegaApi::getThumbnail - Returns MegaApi::ATTR_TYPE_THUMBNAIL
         * - MegaApi::getPreview - Returns MegaApi::ATTR_TYPE_PREVIEW
         * - MegaApi::cancelGetThumbnail - Returns MegaApi::ATTR_TYPE_THUMBNAIL
         * - MegaApi::cancelGetPreview - Returns MegaApi::ATTR_TYPE_PREVIEW
         * - MegaApi::setThumbnail - Returns MegaApi::ATTR_TYPE_THUMBNAIL
         * - MegaApi::setPreview - Returns MegaApi::ATTR_TYPE_PREVIEW
         * - MegaApi::submitFeedback - Returns MegaApi::EVENT_FEEDBACK
         * - MegaApi::reportDebugEvent - Returns MegaApi::EVENT_DEBUG
         * - MegaApi::cancelTransfers - Returns MegaTransfer::TYPE_DOWNLOAD if downloads are cancelled or MegaTransfer::TYPE_UPLOAD if uploads are cancelled
         * - MegaApi::setUserAttribute - Returns the attribute type
         *
         * @return Type of parameter related to the request
         */
        virtual int getParamType() const;

        /**
         * @brief Returns a text relative to this request
         *
         * This value is valid for these requests:
         * - MegaApi::submitFeedback - Returns the comment about the app
         * - MegaApi::reportDebugEvent - Returns the debug message
         *
         * This value is valid for these request in onRequestFinish when the
         * error code is MegaError::API_OK:
         * - MegaApi::getUserData - Returns the XMPP ID of the contact
         * - MegaApi::loadBalancing . Returns the response of the server
         *
         * @return Text relative to this request
         */
        virtual const char *getText() const;

        /**
         * @brief Returns a number related to this request
         *
         * This value is valid for these requests:
         * - MegaApi::retryPendingConnections - Returns if transfers are retried
         * - MegaApi::submitFeedback - Returns the rating for the app
         * - MegaApi::pauseTransfers - Returns the direction of the transfers to pause/resume
         *
         * This value is valid for these request in onRequestFinish when the
         * error code is MegaError::API_OK:
         * - MegaApi::resumeSync - Returns the fingerprint of the local file
         *
         * @return Number related to this request
         */
        virtual long long getNumber() const;

        /**
         * @brief Returns a flag related to the request
         *
         * This value is valid for these requests:
         * - MegaApi::retryPendingConnections - Returns if request are disconnected
         * - MegaApi::pauseTransfers - Returns true if transfers were paused, false if they were resumed
         *
         * @return Flag related to the request
         */
        virtual bool getFlag() const;

        /**
         * @brief Returns the number of transferred bytes during the request
         * @return Number of transferred bytes during the request
         */
        virtual long long getTransferredBytes() const;

        /**
         * @brief Returns the number of bytes that the SDK will have to transfer to finish the request
         * @return Number of bytes that the SDK will have to transfer to finish the request
         */
        virtual long long getTotalBytes() const;

        /**
         * @brief Return the MegaRequestListener associated with this request
         *
         * This function will return NULL if there isn't an associated request listener.
         *
         * @return MegaRequestListener associated with this request
         */
        virtual MegaRequestListener *getListener() const;

        /**
         * @brief Returns details related to the MEGA account
         *
         * This value is valid for these request in onRequestFinish when the
         * error code is MegaError::API_OK:
         * - MegaApi::getAccountDetails - Details of the MEGA account
         *
         * @return Details related to the MEGA account
         */
        virtual MegaAccountDetails *getMegaAccountDetails() const;

        /**
         * @brief Returns available pricing plans to upgrade a MEGA account
         *
         * This value is valid for these request in onRequestFinish when the
         * error code is MegaError::API_OK:
         * - MegaApi::getPricing - Returns the available pricing plans
         *
         * @return Available pricing plans to upgrade a MEGA account
         */
        virtual MegaPricing *getPricing() const;


        /**
         * @brief Returns the tag of a transfer related to the request
         *
         * This value is valid for these requests:
         * - MegaApi::cancelTransfer - Returns the tag of the cancelled transfer (MegaTransfer::getTag)
         *
         * @return Tag of a transfer related to the request
         */
        virtual int getTransferTag() const;

        /**
         * @brief Returns the number of details related to this request
         * @return Number of details related to this request
         */
        virtual int getNumDetails() const;

        /**
         * @brief Gets the user attribute map for this request.
         * @return The map of value:length for the given request attribute.
         */
        virtual void getUserAttributeMap(TLV **, unsigned int*) const;

        /**
         * @brief Gets the name of the attribute for this request.
         * @return The name of the attribute for this request.
         */
        virtual const char *getAttributeName() const;
};

/**
 * @brief Provides information about a transfer
 *
 * Developers can use listeners (MegaListener, MegaTransferListener)
 * to track the progress of each transfer. MegaTransfer objects are provided in callbacks sent
 * to these listeners and allow developers to know the state of the transfers, their parameters
 * and their results.
 *
 * Objects of this class aren't live, they are snapshots of the state of the transfer
 * when the object is created, they are immutable.
 *
 */
class MegaTransfer
{
	public:
        enum {TYPE_DOWNLOAD = 0,
              TYPE_UPLOAD};
        
        virtual ~MegaTransfer();

        /**
         * @brief Creates a copy of this MegaTransfer object
         *
         * The resulting object is fully independent of the source MegaTransfer,
         * it contains a copy of all internal attributes, so it will be valid after
         * the original object is deleted.
         *
         * You are the owner of the returned object
         *
         * @return Copy of the MegaTransfer object
         */
        virtual MegaTransfer *copy();

        /**
         * @brief Returns the type of the transfer (TYPE_DOWNLOAD, TYPE_UPLOAD)
         * @return The type of the transfer (TYPE_DOWNLOAD, TYPE_UPLOAD)
         */
        virtual int getType() const;

        /**
         * @brief Returns a readable string showing the type of transfer (UPLOAD, DOWNLOAD)
         * @return Readable string showing the type of transfer (UPLOAD, DOWNLOAD)
         */
        virtual const char *getTransferString() const;

        /**
         * @brief Returns a readable string that shows the type of the transfer
         *
         * This function provides exactly the same result as MegaTransfer::getTransferString (UPLOAD, DOWNLOAD)
         * It's provided for a better Java compatibility
         *
         * @return Readable string showing the type of transfer (UPLOAD, DOWNLOAD)
         */
        virtual const char* toString() const;

        /**
         * @brief Returns a readable string that shows the type of the transfer
         *
         * This function provides exactly the same result as MegaTransfer::getTransferString (UPLOAD, DOWNLOAD)
         * It's provided for a better Python compatibility
         *
         * @return Readable string showing the type of transfer (UPLOAD, DOWNLOAD)
         */
        virtual const char* __str__() const;

        /**
         * @brief Returns a readable string that shows the type of the transfer
         *
         * This function provides exactly the same result as MegaTransfer::getTransferString (UPLOAD, DOWNLOAD)
         * It's provided for a better PHP compatibility
         *
         * @return Readable string showing the type of transfer (UPLOAD, DOWNLOAD)
         */
        virtual const char *__toString() const;

        /**
         * @brief Returns the starting time of the request (in deciseconds)
         *
         * The returned value is a monotonic time since some unspecified starting point expressed in
         * deciseconds.
         *
         * @return Starting time of the transfer (in deciseconds)
         */
        virtual int64_t getStartTime() const;

        /**
         * @brief Returns the number of transferred bytes during this request
         * @return Transferred bytes during this transfer
         */
        virtual long long getTransferredBytes() const;

        /**
         * @brief Returns the total bytes to be transferred to complete the transfer
         * @return Total bytes to be transferred to complete the transfer
         */
        virtual long long getTotalBytes() const;

        /**
         * @brief Returns the local path related to this request
         *
         * For uploads, this function returns the path to the source file. For downloads, it
         * returns the path of the destination file.
         *
         * @return Local path related to this transfer
         */
        virtual const char* getPath() const;

        /**
         * @brief Returns the parent path related to this request
         *
         * For uploads, this function returns the path to the folder containing the source file.
         * For downloads, it returns that path to the folder containing the destination file.
         *
         * @return Parent path related to this transfer
         */
        virtual const char* getParentPath() const;

        /**
         * @brief Returns the handle related to this transfer
         *
         * For downloads, this function returns the handle of the source node.
         *
         * For uploads, it returns the handle of the new node in MegaTransferListener::onTransferFinish
         * and MegaListener::onTransferFinish when the error code is API_OK. Otherwise, it returns
         * mega::INVALID_HANDLE.
         *
         * @return The handle related to the transfer.
         */
        virtual MegaHandle getNodeHandle() const;

        /**
         * @brief Returns the handle of the parent node related to this transfer
         *
         * For downloads, this function returns always mega::INVALID_HANDLE. For uploads,
         * it returns the handle of the destination node (folder) for the uploaded file.
         *
         * @return The handle of the destination folder for uploads, or mega::INVALID_HANDLE for downloads.
         */
        virtual MegaHandle getParentHandle() const;

        /**
         * @brief Returns the starting position of the transfer for streaming downloads
         *
         * The return value of this fuction will be 0 if the transfer isn't a streaming
         * download (MegaApi::startStreaming)
         *
         * @return Starting position of the transfer for streaming downloads, otherwise 0
         */
        virtual long long getStartPos() const;

        /**
         * @brief Returns the end position of the transfer for streaming downloads
         *
         * The return value of this fuction will be 0 if the transfer isn't a streaming
         * download (MegaApi::startStreaming)
         *
         * @return End position of the transfer for streaming downloads, otherwise 0
         */
        virtual long long getEndPos() const;

		/**
		 * @brief Returns the name of the file that is being transferred
		 *
		 * It's possible to upload a file with a different name (MegaApi::startUpload). In that case,
		 * this function returns the destination name.
		 *
		 * @return Name of the file that is being transferred
		 */
		virtual const char* getFileName() const;

		/**
		 * @brief Returns the MegaTransferListener object associated with this transfer
		 *
		 * MegaTransferListener objects can be associated with transfers at startup, if a listener
		 * isn't associated, this function will return NULL
		 *
		 * @return Listener associated with this transfer
		 */
		virtual MegaTransferListener* getListener() const;

		/**
		 * @brief Return the number of times that a transfer has temporarily failed
		 * @return Number of times that a transfer has temporarily failed
		 */
		virtual int getNumRetry() const;

		/**
		 * @brief Returns the maximum number of times that the transfer will be retried
		 * @return Mmximum number of times that the transfer will be retried
		 */
		virtual int getMaxRetries() const;

		/**
		 * @brief Returns an integer that identifies this transfer
		 * @return Integer that identifies this transfer
		 */
		virtual int getTag() const;

		/**
		 * @brief Returns the average speed of this transfer
		 * @return Average speed of this transfer
		 */
		virtual long long getSpeed() const;

		/**
		 * @brief Returns the number of bytes transferred since the previous callback
		 * @return Number of bytes transferred since the previous callback
		 * @see MegaListener::onTransferUpdate, MegaTransferListener::onTransferUpdate
		 */
		virtual long long getDeltaSize() const;

		/**
		 * @brief Returns the timestamp when the last data was received (in deciseconds)
		 *
		 * This timestamp doesn't have a defined starting point. Use the difference between
		 * the return value of this function and MegaTransfer::getStartTime to know how
		 * much time the transfer has been running.
		 *
		 * @return Timestamp when the last data was received (in deciseconds)
		 */
		virtual int64_t getUpdateTime() const;

        /**
         * @brief Returns a public node related to the transfer
         *
         * The return value is only valid for downloads of public nodes
         * You take the ownership of the returned value.
         *
         * @return Public node related to the transfer
         */
        virtual MegaNode *getPublicMegaNode() const;

        /**
         * @brief Returns true if this transfer belongs to the synchronization engine
         *
         * A single transfer can upload/download several files with exactly the same contents. If
         * some of these files are being transferred by the synchonization engine, but there is at
         * least one file started by the application, this function returns false.
         *
         * This data is important to know if the transfer is cancellable. Regular transfers are cancellable
         * but synchronization transfers aren't.
         *
         * @return true if this transfer belongs to the synchronization engine, otherwise false
         */
        virtual bool isSyncTransfer() const;

        /**
         * @brief Returns true is this is a streaming transfer
         * @return true if this is a streaming transfer, false otherwise
         * @see MegaApi::startStreaming
         */
        virtual bool isStreamingTransfer() const;

        /**
         * @brief Returns the received bytes since the last callback
         *
         * The returned value is only valid for streaming transfers (MegaApi::startStreaming).
         *
         * @return Received bytes since the last callback
         */
        virtual char *getLastBytes() const;
};

#ifdef ENABLE_SYNC

/**
 * @brief Provides information about a synchronization event
 *
 * This object is provided in callbacks related to the synchronization engine
 * (MegaListener::onSyncEvent MegaSyncListener::onSyncEvent)
 */
class MegaSyncEvent
{
public:

    /**
     * Event types.
     */
    enum {
        TYPE_LOCAL_FOLDER_ADITION, TYPE_LOCAL_FOLDER_DELETION,
        TYPE_LOCAL_FILE_ADDITION, TYPE_LOCAL_FILE_DELETION,
        TYPE_LOCAL_FILE_CHANGED, TYPE_LOCAL_MOVE,
        TYPE_REMOTE_FOLDER_ADDITION, TYPE_REMOTE_FOLDER_DELETION,
        TYPE_REMOTE_FILE_ADDITION, TYPE_REMOTE_FILE_DELETION,
        TYPE_REMOTE_MOVE, TYPE_REMOTE_RENAME,
        TYPE_FILE_GET, TYPE_FILE_PUT
    };

    virtual ~MegaSyncEvent();

    virtual MegaSyncEvent *copy();

    /**
     * @brief Returns the type of event
     * @return Type of event
     */
    virtual int getType() const;

    /**
     * @brief Returns the local path related to the event.
     *
     * If there isn't any local path related to the event (remote events)
     * this function returns NULL
     *
     * The SDK retains the ownership of the returned value. It will be valid until
     * the MegaSyncEvent object is deleted.
     *
     * @return Local path related to the event
     */
    virtual const char* getPath() const;

    /**
     * @brief getNodeHandle Returns the node handle related to the event
     *
     * If there isn't any local path related to the event (remote events)
     * this function returns mega::INVALID_HANDLE
     *
     * @return Node handle related to the event
     */
    virtual MegaHandle getNodeHandle() const;

    /**
     * @brief Returns the previous path of the local file.
     *
     * This data is only valid when the event type is TYPE_LOCAL_MOVE
     *
     * The SDK retains the ownership of the returned value. It will be valid until
     * the MegaSyncEvent object is deleted.
     *
     * @return Previous path of the local file.
     */
    virtual const char* getNewPath() const;

    /**
     * @brief Returns the previous name of the remote node
     *
     * This data is only valid when the event type is TYPE_REMOTE_RENAME
     *
     * The SDK retains the ownership of the returned value. It will be valid until
     * the MegaSyncEvent object is deleted.
     *
     * @return Previous name of the remote node
     */
    virtual const char* getPrevName() const;

    /**
     * @brief Returns the handle of the previous parent of the remote node
     *
     * This data is only valid when the event type is TYPE_REMOTE_MOVE
     *
     * The SDK retains the ownership of the returned value. It will be valid until
     * the MegaSyncEvent object is deleted.
     *
     * @return Handle of the previous parent of the remote node
     */
    virtual MegaHandle getPrevParent() const;
};

/**
 * @brief Provides information about a synchronization
 *
 * Developers can use listeners (MegaListener, MegaSyncListener)
 * to track the progress of each synchronization. MegaSync objects are provided in callbacks sent
 * to these listeners and allow developers to know the state of the synchronizations and their parameters
 * and
 *
 * Objects of this class aren't live, they are snapshots of the state of the synchronization
 * when the object is created, they are immutable.
 *
 **/
class MegaSyncListener
{
public:
    /**
     * @brief This function is called when the state of a synced file changes
     *
     * Possible values for the state are:
     * - MegaApi::STATE_SYNCED = 1
     * The file is synced with the MEGA account
     *
     * - MegaApi::STATE_PENDING = 2
     * The file isn't synced with the MEGA account. It's waiting to be synced.
     *
     * - MegaApi::STATE_SYNCING = 3
     * The file is being synced with the MEGA account
     *
     * @param api MegaApi object that is synchronizing files
     * @param sync MegaSync object related that manages the file
     * @param filePath Local path of the file
     * @param newState New state of the file
     */
    virtual void onSyncFileStateChanged(MegaApi *api, MegaSync *sync, const char *filePath, int newState);

    /**
     * @brief This function is called when the state of the synchronization changes
     *
     * The SDK calls this function when the state of the synchronization changes, for example
     * from 'scanning' to 'syncing' or 'failed'.
     *
     * You can use MegaSync::getState to get the new state.
     *
     * @param api MegaApi object that is synchronizing files
     * @param sync MegaSync object that has changed the state
     */
    virtual void onSyncStateChanged(MegaApi *api,  MegaSync *sync);

    /**
     * @brief This function is called when there is a synchronization event
     *
     * Synchronization events can be local deletions, local additions, remote deletions,
     * remote additions, etc. See MegaSyncEvent to know the full list of event types
     *
     * @param api MegaApi object that is synchronizing files
     * @param sync MegaSync object that detects the event
     * @param event Information about the event
     *
     * This parameter will be deleted just after the callback. If you want to save it use
     * MegaSyncEvent::copy
     */
    virtual void onSyncEvent(MegaApi *api, MegaSync *sync,  MegaSyncEvent *event);
};

/**
 * @brief Provides information about a synchronization
 */
class MegaSync
{
public:
    enum
    {
        SYNC_FAILED = -2,
        SYNC_CANCELED = -1,
        SYNC_INITIALSCAN = 0,
        SYNC_ACTIVE
    };

    virtual ~MegaSync();

    /**
     * @brief Creates a copy of this MegaSync object
     *
     * The resulting object is fully independent of the source MegaSync,
     * it contains a copy of all internal attributes, so it will be valid after
     * the original object is deleted.
     *
     * You are the owner of the returned object
     *
     * @return Copy of the MegaError object
     */
    virtual MegaSync *copy();

    /**
     * @brief Get the handle of the folder that is being synced
     * @return Handle of the folder that is being synced in MEGA
     */
    virtual MegaHandle getMegaHandle() const;

    /**
     * @brief Get the path of the local folder that is being synced
     *
     * The SDK retains the ownership of the returned value. It will be valid until
     * the MegaRequest object is deleted.
     *
     * @return Local folder that is being synced
     */
    virtual const char* getLocalFolder() const;

    /**
     * @brief Gets an unique identifier of the local folder that is being synced
     * @return Unique identifier of the local folder that is being synced
     */
    virtual long long getLocalFingerprint() const;

    /**
     * @brief Returns the identifier of this synchronization
     *
     * Identifiers of synchronizations are always negative numbers.
     *
     * @return Identifier of the synchronization
     */
    virtual int getTag() const;

    /**
     * @brief Get the state of the synchronization
     *
     * Possible values are:
     * - SYNC_FAILED = -2
     * The synchronization has failed and has been disabled
     *
     * - SYNC_CANCELED = -1,
     * The synchronization has failed and has been disabled
     *
     * - SYNC_INITIALSCAN = 0,
     * The synchronization is doing the initial scan
     *
     * - SYNC_ACTIVE
     * The synchronization is active
     *
     * @return State of the synchronization
     */
    virtual int getState() const;
};

#endif

/**
 * @brief Provides information about an error
 */
class MegaError
{
	public:
		// error codes
		enum {
			API_OK = 0,
			API_EINTERNAL = -1,		// internal error
			API_EARGS = -2,			// bad arguments
			API_EAGAIN = -3,		// request failed, retry with exponential backoff
			API_ERATELIMIT = -4,	// too many requests, slow down
			API_EFAILED = -5,		// request failed permanently
			API_ETOOMANY = -6,		// too many requests for this resource
			API_ERANGE = -7,		// resource access out of rage
			API_EEXPIRED = -8,		// resource expired
			API_ENOENT = -9,		// resource does not exist
			API_ECIRCULAR = -10,	// circular linkage
			API_EACCESS = -11,		// access denied
			API_EEXIST = -12,		// resource already exists
			API_EINCOMPLETE = -13,	// request incomplete
			API_EKEY = -14,			// cryptographic error
			API_ESID = -15,			// bad session ID
			API_EBLOCKED = -16,		// resource administratively blocked
			API_EOVERQUOTA = -17,	// quote exceeded
			API_ETEMPUNAVAIL = -18,	// resource temporarily not available
			API_ETOOMANYCONNECTIONS = -19, // too many connections on this resource
			API_EWRITE = -20,		// file could not be written to
			API_EREAD = -21,		// file could not be read from
			API_EAPPKEY = -22		// invalid or missing application key
		};

		/**
		 * @brief Creates a new MegaError object
         * @param errorCode Error code for this error
		 */
		MegaError(int errorCode);

		/**
		 * @brief Creates a new MegaError object copying another one
         * @param megaError MegaError object to be copied
		 */
		MegaError(const MegaError &megaError);
		virtual ~MegaError();

        /**
         * @brief Creates a copy of this MegaError object
         *
         * The resulting object is fully independent of the source MegaError,
         * it contains a copy of all internal attributes, so it will be valid after
         * the original object is deleted.
         *
         * You are the owner of the returned object
         *
         * @return Copy of the MegaError object
         */
        MegaError* copy();

		/**
		 * @brief Returns the error code associated with this MegaError
		 * @return Error code associated with this MegaError
		 */
		int getErrorCode() const;

		/**
		 * @brief Returns a readable description of the error
		 *
		 * This function returns a pointer to a statically allocated buffer.
		 * You don't have to free the returned pointer
		 *
		 * @return Readable description of the error
		 */
		const char* getErrorString() const;

		/**
		 * @brief Returns a readable description of the error
		 *
		 * This function returns a pointer to a statically allocated buffer.
		 * You don't have to free the returned pointer
		 *
		 * This function provides exactly the same result as MegaError::getErrorString.
		 * It's provided for a better Java compatibility
		 *
		 * @return Readable description of the error
		 */
        const char* toString() const;

		/**
		 * @brief Returns a readable description of the error
		 *
		 * This function returns a pointer to a statically allocated buffer.
		 * You don't have to free the returned pointer
		 *
		 * This function provides exactly the same result as MegaError::getErrorString.
		 * It's provided for a better Python compatibility
		 *
		 * @return Readable description of the error
		 */
		const char* __str__() const;

		/**
		 * @brief Returns a readable description of the error
		 *
		 * This function returns a pointer to a statically allocated buffer.
		 * You don't have to free the returned pointer
		 *
		 * This function provides exactly the same result as MegaError::getErrorString.
		 * It's provided for a better PHP compatibility
		 *
		 * @return Readable description of the error
		 */
		const char* __toString() const;

		/**
		 * @brief Provides the error description associated with an error code
		 *
		 * This function returns a pointer to a statically allocated buffer.
		 * You don't have to free the returned pointer
		 *
		 * @param errorCode Error code for which the description will be returned
		 * @return Description associated with the error code
		 */
        static const char *getErrorString(int errorCode);

    private:
        //< 0 = API error code, > 0 = http error, 0 = No error
		int errorCode;
};

/**
 * @brief Interface to process node trees
 *
 * An implementation of this class can be used to process a node tree passing a pointer to
 * MegaApi::processMegaTree
 */
class MegaTreeProcessor
{
    public:
        /**
         * @brief Function that will be called for all nodes in a node tree
         * @param node Node to be processed
         * @return true to continue processing nodes, false to stop
         */
        virtual bool processMegaNode(MegaNode* node);
        virtual ~MegaTreeProcessor();
};

/**
 * @brief Interface to receive information about requests
 *
 * All requests allows to pass a pointer to an implementation of this interface in the last parameter.
 * You can also get information about all requests using MegaApi::addRequestListener
 *
 * MegaListener objects can also receive information about requests
 *
 * This interface uses MegaRequest objects to provide information of requests. Take into account that not all
 * fields of MegaRequest objects are valid for all requests. See the documentation about each request to know
 * which fields contain useful information for each one.
 *
 */
class MegaRequestListener
{
    public:
        /**
         * @brief This function is called when a request is about to start being processed
         *
         * The SDK retains the ownership of the request parameter.
         * Don't use it after this functions returns.
         *
         * The api object is the one created by the application, it will be valid until
         * the application deletes it.
         *
         * @param api MegaApi object that started the request
         * @param request Information about the request
         */
        virtual void onRequestStart(MegaApi* api, MegaRequest *request);

        /**
         * @brief This function is called when a request has finished
         *
         * There won't be more callbacks about this request.
         * The last parameter provides the result of the request. If the request finished without problems,
         * the error code will be API_OK
         *
         * The SDK retains the ownership of the request and error parameters.
         * Don't use them after this functions returns.
         *
         * The api object is the one created by the application, it will be valid until
         * the application deletes it.
         *
         * @param api MegaApi object that started the request
         * @param request Information about the request
         * @param e Error information
         */
        virtual void onRequestFinish(MegaApi* api, MegaRequest *request, MegaError* e);

        /**
         * @brief This function is called to inform about the progres of a request
         *
         * Currently, this callback is only used for fetchNodes (MegaRequest::TYPE_FETCH_NODES) requests
         *
         * The SDK retains the ownership of the request parameter.
         * Don't use it after this functions returns.
         *
         * The api object is the one created by the application, it will be valid until
         * the application deletes it.
         *
         *
         * @param api MegaApi object that started the request
         * @param request Information about the request
         * @see MegaRequest::getTotalBytes MegaRequest::getTransferredBytes
         */
        virtual void onRequestUpdate(MegaApi*api, MegaRequest *request);

        /**
         * @brief This function is called when there is a temporary error processing a request
         *
         * The request continues after this callback, so expect more MegaRequestListener::onRequestTemporaryError or
         * a MegaRequestListener::onRequestFinish callback
         *
         * The SDK retains the ownership of the request and error parameters.
         * Don't use them after this functions returns.
         *
         * The api object is the one created by the application, it will be valid until
         * the application deletes it.
         *
         * @param api MegaApi object that started the request
         * @param request Information about the request
         * @param error Error information
         */
        virtual void onRequestTemporaryError(MegaApi *api, MegaRequest *request, MegaError* error);
        virtual ~MegaRequestListener();
};

/**
 * @brief Interface to receive information about transfers
 *
 * All transfers allows to pass a pointer to an implementation of this interface in the last parameter.
 * You can also get information about all transfers using MegaApi::addTransferListener
 *
 * MegaListener objects can also receive information about transfers
 *
 */
class MegaTransferListener
{
    public:
        /**
         * @brief This function is called when a transfer is about to start being processed
         *
         * The SDK retains the ownership of the transfer parameter.
         * Don't use it after this functions returns.
         *
         * The api object is the one created by the application, it will be valid until
         * the application deletes it.
         *
         * @param api MegaApi object that started the transfer
         * @param transfer Information about the transfer
         */
        virtual void onTransferStart(MegaApi *api, MegaTransfer *transfer);

        /**
         * @brief This function is called when a transfer has finished
         *
         * The SDK retains the ownership of the transfer and error parameters.
         * Don't use them after this functions returns.
         *
         * The api object is the one created by the application, it will be valid until
         * the application deletes it.
         *
         * There won't be more callbacks about this transfer.
         * The last parameter provides the result of the transfer. If the transfer finished without problems,
         * the error code will be API_OK
         *
         * @param api MegaApi object that started the transfer
         * @param transfer Information about the transfer
         * @param error Error information
         */
        virtual void onTransferFinish(MegaApi* api, MegaTransfer *transfer, MegaError* error);

        /**
         * @brief This function is called to inform about the progress of a transfer
         *
         * The SDK retains the ownership of the transfer parameter.
         * Don't use it after this functions returns.
         *
         * The api object is the one created by the application, it will be valid until
         * the application deletes it.
         *
         * @param api MegaApi object that started the transfer
         * @param transfer Information about the transfer
         *
         * @see MegaTransfer::getTransferredBytes, MegaTransfer::getSpeed
         */
        virtual void onTransferUpdate(MegaApi *api, MegaTransfer *transfer);

        /**
         * @brief This function is called when there is a temporary error processing a transfer
         *
         * The transfer continues after this callback, so expect more MegaTransferListener::onTransferTemporaryError or
         * a MegaTransferListener::onTransferFinish callback
         *
         * The SDK retains the ownership of the transfer and error parameters.
         * Don't use them after this functions returns.
         *
         * @param api MegaApi object that started the transfer
         * @param transfer Information about the transfer
         * @param error Error information
         */
        virtual void onTransferTemporaryError(MegaApi *api, MegaTransfer *transfer, MegaError* error);

        virtual ~MegaTransferListener();

        /**
         * @brief This function is called to provide the last readed bytes of streaming downloads
         *
         * This function won't be called for non streaming downloads. You can get the same buffer
         * provided by this function in MegaTransferListener::onTransferUpdate, using
         * MegaTransfer::getLastBytes MegaTransfer::getDeltaSize.
         *
         * The SDK retains the ownership of the transfer and buffer parameters.
         * Don't use them after this functions returns.
         *
         * This callback is mainly provided for compatibility with other programming languages.
         *
         * @param api MegaApi object that started the transfer
         * @param transfer Information about the transfer
         * @param buffer Buffer with the last readed bytes
         * @param size Size of the buffer
         * @return true to continue the transfer, false to cancel it
         *
         * @see MegaApi::startStreaming
         */
        virtual bool onTransferData(MegaApi *api, MegaTransfer *transfer, char *buffer, size_t size);
};

/**
 * @brief Interface to get information about global events
 *
 * You can implement this interface and start receiving events calling MegaApi::addGlobalListener
 *
 * MegaListener objects can also receive global events
 */
class MegaGlobalListener
{
    public:
        /**
         * @brief This function is called when there are new or updated contacts in the account
         *
         * The SDK retains the ownership of the MegaUserList in the second parameter. The list and all the
         * MegaUser objects that it contains will be valid until this function returns. If you want to save the
         * list, use MegaUserList::copy. If you want to save only some of the MegaUser objects, use MegaUser::copy
         * for those objects.
         *
         * @param api MegaApi object connected to the account
         * @param users List that contains the new or updated contacts
         */
        virtual void onUsersUpdate(MegaApi* api, MegaUserList *users);

        /**
         * @brief This function is called when there are new or updated nodes in the account
         *
         * When the full account is reloaded or a large number of server notifications arrives at once, the
         * second parameter will be NULL.
         *
         * The SDK retains the ownership of the MegaNodeList in the second parameter. The list and all the
         * MegaNode objects that it contains will be valid until this function returns. If you want to save the
         * list, use MegaNodeList::copy. If you want to save only some of the MegaNode objects, use MegaNode::copy
         * for those nodes.
         *
         * @param api MegaApi object connected to the account
         * @param nodes List that contains the new or updated nodes
         */
        virtual void onNodesUpdate(MegaApi* api, MegaNodeList *nodes);

        /**
         * @brief This function is called when an inconsistency is detected in the local cache
         *
         * You should call MegaApi::fetchNodes when this callback is received
         *
         * @param api MegaApi object connected to the account
         */
        virtual void onReloadNeeded(MegaApi* api);

#ifdef ENABLE_SYNC
        /**
         * @brief This function is called with the state of the synchronization engine has changed
         *
         * You can call MegaApi::isScanning and MegaApi::isWaiting to know the global state
         * of the synchronization engine.
         *
         * @param api MegaApi object related to the event
         */
        virtual void onGlobalSyncStateChanged(MegaApi* api);
#endif

        virtual ~MegaGlobalListener();
};

/**
 * @brief Interface to get all information related to a MEGA account
 *
 * Implementations of this interface can receive all events (request, transfer, global) and two
 * additional events related to the synchronization engine. The SDK will provide a new interface
 * to get synchronization events separately in future updates-
 *
 * Multiple inheritance isn't used for compatibility with other programming languages
 *
 */
class MegaListener
{
    public:
        /**
         * @brief This function is called when a request is about to start being processed
         *
         * The SDK retains the ownership of the request parameter.
         * Don't use it after this functions returns.
         *
         * The api object is the one created by the application, it will be valid until
         * the application deletes it.
         *
         * @param api MegaApi object that started the request
         * @param request Information about the request
         */
        virtual void onRequestStart(MegaApi* api, MegaRequest *request);

        /**
         * @brief This function is called when a request has finished
         *
         * There won't be more callbacks about this request.
         * The last parameter provides the result of the request. If the request finished without problems,
         * the error code will be API_OK
         *
         * The SDK retains the ownership of the request and error parameters.
         * Don't use them after this functions returns.
         *
         * The api object is the one created by the application, it will be valid until
         * the application deletes it.
         *
         * @param api MegaApi object that started the request
         * @param request Information about the request
         * @param e Error information
         */
        virtual void onRequestFinish(MegaApi* api, MegaRequest *request, MegaError* e);

        /**
         * @brief This function is called to inform about the progres of a request
         *
         * Currently, this callback is only used for fetchNodes (MegaRequest::TYPE_FETCH_NODES) requests
         *
         * The SDK retains the ownership of the request parameter.
         * Don't use it after this functions returns.
         *
         * The api object is the one created by the application, it will be valid until
         * the application deletes it.
         *
         *
         * @param api MegaApi object that started the request
         * @param request Information about the request
         * @see MegaRequest::getTotalBytes MegaRequest::getTransferredBytes
         */
        virtual void onRequestUpdate(MegaApi*api, MegaRequest *request);

        /**
         * @brief This function is called when there is a temporary error processing a request
         *
         * The request continues after this callback, so expect more MegaRequestListener::onRequestTemporaryError or
         * a MegaRequestListener::onRequestFinish callback
         *
         * The SDK retains the ownership of the request and error parameters.
         * Don't use them after this functions returns.
         *
         * The api object is the one created by the application, it will be valid until
         * the application deletes it.
         *
         * @param api MegaApi object that started the request
         * @param request Information about the request
         * @param error Error information
         */
        virtual void onRequestTemporaryError(MegaApi *api, MegaRequest *request, MegaError* error);

        /**
         * @brief This function is called when a transfer is about to start being processed
         *
         * The SDK retains the ownership of the transfer parameter.
         * Don't use it after this functions returns.
         *
         * The api object is the one created by the application, it will be valid until
         * the application deletes it.
         *
         * @param api MegaApi object that started the request
         * @param transfer Information about the transfer
         */
        virtual void onTransferStart(MegaApi *api, MegaTransfer *transfer);

        /**
         * @brief This function is called when a transfer has finished
         *
         * The SDK retains the ownership of the transfer and error parameters.
         * Don't use them after this functions returns.
         *
         * The api object is the one created by the application, it will be valid until
         * the application deletes it.
         *
         * There won't be more callbacks about this transfer.
         * The last parameter provides the result of the transfer. If the transfer finished without problems,
         * the error code will be API_OK
         *
         * @param api MegaApi object that started the transfer
         * @param transfer Information about the transfer
         * @param error Error information
         */
        virtual void onTransferFinish(MegaApi* api, MegaTransfer *transfer, MegaError* error);

        /**
         * @brief This function is called to inform about the progress of a transfer
         *
         * The SDK retains the ownership of the transfer parameter.
         * Don't use it after this functions returns.
         *
         * The api object is the one created by the application, it will be valid until
         * the application deletes it.
         *
         * @param api MegaApi object that started the transfer
         * @param transfer Information about the transfer
         *
         * @see MegaTransfer::getTransferredBytes, MegaTransfer::getSpeed
         */
        virtual void onTransferUpdate(MegaApi *api, MegaTransfer *transfer);

        /**
         * @brief This function is called when there is a temporary error processing a transfer
         *
         * The transfer continues after this callback, so expect more MegaTransferListener::onTransferTemporaryError or
         * a MegaTransferListener::onTransferFinish callback
         *
         * The SDK retains the ownership of the transfer and error parameters.
         * Don't use them after this functions returns.
         *
         * @param api MegaApi object that started the transfer
         * @param transfer Information about the transfer
         * @param error Error information
         */
        virtual void onTransferTemporaryError(MegaApi *api, MegaTransfer *transfer, MegaError* error);

        /**
         * @brief This function is called when there are new or updated contacts in the account
         *
         * The SDK retains the ownership of the MegaUserList in the second parameter. The list and all the
         * MegaUser objects that it contains will be valid until this function returns. If you want to save the
         * list, use MegaUserList::copy. If you want to save only some of the MegaUser objects, use MegaUser::copy
         * for those objects.
         *
         * @param api MegaApi object connected to the account
         * @param users List that contains the new or updated contacts
         */
        virtual void onUsersUpdate(MegaApi* api, MegaUserList *users);

        /**
         * @brief This function is called when there are new or updated nodes in the account
         *
         * When the full account is reloaded or a large number of server notifications arrives at once, the
         * second parameter will be NULL.
         *
         * The SDK retains the ownership of the MegaNodeList in the second parameter. The list and all the
         * MegaNode objects that it contains will be valid until this function returns. If you want to save the
         * list, use MegaNodeList::copy. If you want to save only some of the MegaNode objects, use MegaNode::copy
         * for those nodes.
         *
         * @param api MegaApi object connected to the account
         * @param nodes List that contains the new or updated nodes
         */
        virtual void onNodesUpdate(MegaApi* api, MegaNodeList *nodes);

        /**
         * @brief This function is called when an inconsistency is detected in the local cache
         *
         * You should call MegaApi::fetchNodes when this callback is received
         *
         * @param api MegaApi object connected to the account
         */
        virtual void onReloadNeeded(MegaApi* api);

#ifdef ENABLE_SYNC
    /**
     * @brief This function is called when the state of a synced file changes
     *
     * Possible values for the state are:
     * - MegaApi::STATE_SYNCED = 1
     * The file is synced with the MEGA account
     *
     * - MegaApi::STATE_PENDING = 2
     * The file isn't synced with the MEGA account. It's waiting to be synced.
     *
     * - MegaApi::STATE_SYNCING = 3
     * The file is being synced with the MEGA account
     *
     * @param api MegaApi object that is synchronizing files
     * @param sync MegaSync object manages the file
     * @param filePath Local path of the file
     * @param newState New state of the file
     */
    virtual void onSyncFileStateChanged(MegaApi *api, MegaSync *sync, const char *filePath, int newState);

    /**
     * @brief This function is called when there is a synchronization event
     *
     * Synchronization events can be local deletions, local additions, remote deletions,
     * remote additions, etc. See MegaSyncEvent to know the full list of event types
     *
     * @param api MegaApi object that is synchronizing files
     * @param sync MegaSync object that detects the event
     * @param event Information about the event
     *
     * This parameter will be deleted just after the callback. If you want to save it use
     * MegaSyncEvent::copy
     */
    virtual void onSyncEvent(MegaApi *api, MegaSync *sync,  MegaSyncEvent *event);

    /**
     * @brief This function is called when the state of the synchronization changes
     *
     * The SDK calls this function when the state of the synchronization changes. you can use
     * MegaSync::getState to get the new state of the synchronization
     *
     * @param api MegaApi object that is synchronizing files
     * @param sync MegaSync object that has changed its state
     */
    virtual void onSyncStateChanged(MegaApi *api,  MegaSync *sync);

    /**
     * @brief This function is called with the state of the synchronization engine has changed
     *
     * You can call MegaApi::isScanning and MegaApi::isWaiting to know the global state
     * of the synchronization engine.
     *
     * @param api MegaApi object related to the event
     */
    virtual void onGlobalSyncStateChanged(MegaApi* api);
#endif
        virtual ~MegaListener();
};

class MegaApiImpl;

/**
 * @brief Allows to control a MEGA account or a shared folder
 *
 * You must provide an appKey to use this SDK. You can generate an appKey for your app for free here:
 * - https://mega.co.nz/#sdk
 *
 * You can enable local node caching by passing a local path in the constructor of this class. That saves many data usage
 * and many time starting your app because the entire filesystem won't have to be downloaded each time. The persistent
 * node cache will only be loaded by logging in with a session key. To take advantage of this feature, apart of passing the
 * local path to the constructor, your application have to save the session key after login (MegaApi::dumpSession) and use
 * it to log in the next time. This is highly recommended also to enhance the security, because in this was the access password
 * doesn't have to be stored by the application.
 *
 * To access MEGA using this SDK, you have to create an object of this class and use one of the MegaApi::login options (to log in
 * to a MEGA account or a public folder). If the login request succeed, you must call MegaApi::fetchNodes to get the filesystem in MEGA.
 * After successfully completing that request, you can use all other functions, manage the files and start transfers.
 *
 * After using MegaApi::logout you can reuse the same MegaApi object to log in to another MEGA account or a public folder.
 *
 * Some functions in this class return a pointer and give you the ownership. In all of them, memory allocations
 * are made using new (for single objects) and new[] (for arrays) so you should use delete and delete[] to free them.
 */
class MegaApi
{
    public:
    	enum
		{
			STATE_NONE = 0,
			STATE_SYNCED,
			STATE_PENDING,
			STATE_SYNCING,
			STATE_IGNORED
		};

        enum
        {
            EVENT_FEEDBACK = 0,
            EVENT_DEBUG,
            EVENT_INVALID
        };

        enum {
            LOG_LEVEL_FATAL = 0,   // Very severe error event that will presumably lead the application to abort.
            LOG_LEVEL_ERROR,   // Error information but will continue application to keep running.
            LOG_LEVEL_WARNING, // Information representing errors in application but application will keep running
            LOG_LEVEL_INFO,    // Mainly useful to represent current progress of application.
            LOG_LEVEL_DEBUG,   // Informational logs, that are useful for developers. Only applicable if DEBUG is defined.
            LOG_LEVEL_MAX
        };

        enum {
            ATTR_TYPE_THUMBNAIL = 0,
            ATTR_TYPE_PREVIEW = 1
        };

        enum {
            USER_ATTR_FIRSTNAME = 1,
            USER_ATTR_LASTNAME = 2
        };

        /**
         * @brief Constructor suitable for most applications
         * @param appKey AppKey of your application
         * You can generate your AppKey for free here:
         * - https://mega.co.nz/#sdk
         *
         * @param basePath Base path to store the local cache
         * If you pass NULL to this parameter, the SDK won't use any local cache.
         *
         * @param userAgent User agent to use in network requests
         * If you pass NULL to this parameter, a default user agent will be used
         *
         */
        MegaApi(const char *appKey, const char *basePath = NULL, const char *userAgent = NULL);

        /**
         * @brief MegaApi Constructor that allows to use a custom GFX processor
         *
         * The SDK attach thumbnails and previews to all uploaded images. To generate them, it needs a graphics processor.
         * You can build the SDK with one of the provided built-in graphics processors. If none of them is available
         * in your app, you can implement the MegaGfxProcessor interface to provide your custom processor. Please
         * read the documentation of MegaGfxProcessor carefully to ensure that your implementation is valid.
         *
         * @param appKey AppKey of your application
         * You can generate your AppKey for free here:
         * - https://mega.co.nz/#sdk
         *
         * @param processor Image processor. The SDK will use it to generate previews and thumbnails
         * If you pass NULL to this parameter, the SDK will try to use the built-in image processors.
         *
         * @param basePath Base path to store the local cache
         * If you pass NULL to this parameter, the SDK won't use any local cache.
         *
         * @param userAgent User agent to use in network requests
         * If you pass NULL to this parameter, a default user agent will be used
         *
         */
        MegaApi(const char *appKey, MegaGfxProcessor* processor, const char *basePath = NULL, const char *userAgent = NULL);

#ifdef ENABLE_SYNC
        /**
         * @brief Special constructor to allow non root synchronization on OSX
         *
         * The synchronization engine needs to read filesystem notifications from /dev/fsevents to work efficiently.
         * Only root can open this file, so if you want to use the synchronization engine on OSX you will have to
         * run the application as root, or to use this constructor to provide an open file descriptor to /dev/fsevents
         *
         * You could open /dev/fsevents in a minimal loader with root permissions and provide the file descriptor
         * to a new executable that uses this constructor. Here you have an example implementation of the loader:
         *
         * int main(int argc, char *argv[])
         * {
         *     char buf[16];
         *     int fd = open("/dev/fsevents", O_RDONLY);
         *     seteuid(getuid());
         *     snprintf(buf, sizeof(buf), "%d", fd);
         *     execl("executablePath", buf, NULL);
         *     return 0;
         * }
         *
         * If you use another constructor. The synchronization engine will still work on OSX, but it will scan all files
         * regularly so it will be much less efficient.
         *
         * @param appKey AppKey of your application
         * You can generate your AppKey for free here:
         * - https://mega.co.nz/#sdk
         *
         * @param basePath Base path to store the local cache
         * If you pass NULL to this parameter, the SDK won't use any local cache.
         *
         * @param userAgent User agent to use in network requests
         * If you pass NULL to this parameter, a default user agent will be used
         *
         * @param fseventsfd Open file descriptor of /dev/fsevents
         *
         */
        MegaApi(const char *appKey, const char *basePath, const char *userAgent, int fseventsfd);
#endif

        virtual ~MegaApi();


        /**
         * @brief Register a listener to receive all events (requests, transfers, global, synchronization)
         *
         * You can use MegaApi::removeListener to stop receiving events.
         *
         * @param listener Listener that will receive all events (requests, transfers, global, synchronization)
         */
        void addListener(MegaListener* listener);

        /**
         * @brief Register a listener to receive all events about requests
         *
         * You can use MegaApi::removeRequestListener to stop receiving events.
         *
         * @param listener Listener that will receive all events about requests
         */
        void addRequestListener(MegaRequestListener* listener);

        /**
         * @brief Register a listener to receive all events about transfers
         *
         * You can use MegaApi::removeTransferListener to stop receiving events.
         *
         * @param listener Listener that will receive all events about transfers
         */
        void addTransferListener(MegaTransferListener* listener);

        /**
         * @brief Register a listener to receive global events
         *
         * You can use MegaApi::removeGlobalListener to stop receiving events.
         *
         * @param listener Listener that will receive global events
         */
        void addGlobalListener(MegaGlobalListener* listener);

#ifdef ENABLE_SYNC

        /**
         * @brief Add a listener for all events related to synchronizations
         * @param listener Listener that will receive synchronization events
         */
        void addSyncListener(MegaSyncListener *listener);

        /**
         * @brief Unregister a synchronization listener
         * @param listener Objet that will be unregistered
         */
        void removeSyncListener(MegaSyncListener *listener);

#endif

        /**
         * @brief Unregister a listener
         *
         * This listener won't receive more events.
         *
         * @param listener Object that is unregistered
         */
        void removeListener(MegaListener* listener);

        /**
         * @brief Unregister a MegaRequestListener
         *
         * This listener won't receive more events.
         *
         * @param listener Object that is unregistered
         */
        void removeRequestListener(MegaRequestListener* listener);

        /**
         * @brief Unregister a MegaTransferListener
         *
         * This listener won't receive more events.
         *
         * @param listener Object that is unregistered
         */
        void removeTransferListener(MegaTransferListener* listener);

        /**
         * @brief Unregister a MegaGlobalListener
         *
         * This listener won't receive more events.
         *
         * @param listener Object that is unregistered
         */
        void removeGlobalListener(MegaGlobalListener* listener);

        /**
         * @brief Get the current request
         *
         * The return value is only valid when this function is synchronously
         * called inside a callback related to a request. The return value is
         * the same as the received in the parameter of the callback.
         * This function is provided to support the creation of bindings for
         * some programming languaguages like PHP.
         *
         * @return Current request
         */
        MegaRequest *getCurrentRequest();

        /**
         * @brief Get the current transfer
         *
         * The return value is only valid when this function is synchronously
         * called inside a callback related to a transfer. The return value is
         * the same as the received in the parameter of the callback.
         * This function is provided to support the creation of bindings for
         * some programming languaguages like PHP.
         *
         * @return Current transfer
         */
        MegaTransfer *getCurrentTransfer();

        /**
         * @brief Get the current error
         *
         * The return value is only valid when this function is synchronously
         * called inside a callback. The return value is
         * the same as the received in the parameter of the callback.
         * This function is provided to support the creation of bindings for
         * some programming languaguages like PHP.
         *
         * @return Current error
         */
        MegaError *getCurrentError();

        /**
         * @brief Get the current nodes
         *
         * The return value is only valid when this function is synchronously
         * called inside a onNodesUpdate callback. The return value is
         * the same as the received in the parameter of the callback.
         * This function is provided to support the creation of bindings for
         * some programming languaguages like PHP.
         *
         * @return Current nodes
         */
        MegaNodeList *getCurrentNodes();

        /**
         * @brief Get the current users
         *
         * The return value is only valid when this function is synchronously
         * called inside a onUsersUpdate callback. The return value is
         * the same as the received in the parameter of the callback.
         * This function is provided to support the creation of bindings for
         * some programming languaguages like PHP.
         *
         * @return Current users
         */
        MegaUserList *getCurrentUsers();

        /**
         * @brief Generates a private key based on the access password
         *
         * This is a time consuming operation (specially for low-end mobile devices). Since the resulting key is
         * required to log in, this function allows to do this step in a separate function. You should run this function
         * in a background thread, to prevent UI hangs. The resulting key can be used in MegaApi::fastLogin
         *
         * You take the ownership of the returned value.
         *
         * @param password Access password
         * @return Base64-encoded private key
         */
        const char* getBase64PwKey(const char *password);

        /**
         * @brief Generates a hash based in the provided private key and email
         *
         * This is a time consuming operation (specially for low-end mobile devices). Since the resulting key is
         * required to log in, this function allows to do this step in a separate function. You should run this function
         * in a background thread, to prevent UI hangs. The resulting key can be used in MegaApi::fastLogin
         *
         * You take the ownership of the returned value.
         *
         * @param base64pwkey Private key returned by MegaApi::getBase64PwKey
         * @param email Email to create the hash
         * @return Base64-encoded hash
         */
        const char* getStringHash(const char* base64pwkey, const char* email);

        /**
         * @brief Converts a Base32-encoded user handle (JID) to a MegaHandle
         *
         * @param base32Handle Base32-encoded handle (JID)
         * @return User handle
         */
        static MegaHandle base32ToHandle(const char* base32Handle);

        /**
         * @brief Converts a Base64-encoded node handle to a MegaHandle
         *
         * The returned value can be used to recover a MegaNode using MegaApi::getNodeByHandle
         * You can revert this operation using MegaApi::handleToBase64
         *
         * @param base64Handle Base64-encoded node handle
         * @return Node handle
         */
        static MegaHandle base64ToHandle(const char* base64Handle);

        /**
         * @brief Converts the handle of a node to a Base64-encoded string
         *
         * You take the ownership of the returned value
         * You can revert this operation using MegaApi::base64ToHandle
         *
         * @param handle Node handle to be converted
         * @return Base64-encoded node handle
         */
        static const char* handleToBase64(MegaHandle handle);

        /**
         * @brief Converts a MegaHandle to a Base64-encoded string
         *
         * You take the ownership of the returned value
         * You can revert this operation using MegaApi::base64ToHandle
         *
         * @param User handle to be converted
         * @return Base64-encoded user handle
         */
        static const char* userHandleToBase64(MegaHandle handle);

        /**
         * @brief Add entropy to internal random number generators
         *
         * It's recommended to call this function with random data specially to
         * enhance security,
         *
         * @param data Byte array with random data
         * @param size Size of the byte array (in bytes)
         */
        static void addEntropy(char* data, unsigned int size);


        /**
         * @brief Retry all pending requests
         *
         * When requests fails they wait some time before being retried. That delay grows exponentially if the request
         * fails again. For this reason, and since this request is very lightweight, it's recommended to call it with
         * the default parameters on every user interaction with the application. This will prevent very big delays
         * completing requests.
         *
         * The associated request type with this request is MegaRequest::TYPE_RETRY_PENDING_CONNECTIONS.
         * Valid data in the MegaRequest object received on callbacks:
         * - MegaRequest::getFlag - Returns the first parameter
         * - MegaRequest::getNumber - Returns the second parameter
         *
         * @param disconnect true if you want to disconnect already connected requests
         * It's not recommended to set this flag to true if you are not fully sure about what are you doing. If you
         * send a request that needs some time to complete and you disconnect it in a loop without giving it enough time,
         * it could be retrying forever.
         *
         * @param includexfers true to retry also transfers
         * It's not recommended to set this flag. Transfer has a retry counter and are aborted after a number of retries
         * MegaTransfer::getMaxRetries. Setting this flag to true, you will force more immediate retries and your transfers
         * could fail faster.
         *
         * @param listener MegaRequestListener to track this request
         */
        void retryPendingConnections(bool disconnect = false, bool includexfers = false, MegaRequestListener* listener = NULL);

        /**
         * @brief Log in to a MEGA account
         *
         * The associated request type with this request is MegaRequest::TYPE_LOGIN.
         * Valid data in the MegaRequest object received on callbacks:
         * - MegaRequest::getEmail - Returns the first parameter
         * - MegaRequest::getPassword - Returns the second parameter
         *
         * If the email/password aren't valid the error code provided in onRequestFinish is
         * MegaError::API_ENOENT.
         *
         * @param email Email of the user
         * @param password Password
         * @param listener MegaRequestListener to track this request
         */
        void login(const char* email, const char* password, MegaRequestListener *listener = NULL);

        /**
         * @brief Log in to a public folder using a folder link
         *
         * After a successful login, you should call MegaApi::fetchNodes to get filesystem and
         * start working with the folder.
         *
         * The associated request type with this request is MegaRequest::TYPE_LOGIN.
         * Valid data in the MegaRequest object received on callbacks:
         * - MegaRequest::getEmail - Retuns the string "FOLDER"
         * - MegaRequest::getLink - Returns the public link to the folder
         *
         * @param megaFolderLink Public link to a folder in MEGA
         * @param listener MegaRequestListener to track this request
         */
        void loginToFolder(const char* megaFolderLink, MegaRequestListener *listener = NULL);

        /**
         * @brief Log in to a MEGA account using precomputed keys
         *
         * The associated request type with this request is MegaRequest::TYPE_LOGIN.
         * Valid data in the MegaRequest object received on callbacks:
         * - MegaRequest::getEmail - Returns the first parameter
         * - MegaRequest::getPassword - Returns the second parameter
         * - MegaRequest::getPrivateKey - Returns the third parameter
         *
         * If the email/stringHash/base64pwKey aren't valid the error code provided in onRequestFinish is
         * MegaError::API_ENOENT.
         *
         * @param email Email of the user
         * @param stringHash Hash of the email returned by MegaApi::getStringHash
         * @param base64pwkey Private key calculated using MegaApi::getBase64PwKey
         * @param listener MegaRequestListener to track this request
         */
        void fastLogin(const char* email, const char *stringHash, const char *base64pwkey, MegaRequestListener *listener = NULL);

        /**
         * @brief Log in to a MEGA account using a session key
         *
         * The associated request type with this request is MegaRequest::TYPE_LOGIN.
         * Valid data in the MegaRequest object received on callbacks:
         * - MegaRequest::getSessionKey - Returns the session key
         *
         * @param session Session key previously dumped with MegaApi::dumpSession
         * @param listener MegaRequestListener to track this request
         */
        void fastLogin(const char* session, MegaRequestListener *listener = NULL);

        /**
         * @brief Close a MEGA session
         *
         * All clients using this session will be automatically logged out.
         *
         * You can get session information using MegaApi::getExtendedAccountDetails.
         * Then use MegaAccountDetails::getNumSessions and MegaAccountDetails::getSession
         * to get session info.
         * MegaAccountSession::getHandle provides the handle that this function needs.
         *
         * If you use mega::INVALID_HANDLE, all sessions except the current one will be closed
         *
         * @param Handle of the session. Use mega::INVALID_HANDLE to cancel all sessions except the current one
         * @param listener MegaRequestListener to track this request
         */
        void killSession(MegaHandle sessionHandle, MegaRequestListener *listener = NULL);

        /**
         * @brief Get data about the logged account
         *
         * The associated request type with this request is MegaRequest::TYPE_GET_USER_DATA.
         *
         * Valid data in the MegaRequest object received in onRequestFinish when the error code
         * is MegaError::API_OK:
         * - MegaRequest::getName - Returns the name of the logged user
         * - MegaRequest::getPassword - Returns the the public RSA key of the account, Base64-encoded
         * - MegaRequest::getPrivateKey - Returns the private RSA key of the account, Base64-encoded
         *
         * @param listener MegaRequestListener to track this request
         */
        void getUserData(MegaRequestListener *listener = NULL);

        /**
         * @brief Get data about a contact
         *
         * The associated request type with this request is MegaRequest::TYPE_GET_USER_DATA.
         * Valid data in the MegaRequest object received on callbacks:
         * - MegaRequest::getEmail - Returns the email of the contact
         *
         * Valid data in the MegaRequest object received in onRequestFinish when the error code
         * is MegaError::API_OK:
         * - MegaRequest::getText - Returns the XMPP ID of the contact
         * - MegaRequest::getPassword - Returns the public RSA key of the contact, Base64-encoded
         *
         * @param user Contact to get the data
         * @param listener MegaRequestListener to track this request
         */
        void getUserData(MegaUser *user, MegaRequestListener *listener = NULL);

        /**
         * @brief Get data about a contact
         *
         * The associated request type with this request is MegaRequest::TYPE_GET_USER_DATA.
         * Valid data in the MegaRequest object received on callbacks:
         * - MegaRequest::getEmail - Returns the email or the Base64 handle of the contact
         *
         * Valid data in the MegaRequest object received in onRequestFinish when the error code
         * is MegaError::API_OK:
         * - MegaRequest::getText - Returns the XMPP ID of the contact
         * - MegaRequest::getPassword - Returns the public RSA key of the contact, Base64-encoded
         *
         * @param user Email or Base64 handle of the contact
         * @param listener MegaRequestListener to track this request
         */
        void getUserData(const char *user, MegaRequestListener *listener = NULL);

        // ATTR
        /**
         * @brief Put an attribute into the server for the currently logged in
         * user.
         *
         * If the value is private, then it can be an aggregate of several
         * different values. However if the attribute is public, then only one
         * vaule can be saved to the server. This will be the first in the map
         * generated from the given array.
         *
         * The flag for nonhistoric values is only really valid for private
         * attributes. The character '!' is added to the attribute but is
         * currently ignored by the server.
         *
         * @param user Currently ignored.
         * @param attributeName The name that the vaule will be stored under.
         * @param tlvArray The array of tlv objects to upload.
         * @param tlvLen the length of the array of tlv objects.
         * @param priv 0 if the value is to be public, 1 if private.
         * @param nonhistoric 0 if the value is to be historic, 1 if not.
         * @param listener The listerer for this request.
         */
        void putGenericUserAttribute(const char *user, const char *attributeName,
                TLV *tlvArray, unsigned int tlvLen,
                int priv, int nonhistoric,
                MegaRequestListener *listener = NULL);

        /**
         * @brief Get an attribute for the given user.
         *
         * This can be used to retrieve both public and private attributes for
         * the currently logged in user, or just public attributes for other users.
         *
         * Valid data in the MegaRequest object recevied on callbacks:
         * - MegaRequest::getUserAttributeMap Get the array of tlvs returned
         *   by the call.
         * @param user The user to get the attribute for.
         * @param an The name of the attribute to get.
         * @listener The listener for this request.
         */
        void getGenericUserAttribute(const char *user, const char *an,
                MegaRequestListener *listener = NULL);

        /**
         * @brief Get the static keys for the current logged in user.
         *
         * This returns the ed25519 static keypair for the currently logged
         * in user. If they have not been fetched already, a call to get
         * them from the server will be made.
         *
         * Valid data in the MegaRequest object recevied on callbacks:
         * - MegaRequest::getUserAttributeMap Get the array of tlvs returned
         *   by the call.
         * @param listener The listener for this request.
         */
        void getOwnStaticKeys(MegaRequestListener *listener = NULL);

        /**
         * @brief Get the public static key for another user.
         *
         * Valid data in the MegaRequest object received on callbacks:
         * - MegaRequest::getUserAttributeMap Get the array of tlvs returned
         *  by the call.
         * @param user The email or ASCII encoded handle of the user.
         * @param listener The listener for this request.
         *
         */
        void getPublicStaticKey(const char *user, MegaRequestListener *listener = NULL);

        /**
         * @brief Returns the current session key
         *
         * You have to be logged in to get a valid session key. Otherwise,
         * this function returns NULL.
         *
         * You take the ownership of the returned value.
         *
         * @return Current session key
         */
        const char *dumpSession();

        /**
         * @brief Returns the current XMPP session key
         *
         * You have to be logged in to get a valid session key. Otherwise,
         * this function returns NULL.
         *
         * You take the ownership of the returned value.
         *
         * @return Current XMPP session key
         */
        const char *dumpXMPPSession();

        /**
         * @brief Initialize the creation of a new MEGA account
         *
         * The associated request type with this request is MegaRequest::TYPE_CREATE_ACCOUNT.
         * Valid data in the MegaRequest object received on callbacks:
         * - MegaRequest::getEmail - Returns the email for the account
         * - MegaRequest::getPassword - Returns the password for the account
         * - MegaRequest::getName - Returns the name of the user
         *
         * If this request succeed, a confirmation email will be sent to the users.
         * If an account with the same email already exists, you will get the error code
         * MegaError::API_EEXIST in onRequestFinish
         *
         * @param email Email for the account
         * @param password Password for the account
         * @param name Name of the user
         * @param listener MegaRequestListener to track this request
         */
        void createAccount(const char* email, const char* password, const char* name, MegaRequestListener *listener = NULL);

        /**
         * @brief Initialize the creation of a new MEGA account with precomputed keys
         *
         * The associated request type with this request is MegaRequest::TYPE_CREATE_ACCOUNT.
         * Valid data in the MegaRequest object received on callbacks:
         * - MegaRequest::getEmail - Returns the email for the account
         * - MegaRequest::getPrivateKey - Returns the private key calculated with MegaApi::getBase64PwKey
         * - MegaRequest::getName - Returns the name of the user
         *
         * If this request succeed, a confirmation email will be sent to the users.
         * If an account with the same email already exists, you will get the error code
         * MegaError::API_EEXIST in onRequestFinish
         *
         * @param email Email for the account
         * @param base64pwkey Private key calculated with MegaApi::getBase64PwKey
         * @param name Name of the user
         * @param listener MegaRequestListener to track this request
         */
        void fastCreateAccount(const char* email, const char *base64pwkey, const char* name, MegaRequestListener *listener = NULL);

        /**
         * @brief Get information about a confirmation link
         *
         * The associated request type with this request is MegaRequest::TYPE_QUERY_SIGNUP_LINK.
         * Valid data in the MegaRequest object received on all callbacks:
         * - MegaRequest::getLink - Returns the confirmation link
         *
         * Valid data in the MegaRequest object received in onRequestFinish when the error code
         * is MegaError::API_OK:
         * - MegaRequest::getEmail - Return the email associated with the confirmation link
         * - MegaRequest::getName - Returns the name associated with the confirmation link
         *
         * @param link Confirmation link
         * @param listener MegaRequestListener to track this request
         */
        void querySignupLink(const char* link, MegaRequestListener *listener = NULL);

        /**
         * @brief Confirm a MEGA account using a confirmation link and the user password
         *
         * The associated request type with this request is MegaRequest::TYPE_CONFIRM_ACCOUNT
         * Valid data in the MegaRequest object received on callbacks:
         * - MegaRequest::getLink - Returns the confirmation link
         * - MegaRequest::getPassword - Returns the password
         *
         * Valid data in the MegaRequest object received in onRequestFinish when the error code
         * is MegaError::API_OK:
         * - MegaRequest::getEmail - Email of the account
         * - MegaRequest::getName - Name of the user
         *
         * @param link Confirmation link
         * @param password Password of the account
         * @param listener MegaRequestListener to track this request
         */
        void confirmAccount(const char* link, const char *password, MegaRequestListener *listener = NULL);

        /**
         * @brief Confirm a MEGA account using a confirmation link and a precomputed key
         *
         * The associated request type with this request is MegaRequest::TYPE_CONFIRM_ACCOUNT
         * Valid data in the MegaRequest object received on callbacks:
         * - MegaRequest::getLink - Returns the confirmation link
         * - MegaRequest::getPrivateKey - Returns the base64pwkey parameter
         *
         * Valid data in the MegaRequest object received in onRequestFinish when the error code
         * is MegaError::API_OK:
         * - MegaRequest::getEmail - Email of the account
         * - MegaRequest::getName - Name of the user
         *
         * @param link Confirmation link
         * @param base64pwkey Private key precomputed with MegaApi::getBase64PwKey
         * @param listener MegaRequestListener to track this request
         */
        void fastConfirmAccount(const char* link, const char *base64pwkey, MegaRequestListener *listener = NULL);

        /**
         * @brief Set proxy settings
         *
         * The SDK will start using the provided proxy settings as soon as this function returns.
         *
         * @param proxySettings Proxy settings
         * @see MegaProxy
         */
        void setProxySettings(MegaProxy *proxySettings);

        /**
         * @brief Try to detect the system's proxy settings
         *
         * Automatic proxy detection is currently supported on Windows only.
         * On other platforms, this fuction will return a MegaProxy object
         * of type MegaProxy::PROXY_NONE
         *
         * You take the ownership of the returned value.
         *
         * @return MegaProxy object with the detected proxy settings
         */
        MegaProxy *getAutoProxySettings();

        /**
         * @brief Check if the MegaApi object is logged in
         * @return 0 if not logged in, Otherwise, a number >= 0
         */
        int isLoggedIn();

        /**
         * @brief Retuns the email of the currently open account
         *
         * If the MegaApi object isn't logged in or the email isn't available,
         * this function returns NULL
         *
         * You take the ownership of the returned value
         *
         * @return Email of the account
         */
        const char* getMyEmail();

        /**
         * @brief Set the active log level
         *
         * This function sets the log level of the logging system. If you set a log listener using
         * MegaApi::setLoggerObject, you will receive logs with the same or a lower level than
         * the one passed to this function.
         *
         * @param logLevel Active log level
         *
         * These are the valid values for this parameter:
         * - MegaApi::LOG_LEVEL_FATAL = 0
         * - MegaApi::LOG_LEVEL_ERROR = 1
         * - MegaApi::LOG_LEVEL_WARNING = 2
         * - MegaApi::LOG_LEVEL_INFO = 3
         * - MegaApi::LOG_LEVEL_DEBUG = 4
         * - MegaApi::LOG_LEVEL_MAX = 5
         */
        static void setLogLevel(int logLevel);

        /**
         * @brief Set a MegaLogger implementation to receive SDK logs
         *
         * Logs received by this objects depends on the active log level.
         * By default, it is MegaApi::LOG_LEVEL_INFO. You can change it
         * using MegaApi::setLogLevel.
         *
         * @param megaLogger MegaLogger implementation
         */
        static void setLoggerObject(MegaLogger *megaLogger);

        /**
         * @brief Send a log to the logging system
         *
         * This log will be received by the active logger object (MegaApi::setLoggerObject) if
         * the log level is the same or lower than the active log level (MegaApi::setLogLevel)
         *
         * The third and the fouth parameget are optional. You may want to use  __FILE__ and __LINE__
         * to complete them.
         *
         * @param logLevel Log level for this message
         * @param message Message for the logging system
         * @param filename Origin of the log message
         * @param line Line of code where this message was generated
         */
        static void log(int logLevel, const char* message, const char *filename = "", int line = -1);

        /**
         * @brief Create a folder in the MEGA account
         *
         * The associated request type with this request is MegaRequest::TYPE_CREATE_FOLDER
         * Valid data in the MegaRequest object received on callbacks:
         * - MegaRequest::getParentHandle - Returns the handle of the parent folder
         * - MegaRequest::getName - Returns the name of the new folder
         *
         * Valid data in the MegaRequest object received in onRequestFinish when the error code
         * is MegaError::API_OK:
         * - MegaRequest::getNodeHandle - Handle of the new folder
         *
         * @param name Name of the new folder
         * @param parent Parent folder
         * @param listener MegaRequestListener to track this request
         */
        void createFolder(const char* name, MegaNode *parent, MegaRequestListener *listener = NULL);

        /**
         * @brief Move a node in the MEGA account
         *
         * The associated request type with this request is MegaRequest::TYPE_MOVE
         * Valid data in the MegaRequest object received on callbacks:
         * - MegaRequest::getNodeHandle - Returns the handle of the node to move
         * - MegaRequest::getParentHandle - Returns the handle of the new parent for the node
         *
         * @param node Node to move
         * @param newParent New parent for the node
         * @param listener MegaRequestListener to track this request
         */
        void moveNode(MegaNode* node, MegaNode* newParent, MegaRequestListener *listener = NULL);

        /**
         * @brief Copy a node in the MEGA account
         *
         * The associated request type with this request is MegaRequest::TYPE_COPY
         * Valid data in the MegaRequest object received on callbacks:
         * - MegaRequest::getNodeHandle - Returns the handle of the node to copy
         * - MegaRequest::getParentHandle - Returns the handle of the new parent for the new node
         * - MegaRequest::getPublicMegaNode - Returns the node to copy (if it is a public node)
         *
         * Valid data in the MegaRequest object received in onRequestFinish when the error code
         * is MegaError::API_OK:
         * - MegaRequest::getNodeHandle - Handle of the new node
         *
         * @param node Node to copy
         * @param newParent Parent for the new node
         * @param listener MegaRequestListener to track this request
         */
        void copyNode(MegaNode* node, MegaNode *newParent, MegaRequestListener *listener = NULL);


        /**
         * @brief Copy a node in the MEGA account changing the file name
         *
         * The associated request type with this request is MegaRequest::TYPE_COPY
         * Valid data in the MegaRequest object received on callbacks:
         * - MegaRequest::getNodeHandle - Returns the handle of the node to copy
         * - MegaRequest::getParentHandle - Returns the handle of the new parent for the new node
         * - MegaRequest::getPublicMegaNode - Returns the node to copy
         * - MegaRequest::getName - Returns the name for the new node
         *
         * Valid data in the MegaRequest object received in onRequestFinish when the error code
         * is MegaError::API_OK:
         * - MegaRequest::getNodeHandle - Handle of the new node
         *
         * @param node Node to copy
         * @param newParent Parent for the new node
         * @param newName Name for the new node
         *
         * This parameter is only used if the original node is a file and it isn't a public node,
         * otherwise, it's ignored.
         *
         * @param listener MegaRequestListener to track this request
         */
        void copyNode(MegaNode* node, MegaNode *newParent, const char* newName, MegaRequestListener *listener = NULL);

        /**
         * @brief Rename a node in the MEGA account
         *
         * The associated request type with this request is MegaRequest::TYPE_RENAME
         * Valid data in the MegaRequest object received on callbacks:
         * - MegaRequest::getNodeHandle - Returns the handle of the node to rename
         * - MegaRequest::getName - Returns the new name for the node
         *
         * @param node Node to modify
         * @param newName New name for the node
         * @param listener MegaRequestListener to track this request
         */
        void renameNode(MegaNode* node, const char* newName, MegaRequestListener *listener = NULL);

        /**
         * @brief Remove a node from the MEGA account
         *
         * This function doesn't move the node to the Rubbish Bin, it fully removes the node. To move
         * the node to the Rubbish Bin use MegaApi::moveNode
         *
         * The associated request type with this request is MegaRequest::TYPE_REMOVE
         * Valid data in the MegaRequest object received on callbacks:
         * - MegaRequest::getNodeHandle - Returns the handle of the node to remove
         *
         * @param node Node to remove
         * @param listener MegaRequestListener to track this request
         */
        void remove(MegaNode* node, MegaRequestListener *listener = NULL);

        /**
         * @brief Send a node to the Inbox of another MEGA user using a MegaUser
         *
         * The associated request type with this request is MegaRequest::TYPE_COPY
         * Valid data in the MegaRequest object received on callbacks:
         * - MegaRequest::getNodeHandle - Returns the handle of the node to send
         * - MegaRequest::getEmail - Returns the email of the user that receives the node
         *
         * @param node Node to send
         * @param user User that receives the node
         * @param listener MegaRequestListener to track this request
         */
        void sendFileToUser(MegaNode *node, MegaUser *user, MegaRequestListener *listener = NULL);

        /**
         * @brief Share or stop sharing a folder in MEGA with another user using a MegaUser
         *
         * To share a folder with an user, set the desired access level in the level parameter. If you
         * want to stop sharing a folder use the access level MegaShare::ACCESS_UNKNOWN
         *
         * The associated request type with this request is MegaRequest::TYPE_COPY
         * Valid data in the MegaRequest object received on callbacks:
         * - MegaRequest::getNodeHandle - Returns the handle of the folder to share
         * - MegaRequest::getEmail - Returns the email of the user that receives the shared folder
         * - MegaRequest::getAccess - Returns the access that is granted to the user
         *
         * @param node The folder to share. It must be a non-root folder
         * @param user User that receives the shared folder
         * @param level Permissions that are granted to the user
         * Valid values for this parameter:
         * - MegaShare::ACCESS_UNKNOWN = -1
         * Stop sharing a folder with this user
         *
         * - MegaShare::ACCESS_READ = 0
         * - MegaShare::ACCESS_READWRITE = 1
         * - MegaShare::ACCESS_FULL = 2
         * - MegaShare::ACCESS_OWNER = 3
         *
         * @param listener MegaRequestListener to track this request
         */
        void share(MegaNode *node, MegaUser* user, int level, MegaRequestListener *listener = NULL);

        /**
         * @brief Share or stop sharing a folder in MEGA with another user using his email
         *
         * To share a folder with an user, set the desired access level in the level parameter. If you
         * want to stop sharing a folder use the access level MegaShare::ACCESS_UNKNOWN
         *
         * The associated request type with this request is MegaRequest::TYPE_COPY
         * Valid data in the MegaRequest object received on callbacks:
         * - MegaRequest::getNodeHandle - Returns the handle of the folder to share
         * - MegaRequest::getEmail - Returns the email of the user that receives the shared folder
         * - MegaRequest::getAccess - Returns the access that is granted to the user
         *
         * @param node The folder to share. It must be a non-root folder
         * @param email Email of the user that receives the shared folder. If it doesn't have a MEGA account, the folder will be shared anyway
         * and the user will be invited to register an account.
         *
         * @param level Permissions that are granted to the user
         * Valid values for this parameter:
         * - MegaShare::ACCESS_UNKNOWN = -1
         * Stop sharing a folder with this user
         *
         * - MegaShare::ACCESS_READ = 0
         * - MegaShare::ACCESS_READWRITE = 1
         * - MegaShare::ACCESS_FULL = 2
         * - MegaShare::ACCESS_OWNER = 3
         *
         * @param listener MegaRequestListener to track this request
         */
        void share(MegaNode *node, const char* email, int level, MegaRequestListener *listener = NULL);

        /**
         * @brief Import a public link to the account
         *
         * The associated request type with this request is MegaRequest::TYPE_IMPORT_LINK
         * Valid data in the MegaRequest object received on callbacks:
         * - MegaRequest::getLink - Returns the public link to the file
         * - MegaRequest::getParentHandle - Returns the folder that receives the imported file
         *
         * Valid data in the MegaRequest object received in onRequestFinish when the error code
         * is MegaError::API_OK:
         * - MegaRequest::getNodeHandle - Handle of the new node in the account
         *
         * @param megaFileLink Public link to a file in MEGA
         * @param parent Parent folder for the imported file
         * @param listener MegaRequestListener to track this request
         */
        void importFileLink(const char* megaFileLink, MegaNode* parent, MegaRequestListener *listener = NULL);

        /**
         * @brief Get a MegaNode from a public link to a file
         *
         * A public node can be imported using MegaApi::copyNode or downloaded using MegaApi::startDownload
         *
         * The associated request type with this request is MegaRequest::TYPE_GET_PUBLIC_NODE
         * Valid data in the MegaRequest object received on callbacks:
         * - MegaRequest::getLink - Returns the public link to the file
         *
         * Valid data in the MegaRequest object received in onRequestFinish when the error code
         * is MegaError::API_OK:
         * - MegaRequest::getPublicMegaNode - Public MegaNode corresponding to the public link
         *
         * @param megaFileLink Public link to a file in MEGA
         * @param listener MegaRequestListener to track this request
         */
        void getPublicNode(const char* megaFileLink, MegaRequestListener *listener = NULL);

        /**
         * @brief Get the thumbnail of a node
         *
         * If the node doesn't have a thumbnail the request fails with the MegaError::API_ENOENT
         * error code
         *
         * The associated request type with this request is MegaRequest::TYPE_GET_ATTR_FILE
         * Valid data in the MegaRequest object received on callbacks:
         * - MegaRequest::getNodeHandle - Returns the handle of the node
         * - MegaRequest::getFile - Returns the destination path
         * - MegaRequest::getParamType - Returns MegaApi::ATTR_TYPE_THUMBNAIL
         *
         * @param node Node to get the thumbnail
         * @param dstFilePath Destination path for the thumbnail.
         * If this path is a local folder, it must end with a '\' or '/' character and (Base64-encoded handle + "0.jpg")
         * will be used as the file name inside that folder. If the path doesn't finish with
         * one of these characters, the file will be downloaded to a file in that path.
         *
         * @param listener MegaRequestListener to track this request
         */
        void getThumbnail(MegaNode* node, const char *dstFilePath, MegaRequestListener *listener = NULL);

        /**
         * @brief Get the preview of a node
         *
         * If the node doesn't have a preview the request fails with the MegaError::API_ENOENT
         * error code
         *
         * The associated request type with this request is MegaRequest::TYPE_GET_ATTR_FILE
         * Valid data in the MegaRequest object received on callbacks:
         * - MegaRequest::getNodeHandle - Returns the handle of the node
         * - MegaRequest::getFile - Returns the destination path
         * - MegaRequest::getParamType - Returns MegaApi::ATTR_TYPE_PREVIEW
         *
         * @param node Node to get the preview
         * @param dstFilePath Destination path for the preview.
         * If this path is a local folder, it must end with a '\' or '/' character and (Base64-encoded handle + "1.jpg")
         * will be used as the file name inside that folder. If the path doesn't finish with
         * one of these characters, the file will be downloaded to a file in that path.
         *
         * @param listener MegaRequestListener to track this request
         */
        void getPreview(MegaNode* node, const char *dstFilePath, MegaRequestListener *listener = NULL);

        /**
         * @brief Get the avatar of a MegaUser
         *
         * The associated request type with this request is MegaRequest::TYPE_GET_ATTR_USER
         * Valid data in the MegaRequest object received on callbacks:
         * - MegaRequest::getFile - Returns the destination path
         * - MegaRequest::getEmail - Returns the email of the user
         *
         * @param user MegaUser to get the avatar
         * @param dstFilePath Destination path for the avatar. It has to be a path to a file, not to a folder.
         * If this path is a local folder, it must end with a '\' or '/' character and (email + "0.jpg")
         * will be used as the file name inside that folder. If the path doesn't finish with
         * one of these characters, the file will be downloaded to a file in that path.
         *
         * @param listener MegaRequestListener to track this request
         */
        void getUserAvatar(MegaUser* user, const char *dstFilePath, MegaRequestListener *listener = NULL);


        /**
         * @brief Cancel the retrieval of a thumbnail
         *
         * The associated request type with this request is MegaRequest::TYPE_CANCEL_ATTR_FILE
         * Valid data in the MegaRequest object received on callbacks:
         * - MegaRequest::getNodeHandle - Returns the handle of the node
         * - MegaRequest::getParamType - Returns MegaApi::ATTR_TYPE_THUMBNAIL
         *
         * @param node Node to cancel the retrieval of the thumbnail
         * @param listener MegaRequestListener to track this request
         *
         * @see MegaApi::getThumbnail
         */
		void cancelGetThumbnail(MegaNode* node, MegaRequestListener *listener = NULL);

        /**
         * @brief Cancel the retrieval of a preview
         *
         * The associated request type with this request is MegaRequest::TYPE_CANCEL_ATTR_FILE
         * Valid data in the MegaRequest object received on callbacks:
         * - MegaRequest::getNodeHandle - Returns the handle of the node
         * - MegaRequest::getParamType - Returns MegaApi::ATTR_TYPE_PREVIEW
         *
         * @param node Node to cancel the retrieval of the preview
         * @param listener MegaRequestListener to track this request
         *
         * @see MegaApi::getPreview
         */
        void cancelGetPreview(MegaNode* node, MegaRequestListener *listener = NULL);

        /**
         * @brief Set the thumbnail of a MegaNode
         *
         * The associated request type with this request is MegaRequest::TYPE_SET_ATTR_FILE
         * Valid data in the MegaRequest object received on callbacks:
         * - MegaRequest::getNodeHandle - Returns the handle of the node
         * - MegaRequest::getFile - Returns the source path
         * - MegaRequest::getParamType - Returns MegaApi::ATTR_TYPE_THUMBNAIL
         *
         * @param node MegaNode to set the thumbnail
         * @param srcFilePath Source path of the file that will be set as thumbnail
         * @param listener MegaRequestListener to track this request
         */
        void setThumbnail(MegaNode* node, const char *srcFilePath, MegaRequestListener *listener = NULL);

        /**
         * @brief Set the preview of a MegaNode
         *
         * The associated request type with this request is MegaRequest::TYPE_SET_ATTR_FILE
         * Valid data in the MegaRequest object received on callbacks:
         * - MegaRequest::getNodeHandle - Returns the handle of the node
         * - MegaRequest::getFile - Returns the source path
         * - MegaRequest::getParamType - Returns MegaApi::ATTR_TYPE_PREVIEW
         *
         * @param node MegaNode to set the preview
         * @param srcFilePath Source path of the file that will be set as preview
         * @param listener MegaRequestListener to track this request
         */
        void setPreview(MegaNode* node, const char *srcFilePath, MegaRequestListener *listener = NULL);

        /**
         * @brief Set the avatar of the MEGA account
         *
         * The associated request type with this request is MegaRequest::TYPE_SET_ATTR_USER
         * Valid data in the MegaRequest object received on callbacks:
         * - MegaRequest::getFile - Returns the source path
         *
         * @param srcFilePath Source path of the file that will be set as avatar
         * @param listener MegaRequestListener to track this request
         */
        void setAvatar(const char *srcFilePath, MegaRequestListener *listener = NULL);

        /**
         * @brief Set an attribute of the current user
         *
         * The associated request type with this request is MegaRequest::TYPE_SET_ATTR_USER
         * Valid data in the MegaRequest object received on callbacks:
         * - MegaRequest::getParamType - Returns the attribute type
         * - MegaRequest::getFile - Returns the new value for the attribute
         *
         * @param type Attribute type
         *
         * Valid values are:
         *
         * USER_ATTR_FIRSTNAME = 1
         * Change the firstname of the user
         * USER_ATTR_LASTNAME = 2
         * Change the lastname of the user
         *
         * @param value New attribute value
         * @param listener MegaRequestListener to track this request
         */
        void setUserAttribute(int type, const char* value, MegaRequestListener *listener = NULL);

        /**
         * @brief Generate a public link of a file/folder in MEGA
         *
         * The associated request type with this request is MegaRequest::TYPE_EXPORT
         * Valid data in the MegaRequest object received on callbacks:
         * - MegaRequest::getNodeHandle - Returns the handle of the node
         * - MegaRequest::getAccess - Returns true
         *
         * Valid data in the MegaRequest object received in onRequestFinish when the error code
         * is MegaError::API_OK:
         * - MegaRequest::getLink - Public link
         *
         * @param node MegaNode to get the public link
         * @param listener MegaRequestListener to track this request
         */
        void exportNode(MegaNode *node, MegaRequestListener *listener = NULL);

        /**
         * @brief Stop sharing a file/folder
         *
         * The associated request type with this request is MegaRequest::TYPE_EXPORT
         * Valid data in the MegaRequest object received on callbacks:
         * - MegaRequest::getNodeHandle - Returns the handle of the node
         * - MegaRequest::getAccess - Returns false
         *
         * @param node MegaNode to stop sharing
         * @param listener MegaRequestListener to track this request
         */
        void disableExport(MegaNode *node, MegaRequestListener *listener = NULL);

        /**
         * @brief Fetch the filesystem in MEGA
         *
         * The MegaApi object must be logged in in an account or a public folder
         * to successfully complete this request.
         *
         * The associated request type with this request is MegaRequest::TYPE_FETCH_NODES
         *
         * @param listener MegaRequestListener to track this request
         */
        void fetchNodes(MegaRequestListener *listener = NULL);

        /**
         * @brief Get details about the MEGA account
         *
         * Only basic data will be available. If you can get more data (sessions, transactions, purchases),
         * use MegaApi::getExtendedAccountDetails.
         *
         * The associated request type with this request is MegaRequest::TYPE_ACCOUNT_DETAILS
         *
         * Valid data in the MegaRequest object received in onRequestFinish when the error code
         * is MegaError::API_OK:
         * - MegaRequest::getMegaAccountDetails - Details of the MEGA account
         *
         * @param listener MegaRequestListener to track this request
         */
        void getAccountDetails(MegaRequestListener *listener = NULL);

        /**
         * @brief Get details about the MEGA account
         *
         * This function allows to optionally get data about sessions, transactions and purchases related to the account.
         *
         * The associated request type with this request is MegaRequest::TYPE_ACCOUNT_DETAILS
         *
         * Valid data in the MegaRequest object received in onRequestFinish when the error code
         * is MegaError::API_OK:
         * - MegaRequest::getMegaAccountDetails - Details of the MEGA account
         *
         * @param listener MegaRequestListener to track this request
         */
        void getExtendedAccountDetails(bool sessions = false, bool purchases = false, bool transactions = false, MegaRequestListener *listener = NULL);

        /**
         * @brief Get the available pricing plans to upgrade a MEGA account
         *
         * You can get a payment ID for any of the pricing plans provided by this function
         * using MegaApi::getPaymentId
         *
         * The associated request type with this request is MegaRequest::TYPE_GET_PRICING
         *
         * Valid data in the MegaRequest object received in onRequestFinish when the error code
         * is MegaError::API_OK:
         * - MegaRequest::getPricing - MegaPricing object with all pricing plans
         *
         * @param listener MegaRequestListener to track this request
         *
         * @see MegaApi::getPaymentId
         */
        void getPricing(MegaRequestListener *listener = NULL);

        /**
         * @brief Get the payment URL for an upgrade
         *
         * The associated request type with this request is MegaRequest::TYPE_GET_PAYMENT_ID
         * Valid data in the MegaRequest object received on callbacks:
         * - MegaRequest::getNodeHandle - Returns the handle of the product
         *
         * Valid data in the MegaRequest object received in onRequestFinish when the error code
         * is MegaError::API_OK:
         * - MegaRequest::getLink - Payment ID
         *
         * @param productHandle Handle of the product (see MegaApi::getPricing)
         * @param listener MegaRequestListener to track this request
         *
         * @see MegaApi::getPricing
         */
        void getPaymentId(MegaHandle productHandle, MegaRequestListener *listener = NULL);

        /**
         * @brief Submit a purchase receipt for verification
         * @param receipt Purchase receipt
         * @param listener MegaRequestListener to track this request
         */
        void submitPurchaseReceipt(const char* receipt, MegaRequestListener *listener = NULL);

        /**
         * @brief Export the master key of the account
         *
         * The returned value is a Base64-encoded string
         *
         * With the master key, it's possible to start the recovery of an account when the
         * password is lost:
         * - https://mega.co.nz/#recovery
         *
         * You take the ownership of the returned value.
         *
         * @return Base64-encoded master key
         */
        const char *exportMasterKey();

        /**
         * @brief Change the password of the MEGA account
         *
         * The associated request type with this request is MegaRequest::TYPE_CHANGE_PW
         * Valid data in the MegaRequest object received on callbacks:
         * - MegaRequest::getPassword - Returns the old password
         * - MegaRequest::getNewPassword - Returns the new password
         *
         * @param oldPassword Old password
         * @param newPassword New password
         * @param listener MegaRequestListener to track this request
         */
        void changePassword(const char *oldPassword, const char *newPassword, MegaRequestListener *listener = NULL);

        /**
         * @brief Add a new contact to the MEGA account
         *
         * The associated request type with this request is MegaRequest::TYPE_ADD_CONTACT
         * Valid data in the MegaRequest object received on callbacks:
         * - MegaRequest::getEmail - Returns the email of the contact
         *
         * @param email Email of the new contact
         * @param listener MegaRequestListener to track this request
         */
        void addContact(const char* email, MegaRequestListener* listener = NULL);

        /**
         * @brief Remove a contact to the MEGA account
         *
         * The associated request type with this request is MegaRequest::TYPE_REMOVE_CONTACT
         * Valid data in the MegaRequest object received on callbacks:
         * - MegaRequest::getEmail - Returns the email of the contact
         *
         * @param user MegaUser of the contact (see MegaApi::getContact)
         * @param listener MegaRequestListener to track this request
         */
        void removeContact(MegaUser *user, MegaRequestListener* listener = NULL);

        /**
         * @brief Logout of the MEGA account invalidating the session
         *
         * The associated request type with this request is MegaRequest::TYPE_LOGOUT
         *
         * @param listener MegaRequestListener to track this request
         */
        void logout(MegaRequestListener *listener = NULL);

        /**
         * @brief Logout of the MEGA account without invalidating the session
         *
         * The associated request type with this request is MegaRequest::TYPE_LOGOUT
         *
         * @param listener MegaRequestListener to track this request
         */
        void localLogout(MegaRequestListener *listener = NULL);

        /**
         * @brief Submit feedback about the app
         *
         * The User-Agent is used to identify the app. It can be set in MegaApi::MegaApi
         *
         * The associated request type with this request is MegaRequest::TYPE_REPORT_EVENT
         * Valid data in the MegaRequest object received on callbacks:
         * - MegaRequest::getParamType - Returns MegaApi::EVENT_FEEDBACK
         * - MegaRequest::getText - Retuns the comment about the app
         * - MegaRequest::getNumber - Returns the rating for the app
         *
         * @param rating Integer to rate the app. Valid values: from 1 to 5.
         * @param comment Comment about the app
         * @param listener MegaRequestListener to track this request
         *
         * @deprecated This function is for internal usage of MEGA apps. This feedback
         * is sent to MEGA servers.
         *
         */
        void submitFeedback(int rating, const char *comment, MegaRequestListener *listener = NULL);

        /**
         * @brief Send a debug report
         *
         * The User-Agent is used to identify the app. It can be set in MegaApi::MegaApi
         *
         * The associated request type with this request is MegaRequest::TYPE_REPORT_EVENT
         * Valid data in the MegaRequest object received on callbacks:
         * - MegaRequest::getParamType - Returns MegaApi::EVENT_DEBUG
         * - MegaRequest::getText - Retuns the debug message
         *
         * @param text Debug message
         * @param listener MegaRequestListener to track this request
         *
         * @deprecated This function is for internal usage of MEGA apps. This feedback
         * is sent to MEGA servers.
         */
        void reportDebugEvent(const char *text, MegaRequestListener *listener = NULL);



        ///////////////////   TRANSFERS ///////////////////

        /**
         * @brief Upload a file
         * @param localPath Local path of the file
         * @param parent Parent node for the file in the MEGA account
         * @param listener MegaTransferListener to track this transfer
         */
        void startUpload(const char* localPath, MegaNode *parent, MegaTransferListener *listener=NULL);

        /**
         * @brief Upload a file with a custom modification time
         * @param localPath Local path of the file
         * @param parent Parent node for the file in the MEGA account
         * @param mtime Custom modification time for the file in MEGA (in seconds since the epoch)
         * @param listener MegaTransferListener to track this transfer
         */
        void startUpload(const char* localPath, MegaNode *parent, int64_t mtime, MegaTransferListener *listener=NULL);

        /**
         * @brief Upload a file with a custom name
         * @param localPath Local path of the file
         * @param parent Parent node for the file in the MEGA account
         * @param fileName Custom file name for the file in MEGA
         * @param listener MegaTransferListener to track this transfer
         */
        void startUpload(const char* localPath, MegaNode* parent, const char* fileName, MegaTransferListener *listener = NULL);

        /**
         * @brief Upload a file with a custom name and a custom modification time
         * @param localPath Local path of the file
         * @param parent Parent node for the file in the MEGA account
         * @param fileName Custom file name for the file in MEGA
         * @param mtime Custom modification time for the file in MEGA (in seconds since the epoch)
         * @param listener MegaTransferListener to track this transfer
         */
        void startUpload(const char* localPath, MegaNode* parent, const char* fileName, int64_t mtime, MegaTransferListener *listener = NULL);

        /**
         * @brief Download a file from MEGA
         * @param node MegaNode that identifies the file
         * @param localPath Destination path for the file
         * If this path is a local folder, it must end with a '\' or '/' character and the file name
         * in MEGA will be used to store a file inside that folder. If the path doesn't finish with
         * one of these characters, the file will be downloaded to a file in that path.
         *
         * @param listener MegaTransferListener to track this transfer
         */
        void startDownload(MegaNode* node, const char* localPath, MegaTransferListener *listener = NULL);

        /**
         * @brief Start an streaming download
         *
         * Streaming downloads don't save the downloaded data into a local file. It is provided
         * in MegaTransferListener::onTransferUpdate in a byte buffer. The pointer is returned by
         * MegaTransfer::getLastBytes and the size of the buffer in MegaTransfer::getDeltaSize
         *
         * The same byte array is also provided in the callback MegaTransferListener::onTransferData for
         * compatibility with other programming languages. Only the MegaTransferListener passed to this function
         * will receive MegaTransferListener::onTransferData callbacks. MegaTransferListener objects registered
         * with MegaApi::addTransferListener won't receive them for performance reasons
         *
         * @param node MegaNode that identifies the file (public nodes aren't supported yet)
         * @param startPos First byte to download from the file
         * @param size Size of the data to download
         * @param listener MegaTransferListener to track this transfer
         */
        void startStreaming(MegaNode* node, int64_t startPos, int64_t size, MegaTransferListener *listener);

        /**
         * @brief Cancel a transfer
         *
         * When a transfer is cancelled, it will finish and will provide the error code
         * MegaError::API_EINCOMPLETE in MegaTransferListener::onTransferFinish and
         * MegaListener::onTransferFinish
         *
         * The associated request type with this request is MegaRequest::TYPE_CANCEL_TRANSFER
         * Valid data in the MegaRequest object received on callbacks:
         * - MegaRequest::getTransferTag - Returns the tag of the cancelled transfer (MegaTransfer::getTag)
         *
         * @param transfer MegaTransfer object that identifies the transfer
         * You can get this object in any MegaTransferListener callback or any MegaListener callback
         * related to transfers.
         *
         * @param listener MegaRequestListener to track this request
         */
        void cancelTransfer(MegaTransfer *transfer, MegaRequestListener *listener = NULL);

        /**
         * @brief Cancel the transfer with a specific tag
         *
         * When a transfer is cancelled, it will finish and will provide the error code
         * MegaError::API_EINCOMPLETE in MegaTransferListener::onTransferFinish and
         * MegaListener::onTransferFinish
         *
         * The associated request type with this request is MegaRequest::TYPE_CANCEL_TRANSFER
         * Valid data in the MegaRequest object received on callbacks:
         * - MegaRequest::getTransferTag - Returns the tag of the cancelled transfer (MegaTransfer::getTag)
         *
         * @param transferTag tag that identifies the transfer
         * You can get this tag using MegaTransfer::getTag
         *
         * @param listener MegaRequestListener to track this request
         */
        void cancelTransferByTag(int transferTag, MegaRequestListener *listener = NULL);

        /**
         * @brief Cancel all transfers of the same type
         *
         * The associated request type with this request is MegaRequest::TYPE_CANCEL_TRANSFERS
         * Valid data in the MegaRequest object received on callbacks:
         * - MegaRequest::getParamType - Returns the first parameter
         *
         * @param type Type of transfers to cancel.
         * Valid values are:
         * - MegaTransfer::TYPE_DOWNLOAD = 0
         * - MegaTransfer::TYPE_UPLOAD = 1
         *
         * @param listener MegaRequestListener to track this request
         */
        void cancelTransfers(int type, MegaRequestListener *listener = NULL);

        /**
         * @brief Pause/resume all transfers
         *
         * The associated request type with this request is MegaRequest::TYPE_PAUSE_TRANSFERS
         * Valid data in the MegaRequest object received on callbacks:
         * - MegaRequest::getFlag - Returns the first parameter
         *
         * @param pause true to pause all transfers / false to resume all transfers
         * @param listener MegaRequestListener to track this request
         */
        void pauseTransfers(bool pause, MegaRequestListener* listener = NULL);

        /**
         * @brief  Pause/resume all transfers in one direction (uploads or downloads)
         *
         * The associated request type with this request is MegaRequest::TYPE_PAUSE_TRANSFERS
         * Valid data in the MegaRequest object received on callbacks:
         * - MegaRequest::getFlag - Returns the first parameter
         * - MegaRequest::getNumber - Returns the direction of the transfers to pause/resume
         *
         * @param pause true to pause transfers / false to resume transfers
         * @param direction Direction of transfers to pause/resume
         * Valid values for this parameter are:
         * - MegaTransfer::TYPE_DOWNLOAD = 0
         * - MegaTransfer::TYPE_UPLOAD = 1
         *
         * @param listener MegaRequestListener to track this request
         */
        void pauseTransfers(bool pause, int direction, MegaRequestListener* listener = NULL);

        /**
         * @brief Returns the state (paused/unpaused) of transfers
         * @param direction Direction of transfers to check
         * Valid values for this parameter are:
         * - MegaTransfer::TYPE_DOWNLOAD = 0
         * - MegaTransfer::TYPE_UPLOAD = 1
         *
         * @return true if transfers on that direction are paused, false otherwise
         */
        bool areTansfersPaused(int direction);

        /**
         * @brief Set the upload speed limit
         *
         * The limit will be applied on the server side when starting a transfer. Thus the limit won't be
         * applied for already started uploads and it's applied per storage server.
         *
         * @param bpslimit -1 to automatically select the limit, 0 for no limit, otherwise the speed limit
         * in bytes per second
         */
        void setUploadLimit(int bpslimit);

        /**
         * @brief Get all active transfers
         *
         * You take the ownership of the returned value
         *
         * @return List with all active transfers
         */
        MegaTransferList *getTransfers();

        /**
         * @brief Get the transfer with a transfer tag
         *
         * That tag can be got using MegaTransfer::getTag
         *
         * You take the ownership of the returned value
         *
         * @param Transfer tag to check
         * @return MegaTransfer object with that tag, or NULL if there isn't any
         * active transfer with it
         *
         */
        MegaTransfer* getTransferByTag(int transferTag);

        /**
         * @brief Get all transfers of a specific type (downloads or uploads)
         *
         * If the parameter isn't MegaTransfer.TYPE_DOWNLOAD or MegaTransfer.TYPE_UPLOAD
         * this function returns an empty list.
         *
         * You take the ownership of the returned value
         *
         * @param type MegaTransfer.TYPE_DOWNLOAD or MegaTransfer.TYPE_UPLOAD
         * @return List with transfers of the desired type
         */
        MegaTransferList *getTransfers(int type);

#ifdef ENABLE_SYNC

        ///////////////////   SYNCHRONIZATION   ///////////////////

        /**
         * @brief Get the synchronization state of a local file
         * @param Path of the local file
         * @return Synchronization state of the local file.
         * Valid values are:
         * - STATE_NONE = 0
         * The file isn't inside a synced folder
         *
         * - MegaApi::STATE_SYNCED = 1
         * The file is in sync with the MEGA account
         *
         * - MegaApi::STATE_PENDING = 2
         * The file is pending to be synced with the MEGA account
         *
         * - MegaApi::STATE_SYNCING = 3
         * The file is being synced with the MEGA account
         *
         * - MegaApi::STATE_IGNORED = 4
         * The file is inside a synced folder, but it is ignored
         * by the selected exclusion filters
         *
         */
        int syncPathState(std::string *path);

        /**
         * @brief Get the MegaNode associated with a local synced file
         * @param path Local path of the file
         * @return The same file in MEGA or NULL if the file isn't synced
         */
        MegaNode *getSyncedNode(std::string *path);

        /**
         * @brief Synchronize a local folder and a folder in MEGA
         *
         * This function should be used to add a new synchronized folders. To resume a previously
         * added synchronized folder, use MegaApi::resumeSync
         *
         * The associated request type with this request is MegaRequest::TYPE_ADD_SYNC
         * Valid data in the MegaRequest object received on callbacks:
         * - MegaRequest::getNodeHandle - Returns the handle of the folder in MEGA
         * - MegaRequest::getFile - Returns the path of the local folder
         *
         * Valid data in the MegaRequest object received in onRequestFinish when the error code
         * is MegaError::API_OK:
         * - MegaRequest::getNumber - Fingerprint of the local folder to resume the sync (MegaApi::resumeSync)
         *
         * @param localFolder Local folder
         * @param megaFolder MEGA folder
         * @param listener MegaRequestListener to track this request
         *
         * @see MegaApi::resumeSync
         */
        void syncFolder(const char *localFolder, MegaNode *megaFolder, MegaRequestListener* listener = NULL);

        /**
         * @brief Resume a previously synced folder
         *
         * This function should be called in the onRequestFinish callback for MegaApi::fetchNodes, before the callback
         * returns, to ensure that all changes made in the MEGA account while the synchronization was stopped
         * are correctly applied.
         *
         * The third parameter allows to pass a fingerprint of the local folder to check if it has changed since
         * the previous execution. That fingerprint can be obtained using MegaRequest::getParentHandle in the
         * onRequestFinish callback if the MegaApi::syncFolder request. If the provided fingerprint doesn't match
         * the current fingerprint of the local folder, this request will fail with the error code
         * MegaError::API_EFAILED
         *
         * The associated request type with this request is MegaRequest::TYPE_ADD_SYNC
         * Valid data in the MegaRequest object received on callbacks:
         * - MegaRequest::getNodeHandle - Returns the handle of the folder in MEGA
         * - MegaRequest::getFile - Returns the path of the local folder
         * - MegaRequest::getNumber - Returns the fingerprint of the local folder
         *
         * @param localFolder Local folder
         * @param megaFolder MEGA folder
         * @param localfp Fingerprint of the local file
         * @param listener MegaRequestListener to track this request
         */
        void resumeSync(const char *localFolder, MegaNode *megaFolder, long long localfp, MegaRequestListener* listener = NULL);

        /**
         * @brief Remove a synced folder
         *
         * The folder will stop being synced. No files in the local nor in the remote folder
         * will be deleted due to the usage of this function.
         *
         * The synchronization will stop and the cache of local files will be deleted
         * If you don't want to delete the local cache use MegaApi::disableSync
         *
         * The associated request type with this request is MegaRequest::TYPE_REMOVE_SYNC
         * Valid data in the MegaRequest object received on callbacks:
         * - MegaRequest::getNodeHandle - Returns the handle of the folder in MEGA
         * - MegaRequest::getFlag - Returns true
         *
         * @param megaFolder MEGA folder
         * @param listener MegaRequestListener to track this request
         */
        void removeSync(MegaNode *megaFolder, MegaRequestListener *listener = NULL);

        /**
         * @brief Remove a synced folder
         *
         * The folder will stop being synced. No files in the local nor in the remote folder
         * will be deleted due to the usage of this function.
         *
         * The synchronization will stop and the cache of local files will be deleted
         * If you don't want to delete the local cache use MegaApi::disableSync
         *
         * The associated request type with this request is MegaRequest::TYPE_REMOVE_SYNC
         * Valid data in the MegaRequest object received on callbacks:
         * - MegaRequest::getNodeHandle - Returns the handle of the folder in MEGA
         * - MegaRequest::getFlag - Returns true
         *
         * @param sync Synchronization to cancel
         * @param listener MegaRequestListener to track this request
         */
        void removeSync(MegaSync *sync, MegaRequestListener *listener = NULL);

        /**
         * @brief Disable a synced folder
         *
         * The folder will stop being synced. No files in the local nor in the remote folder
         * will be deleted due to the usage of this function.
         *
         * The synchronization will stop but the cache of local files won't be deleted.
         * If you want to also delete the local cache use MegaApi::removeSync
         *
         * The associated request type with this request is MegaRequest::TYPE_REMOVE_SYNC
         * Valid data in the MegaRequest object received on callbacks:
         * - MegaRequest::getNodeHandle - Returns the handle of the folder in MEGA
         * - MegaRequest::getFlag - Returns false
         *
         * @param megaFolder MEGA folder
         * @param listener MegaRequestListener to track this request
         */
        void disableSync(MegaNode *megaFolder, MegaRequestListener *listener=NULL);

        /**
         * @brief Disable a synced folder
         *
         * The folder will stop being synced. No files in the local nor in the remote folder
         * will be deleted due to the usage of this function.
         *
         * The synchronization will stop but the cache of local files won't be deleted.
         * If you want to also delete the local cache use MegaApi::removeSync
         *
         * The associated request type with this request is MegaRequest::TYPE_REMOVE_SYNC
         * Valid data in the MegaRequest object received on callbacks:
         * - MegaRequest::getNodeHandle - Returns the handle of the folder in MEGA
         * - MegaRequest::getFlag - Returns false
         *
         * @param sync Synchronization to disable
         * @param listener MegaRequestListener to track this request
         */
        void disableSync(MegaSync *sync, MegaRequestListener *listener = NULL);

        /**
         * @brief Remove all active synced folders
         *
         * All folders will stop being synced. Nothing in the local nor in the remote folders
         * will be deleted due to the usage of this function.
         *
         * The associated request type with this request is MegaRequest::TYPE_REMOVE_SYNCS
         *
         * @param listener MegaRequestListener to track this request
         */
        void removeSyncs(MegaRequestListener *listener = NULL);

        /**
         * @brief Get the number of active synced folders
         * @return The number of active synced folders
         *
         * @deprecated New functions to manage synchronizations are being implemented. This funtion will
         * be removed in future updates.
         */
        int getNumActiveSyncs();

        /**
         * @brief Check if the synchronization engine is scanning files
         * @return true if it is scanning, otherwise false
         */
        bool isScanning();

        /**
         * @brief Check if the MegaNode is synchronized with a local file
         * @param MegaNode to check
         * @return true if the node is synchronized, othewise false
         * @see MegaApi::getLocalPath
         */
        bool isSynced(MegaNode *n);

        /**
         * @brief Set a list of excluded file names
         *
         * Wildcards (* and ?) are allowed
         *
         * @param List of excluded file names
         * @deprecated A more powerful exclusion system based on regular expresions is being developed. This
         * function will be removed in future updates
         */
        void setExcludedNames(std::vector<std::string> *excludedNames);

        /**
         * @brief Set a lower limit for synchronized files
         *
         * Files with a size lower than this limit won't be synchronized
         * To disable the limit, you can set it to 0
         *
         * If both limits are enabled and the lower one is greater than the upper one,
         * only files between both limits will be excluded
         *
         * @param limit Lower limit for synchronized files
         */
        void setExclusionLowerSizeLimit(long long limit);

        /**
         * @brief Set an upper limit for synchronized files
         *
         * Files with a size greater than this limit won't be synchronized
         * To disable the limit, you can set it to 0
         *
         * If both limits are enabled and the lower one is greater than the upper one,
         * only files between both limits will be excluded
         *
         * @param limit Upper limit for synchronized files
         */
        void setExclusionUpperSizeLimit(long long limit);

        /**
         * @brief Move a local file to the local "Debris" folder
         *
         * The file have to be inside a local synced folder
         *
         * @param path Path of the local file
         * @return true on success, false on failure
         */
        bool moveToLocalDebris(const char *path);

        /**
         * @brief Check if a name is syncable based on the excluded names
         * @param name Name to check
         * @return true if the name is syncable, otherwise false
         * @deprecated A more powerful exclusion system based on regular expresions is being developed. This
         * function will be removed or modified in future updates
         */
        bool isSyncable(const char *name);

        /**
         * @brief Get the corresponding local path of a synced node
         * @param Node to check
         * @return Local path of the corresponding file in the local computer. If the node is't synced
         * this function returns an empty string.
         *
         * @deprecated New functions to manage synchronizations are being implemented. This funtion will
         * be removed in future updates.
         */
        std::string getLocalPath(MegaNode *node);
#endif

        /**
         * @brief Force a loop of the SDK thread
         * @deprecated This function is only here for debugging purposes. It will probably
         * be removed in future updates
         */
        void update();

        /**
         * @brief Check if the SDK is waiting for the server
         * @return true if the SDK is waiting for the server to complete a request
         */
        bool isWaiting();

        /**
         * @brief Get the number of pending uploads
         *
         * @return Pending uploads
         *
         * @deprecated Function related to statistics will be reviewed in future updates to
         * provide more data and avoid race conditions. They could change or be removed in the current form.
         */
        int getNumPendingUploads();

        /**
         * @brief Get the number of pending downloads
         * @return Pending downloads
         *
         * @deprecated Function related to statistics will be reviewed in future updates to
         * provide more data and avoid race conditions. They could change or be removed in the current form.
         */
        int getNumPendingDownloads();

        /**
         * @brief Get the number of queued uploads since the last call to MegaApi::resetTotalUploads
         * @return Number of queued uploads since the last call to MegaApi::resetTotalUploads
         *
         * @deprecated Function related to statistics will be reviewed in future updates to
         * provide more data and avoid race conditions. They could change or be removed in the current form.
         */
        int getTotalUploads();

        /**
         * @brief Get the number of queued uploads since the last call to MegaApi::resetTotalDownloads
         * @return Number of queued uploads since the last call to MegaApi::resetTotalDownloads
         *
         * @deprecated Function related to statistics will be reviewed in future updates. They
         * could change or be removed in the current form.
         */
        int getTotalDownloads();

        /**
         * @brief Reset the number of total downloads
         * This function resets the number returned by MegaApi::getTotalDownloads
         *
         * @deprecated Function related to statistics will be reviewed in future updates to
         * provide more data and avoid race conditions. They could change or be removed in the current form.
         *
         */
        void resetTotalDownloads();

        /**
         * @brief Reset the number of total uploads
         * This function resets the number returned by MegaApi::getTotalUploads
         *
         * @deprecated Function related to statistics will be reviewed in future updates to
         * provide more data and avoid race conditions. They could change or be removed in the current form.
         */
        void resetTotalUploads();
        /**
         * @brief Get the total downloaded bytes since the creation of the MegaApi object
         * @return Total downloaded bytes since the creation of the MegaApi object
         *
         * @deprecated Function related to statistics will be reviewed in future updates to
         * provide more data and avoid race conditions. They could change or be removed in the current form.
         */
        long long getTotalDownloadedBytes();

        /**
         * @brief Get the total uploaded bytes since the creation of the MegaApi object
         * @return Total uploaded bytes since the creation of the MegaApi object
         *
         * @deprecated Function related to statistics will be reviewed in future updates to
         * provide more data and avoid race conditions. They could change or be removed in the current form.
         *
         */
        long long getTotalUploadedBytes();

        /**
         * @brief Update the number of pending downloads/uploads
         *
         * This function forces a count of the pending downloads/uploads. It could
         * affect the return value of MegaApi::getNumPendingDownloads and
         * MegaApi::getNumPendingUploads.
         *
         * @deprecated Function related to statistics will be reviewed in future updates to
         * provide more data and avoid race conditions. They could change or be removed in the current form.
         *
         */
        void updateStats();

        enum {	ORDER_NONE = 0, ORDER_DEFAULT_ASC, ORDER_DEFAULT_DESC,
            ORDER_SIZE_ASC, ORDER_SIZE_DESC,
            ORDER_CREATION_ASC, ORDER_CREATION_DESC,
            ORDER_MODIFICATION_ASC, ORDER_MODIFICATION_DESC,
            ORDER_ALPHABETICAL_ASC, ORDER_ALPHABETICAL_DESC};


		/**
		 * @brief Get the number of child nodes
		 *
		 * If the node doesn't exist in MEGA or isn't a folder,
		 * this function returns 0
		 *
		 * This function doesn't search recursively, only returns the direct child nodes.
		 *
		 * @param parent Parent node
		 * @return Number of child nodes
		 */
		int getNumChildren(MegaNode* parent);

		/**
		 * @brief Get the number of child files of a node
		 *
		 * If the node doesn't exist in MEGA or isn't a folder,
		 * this function returns 0
		 *
		 * This function doesn't search recursively, only returns the direct child files.
		 *
		 * @param parent Parent node
		 * @return Number of child files
		 */
		int getNumChildFiles(MegaNode* parent);

		/**
		 * @brief Get the number of child folders of a node
		 *
		 * If the node doesn't exist in MEGA or isn't a folder,
		 * this function returns 0
		 *
		 * This function doesn't search recursively, only returns the direct child folders.
		 *
		 * @param parent Parent node
		 * @return Number of child folders
		 */
		int getNumChildFolders(MegaNode* parent);

		/**
		 * @brief Get all children of a MegaNode
		 *
		 * If the parent node doesn't exist or it isn't a folder, this function
		 * returns NULL
		 *
		 * You take the ownership of the returned value
		 *
		 * @param parent Parent node
		 * @param order Order for the returned list
		 * Valid values for this parameter are:
		 * - MegaApi::ORDER_NONE = 0
		 * Undefined order
		 *
		 * - MegaApi::ORDER_DEFAULT_ASC = 1
		 * Folders first in alphabetical order, then files in the same order
		 *
		 * - MegaApi::ORDER_DEFAULT_DESC = 2
		 * Files first in reverse alphabetical order, then folders in the same order
		 *
		 * - MegaApi::ORDER_SIZE_ASC = 3
		 * Sort by size, ascending
		 *
		 * - MegaApi::ORDER_SIZE_DESC = 4
		 * Sort by size, descending
		 *
		 * - MegaApi::ORDER_CREATION_ASC = 5
		 * Sort by creation time in MEGA, ascending
		 *
		 * - MegaApi::ORDER_CREATION_DESC = 6
		 * Sort by creation time in MEGA, descending
		 *
		 * - MegaApi::ORDER_MODIFICATION_ASC = 7
		 * Sort by modification time of the original file, ascending
		 *
		 * - MegaApi::ORDER_MODIFICATION_DESC = 8
		 * Sort by modification time of the original file, descending
		 *
		 * - MegaApi::ORDER_ALPHABETICAL_ASC = 9
		 * Sort in alphabetical order, ascending
		 *
		 * - MegaApi::ORDER_ALPHABETICAL_DESC = 10
		 * Sort in alphabetical order, descending
		 *
		 * @return List with all child MegaNode objects
		 */
        MegaNodeList* getChildren(MegaNode *parent, int order = 1);

        /**
         * @brief Get the current index of the node in the parent folder for a specific sorting order
         *
         * If the node doesn't exist or it doesn't have a parent node (because it's a root node)
         * this function returns -1
         *
         * @param node Node to check
         * @param order Sorting order to use
         * @return Index of the node in its parent folder
         */
        int getIndex(MegaNode* node, int order = 1);

        /**
         * @brief Get the child node with the provided name
         *
         * If the node doesn't exist, this function returns NULL
         *
         * You take the ownership of the returned value
         *
         * @param parent Parent node
         * @param name Name of the node
         * @return The MegaNode that has the selected parent and name
         */
        MegaNode *getChildNode(MegaNode *parent, const char* name);

        /**
         * @brief Get the parent node of a MegaNode
         *
         * If the node doesn't exist in the account or
         * it is a root node, this function returns NULL
         *
         * You take the ownership of the returned value.
         *
         * @param node MegaNode to get the parent
         * @return The parent of the provided node
         */
        MegaNode *getParentNode(MegaNode *node);

        /**
         * @brief Get the path of a MegaNode
         *
         * If the node doesn't exist, this function returns NULL.
         * You can recoved the node later using MegaApi::getNodeByPath
         * except if the path contains names with  '/', '\' or ':' characters.
         *
         * You take the ownership of the returned value
         *
         * @param node MegaNode for which the path will be returned
         * @return The path of the node
         */
        const char* getNodePath(MegaNode *node);

        /**
         * @brief Get the MegaNode in a specific path in the MEGA account
         *
         * The path separator character is '/'
         * The Root node is /
         * The Inbox root node is //in/
         * The Rubbish root node is //bin/
         *
         * Paths with names containing '/', '\' or ':' aren't compatible
         * with this function.
         *
         * It is needed to be logged in and to have successfully completed a fetchNodes
         * request before calling this function. Otherwise, it will return NULL.
         *
         * You take the ownership of the returned value
         *
         * @param path Path to check
         * @param n Base node if the path is relative
         * @return The MegaNode object in the path, otherwise NULL
         */
        MegaNode *getNodeByPath(const char *path, MegaNode *n = NULL);

        /**
         * @brief Get the MegaNode that has a specific handle
         *
         * You can get the handle of a MegaNode using MegaNode::getHandle. The same handle
         * can be got in a Base64-encoded string using MegaNode::getBase64Handle. Conversions
         * between these formats can be done using MegaApi::base64ToHandle and MegaApi::handleToBase64
         *
         * It is needed to be logged in and to have successfully completed a fetchNodes
         * request before calling this function. Otherwise, it will return NULL.
         *
         * You take the ownership of the returned value.
         *
         * @param MegaHandler Node handle to check
         * @return MegaNode object with the handle, otherwise NULL
         */
        MegaNode *getNodeByHandle(MegaHandle MegaHandler);

        /**
         * @brief Get all contacts of this MEGA account
         *
         * You take the ownership of the returned value
         *
         * @return List of MegaUser object with all contacts of this account
         */
        MegaUserList* getContacts();

        /**
         * @brief Get the MegaUser that has a specific email address
         *
         * You can get the email of a MegaUser using MegaUser::getEmail
         *
         * You take the ownership of the returned value
         *
         * @param email Email address to check
         * @return MegaUser that has the email address, otherwise NULL
         */
        MegaUser* getContact(const char* email);

        /**
         * @brief Get a list with all inbound sharings from one MegaUser
         *
         * You take the ownership of the returned value
         *
         * @param user MegaUser sharing folders with this account
         * @return List of MegaNode objects that this user is sharing with this account
         */
        MegaNodeList *getInShares(MegaUser* user);

        /**
         * @brief Get a list with all inboud sharings
         *
         * You take the ownership of the returned value
         *
         * @return List of MegaNode objects that other users are sharing with this account
         */
        MegaNodeList *getInShares();

        /**
         * @brief Check if a MegaNode is being shared
         *
         * For nodes that are being shared, you can get a a list of MegaShare
         * objects using MegaApi::getOutShares
         *
         * @param node Node to check
         * @return true is the MegaNode is being shared, otherwise false
         */
        bool isShared(MegaNode *node);

        /**
         * @brief Get a list with all active outbound sharings
         *
         * You take the ownership of the returned value
         *
         * @return List of MegaShare objects
         */
        MegaShareList *getOutShares();

        /**
         * @brief Get a list with the active outbound sharings for a MegaNode
         *
         * If the node doesn't exist in the account, this function returns an empty list.
         *
         * You take the ownership of the returned value
         *
         * @param node MegaNode to check
         * @return List of MegaShare objects
         */
        MegaShareList *getOutShares(MegaNode *node);

        /**
         * @brief Get the access level of a MegaNode
         * @param node MegaNode to check
         * @return Access level of the node
         * Valid values are:
         * - MegaShare::ACCESS_OWNER
         * - MegaShare::ACCESS_FULL
         * - MegaShare::ACCESS_READWRITE
         * - MegaShare::ACCESS_READ
         * - MegaShare::ACCESS_UNKNOWN
         */
        int getAccess(MegaNode* node);

        /**
         * @brief Get the size of a node tree
         *
         * If the MegaNode is a file, this function returns the size of the file.
         * If it's a folder, this fuction returns the sum of the sizes of all nodes
         * in the node tree.
         *
         * @param node Parent node
         * @return Size of the node tree
         */
        long long getSize(MegaNode *node);

        /**
         * @brief Get a Base64-encoded fingerprint for a local file
         *
         * The fingerprint is created taking into account the modification time of the file
         * and file contents. This fingerprint can be used to get a corresponding node in MEGA
         * using MegaApi::getNodeByFingerprint
         *
         * If the file can't be found or can't be opened, this function returns NULL
         *
         * You take the ownership of the returned value
         *
         * @param filePath Local file path
         * @return Base64-encoded fingerprint for the file
         */
        const char* getFingerprint(const char *filePath);

        /**
         * @brief Get a Base64-encoded fingerprint for a node
         *
         * If the node doesn't exist or doesn't have a fingerprint, this function returns NULL
         *
         * You take the ownership of the returned value
         *
         * @param node Node for which we want to get the fingerprint
         * @return Base64-encoded fingerprint for the file
         */
        const char *getFingerprint(MegaNode *node);

        /**
         * @brief Returns a node with the provided fingerprint
         *
         * If there isn't any node in the account with that fingerprint, this function returns NULL.
         *
         * You take the ownership of the returned value.
         *
         * @param fingerprint Fingerprint to check
         * @return MegaNode object with the provided fingerprint
         */
        MegaNode *getNodeByFingerprint(const char* fingerprint);

        /**
         * @brief Returns a node with the provided fingerprint
         *
         * If there isn't any node in the account with that fingerprint, this function returns NULL.
         * If there are several nodes with the same fingerprint, nodes in the preferred
         * parent folder take precedence.
         *
         * You take the ownership of the returned value.
         *
         * @param fingerprint Fingerprint to check
         * @param parent Preferred parent node
         * @return MegaNode object with the provided fingerprint
         */
        MegaNode *getNodeByFingerprint(const char *fingerprint, MegaNode* parent);

        /**
         * @brief Check if the account already has a node with the provided fingerprint
         *
         * A fingerprint for a local file can be generated using MegaApi::getFingerprint
         *
         * @param fingerprint Fingerprint to check
         * @return true if the account contains a node with the same fingerprint
         */
        bool hasFingerprint(const char* fingerprint);

        /**
         * @brief Check if a node has an access level
         *
         * @param node Node to check
         * @param level Access level to check
         * Valid values for this parameter are:
         * - MegaShare::ACCESS_OWNER
         * - MegaShare::ACCESS_FULL
         * - MegaShare::ACCESS_READWRITE
         * - MegaShare::ACCESS_READ
         *
         * @return MegaError object with the result.
         * Valid values for the error code are:
         * - MegaError::API_OK - The node has the required access level
         * - MegaError::API_EACCESS - The node doesn't have the required access level
         * - MegaError::API_ENOENT - The node doesn't exist in the account
         * - MegaError::API_EARGS - Invalid parameters
         */
        MegaError checkAccess(MegaNode* node, int level);

        /**
         * @brief Check if a node can be moved to a target node
         * @param node Node to check
         * @param target Target for the move operation
         * @return MegaError object with the result:
         * Valid values for the error code are:
         * - MegaError::API_OK - The node can be moved to the target
         * - MegaError::API_EACCESS - The node can't be moved because of permissions problems
         * - MegaError::API_ECIRCULAR - The node can't be moved because that would create a circular linkage
         * - MegaError::API_ENOENT - The node or the target doesn't exist in the account
         * - MegaError::API_EARGS - Invalid parameters
         */
        MegaError checkMove(MegaNode* node, MegaNode* target);

        /**
         * @brief Returns the root node of the account
         *
         * You take the ownership of the returned value
         *
         * If you haven't successfully called MegaApi::fetchNodes before,
         * this function returns NULL
         *
         * @return Root node of the account
         */
        MegaNode *getRootNode();

        /**
         * @brief Returns the inbox node of the account
         *
         * You take the ownership of the returned value
         *
         * If you haven't successfully called MegaApi::fetchNodes before,
         * this function returns NULL
         *
         * @return Inbox node of the account
         */
        MegaNode* getInboxNode();

        /**
         * @brief Returns the rubbish node of the account
         *
         * You take the ownership of the returned value
         *
         * If you haven't successfully called MegaApi::fetchNodes before,
         * this function returns NULL
         *
         * @return Rubbish node of the account
         */
        MegaNode *getRubbishNode();

        /**
         * @brief Search nodes containing a search string in their name
         *
         * The search is case-insensitive.
         *
         * @param node The parent node of the tree to explore
         * @param searchString Search string. The search is case-insensitive
         * @param recursive True if you want to seach recursively in the node tree.
         * False if you want to seach in the children of the node only
         *
         * @return List of nodes that contain the desired string in their name
         */
        MegaNodeList* search(MegaNode* node, const char* searchString, bool recursive = 1);

        /**
         * @brief Process a node tree using a MegaTreeProcessor implementation
         * @param node The parent node of the tree to explore
         * @param processor MegaTreeProcessor that will receive callbacks for every node in the tree
         * @param recursive True if you want to recursively process the whole node tree.
         * False if you want to process the children of the node only
         *
         * @return True if all nodes were processed. False otherwise (the operation can be
         * cancelled by MegaTreeProcessor::processMegaNode())
         */
        bool processMegaTree(MegaNode* node, MegaTreeProcessor* processor, bool recursive = 1);

        /**
         * @brief Get the SDK version
         *
         * The returned string is an statically allocated array.
         * Do not delete it.
         *
         * @return SDK version
         */
        const char *getVersion();

        /**
         * @brief Get the User-Agent header used by the SDK
         *
         * The SDK retains the ownership of the returned value. It will be valid until
         * the MegaApi object is destructed.
         *
         * @return User-Agent used by the SDK
         */
        const char *getUserAgent();

        void changeApiUrl(const char *apiURL, bool disablepkp = false);

	#ifdef _WIN32
		/**
		 * @brief Convert an UTF16 string to UTF8 (Windows only)
		 * @param utf16data UTF16 buffer
		 * @param utf16size Size of the UTF16 buffer (in characters)
		 * @param utf8string Pointer to a string that will be filled with UTF8 characters
		 * If the conversion fails, the size of the string will be 0
		 */
        static void utf16ToUtf8(const wchar_t* utf16data, int utf16size, std::string* utf8string);

        /**
         * @brief Convert an UTF8 string to UTF16 (Windows only)
         * @param utf8data NULL-terminated UTF8 character array
         * @param utf16string Pointer to a string that will be filled with UTF16 characters
         * If the conversion fails, the size of the string will be 0
         */
        static void utf8ToUtf16(const char* utf8data, std::string* utf16string);
    #endif


        /**
         * @brief Make a name suitable for a file name in the local filesystem
         *
         * This function escapes (%xx) forbidden characters in the local filesystem if needed.
         * You can revert this operation using MegaApi::localToName
         *
         * You take the ownership of the returned value
         *
         * @param name Name to convert
         * @return Converted name
         */
        const char* nameToLocal(const char *name);

        /**
         * @brief Unescape a file name escaped with MegaApi::nameToLocal
         *
         * You take the ownership of the returned value
         *
         * @param name Escaped name to convert
         * @return Converted name
         */
        const char* localToName(const char*localName);


        /**
         * @brief Convert a Base64 string to Base32
         *
         * If the input pointer is NULL, this function will return NULL.
         * If the input character array isn't a valid base64 string
         * the effect is undefined
         *
         * You take the ownership of the returned value
         *
         * @param base64 NULL-terminated Base64 character array
         * @return NULL-terminated Base32 character array
         */
        static const char *base64ToBase32(const char *base64);

        /**
         * @brief Convert a Base32 string to Base64
         *
         * If the input pointer is NULL, this function will return NULL.
         * If the input character array isn't a valid base32 string
         * the effect is undefined
         *
         * You take the ownership of the returned value
         *
         * @param base32 NULL-terminated Base32 character array
         * @return NULL-terminated Base64 character array
         */
        static const char *base32ToBase64(const char *base32);

        /**
         * @brief loadBalancing Load balancing request
         *
         * The associated request type with this request is MegaRequest::TYPE_LOAD_BALANCING
         * Valid data in the MegaRequest object received on callbacks:
         * - MegaRequest::getName - Returns the name of the service
         *
         * Valid data in the MegaRequest object received in onRequestFinish when the error code
         * is MegaError::API_OK:
         * - MegaRequest::getText - Returns the response of the server
         *
         * @param service Service to get load balancing data
         * @param listener MegaRequestListener to track this request
         */
        void loadBalancing(const char *service, MegaRequestListener *listener = NULL);

        /**
         * @brief Function to copy a buffer
         *
         * The new buffer is allocated by new[] so you should release
         * it with delete[].
         *
         * @param buffer Character buffer to copy
         * @return Copy of the character buffer
         */
        static char* strdup(const char* buffer);

        static void removeRecursively(const char *path);
private:
        MegaApiImpl *pImpl;
};


class MegaHashSignatureImpl;

/**
 * @brief Class to check a digital signatures
 *
 * The typical usage of this class:
 * - Construct the object using a public key
 * - Add data using MegaHashSignature::add (it can be called many times to add more data)
 * - Call MegaHashSignature::check to know if the data matches a signature
 * - Call MegaHashSignature::init and reuse the object if needed
 */
class MegaHashSignature
{
public:
    /**
     * @brief Initialize the object with a public key to check digital signatures
     * @param base64Key Base64-encode public key.
     *
     * This is the public key used to distribute MEGAsync updates:
     * "EACTzXPE8fdMhm6LizLe1FxV2DncybVh2cXpW3momTb8tpzRNT833r1RfySz5uHe8gdoXN1W0eM5Bk8X-LefygYYDS9RyXrRZ8qXrr9ITJ4r8ATnFIEThO5vqaCpGWTVi5pOPI5FUTJuhghVKTyAels2SpYT5CmfSQIkMKv7YVldaV7A-kY060GfrNg4--ETyIzhvaSZ_jyw-gmzYl_dwfT9kSzrrWy1vQG8JPNjKVPC4MCTZJx9SNvp1fVi77hhgT-Mc5PLcDIfjustlJkDBHtmGEjyaDnaWQf49rGq94q23mLc56MSjKpjOR1TtpsCY31d1Oy2fEXFgghM0R-1UkKswVuWhEEd8nO2PimJOl4u9ZJ2PWtJL1Ro0Hlw9OemJ12klIAxtGV-61Z60XoErbqThwWT5Uu3D2gjK9e6rL9dufSoqjC7UA2C0h7KNtfUcUHw0UWzahlR8XBNFXaLWx9Z8fRtA_a4seZcr0AhIA7JdQG5i8tOZo966KcFnkU77pfQTSprnJhCfEmYbWm9EZA122LJBWq2UrSQQN3pKc9goNaaNxy5PYU1yXyiAfMVsBDmDonhRWQh2XhdV-FWJ3rOGMe25zOwV4z1XkNBuW4T1JF2FgqGR6_q74B2ccFC8vrNGvlTEcs3MSxTI_EKLXQvBYy7hxG8EPUkrMVCaWzzTQAFEQ"
     */
    MegaHashSignature(const char *base64Key);
    ~MegaHashSignature();

    /**
     * @brief Reinitialize the object
     */
    void init();

    /**
     * @brief Add data to calculate the signature
     * @param data Byte buffer with the data
     * @param size Size of the buffer
     */
    void add(const char *data, unsigned size);

    /**
     * @brief Check if the introduced data matches a signature
     * @param base64Signature Base64-encoded digital signature
     * @return true if the signature is correct, otherwise false
     */
    bool checkSignature(const char *base64Signature);

private:
	MegaHashSignatureImpl *pImpl;    
};

/**
 * @brief Details about a MEGA balance
 */
class MegaAccountBalance
{
public:
    virtual ~MegaAccountBalance();

    /**
     * @brief Get the amount of the balance
     * @return Amount
     */
    virtual double getAmount() const;

    /**
     * @brief Get the currency of the amount
     *
     * You take the ownership of the returned value
     *
     * @return Currency of the amount
     */
    virtual const char *getCurrency() const;
};

/**
 * @brief Details about a MEGA session
 */
class MegaAccountSession
{
public:
    virtual ~MegaAccountSession();

    /**
     * @brief Get the creation date of the session
     *
     * In seconds since the Epoch
     *
     * @return Creation date of the session
     */
    virtual int64_t getCreationTimestamp() const;

    /**
     * @brief Get the timestamp of the most recent usage of the session
     * @return Timestamp of the most recent usage of the session (in seconds since the Epoch)
     */
    virtual int64_t getMostRecentUsage() const;

    /**
     * @brief Get the User-Agent of the client that created the session
     *
     * You take the ownership of the returned value
     *
     * @return User-Agent of the creator of the session
     */
    virtual const char *getUserAgent() const;

    /**
     * @brief Get the IP address of the client that created the session
     *
     * You take the ownership of the returned value
     *
     * @return IP address of the creator of the session
     */
    virtual const char *getIP() const;

    /**
     * @brief Get the country of the client that created the session
     *
     * You take the ownership of the returned value
     *
     * @return Country of the creator of the session
     */
    virtual const char *getCountry() const;

    /**
     * @brief Retuns true if the session is the current one
     * @return True if the session is the current one. Otherwise false.
     */
    virtual bool isCurrent() const;

    /**
     * @brief Get the state of the session
     * @return True if the session is alive, false otherwise
     */
    virtual bool isAlive() const;

    /**
     * @brief Get the handle of the session
     * @return Handle of the session
     */
    virtual MegaHandle getHandle() const;
};

/**
 * @brief Details about a MEGA purchase
 */
class MegaAccountPurchase
{
public:
    enum
    {
        METHOD_TYPE_BALANCE = 0,
        METHOD_TYPE_PAYPAL = 1,
        METHOD_TYPE_ITUNES = 2
    };

    virtual ~MegaAccountPurchase();

    /**
     * @brief Get the timestamp of the purchase
     * @return Timestamp of the purchase (in seconds since the Epoch)
     */
    virtual int64_t getTimestamp() const;

    /**
     * @brief Get the handle of the purchase
     *
     * You take the ownership of the returned value
     *
     * @return Handle of the purchase
     */
    virtual const char *getHandle() const;

    /**
     * @brief Get the currency of the purchase
     *
     * You take the ownership of the returned value
     *
     * @return Currency of the purchase
     */
    virtual const char* getCurrency() const;

    /**
     * @brief Get the amount of the purchase
     * @return Amount of the purchase
     */
    virtual double getAmount() const;

    /**
     * @brief Get the method of the purchase
     *
     * These are the valid methods:
     * - MegaAccountPurchase::METHOD_TYPE_BALANCE = 0
     * - MegaAccountPurchase::METHOD_TYPE_PAYPAL = 1
     * - MegaAccountPurchase::METHOD_TYPE_ITUNES = 2
     *
     * @return Method of the purchase
     */
    virtual int getMethod() const;
};

/**
 * @brief Details about a MEGA transaction
 */
class MegaAccountTransaction
{
public:
    virtual ~MegaAccountTransaction();

    /**
     * @brief Get the timestamp of the transaction
     * @return Timestamp of the transaction (in seconds since the Epoch)
     */
    virtual int64_t getTimestamp() const;

    /**
     * @brief Get the handle of the transaction
     *
     * You take the ownership of the returned value
     *
     * @return Handle of the transaction
     */
    virtual const char *getHandle() const;

    /**
     * @brief Get the currency of the transaction
     *
     * You take the ownership of the returned value
     *
     * @return Currency of the transaction
     */
    virtual const char* getCurrency() const;

    /**
     * @brief Get the amount of the transaction
     * @return Amount of the transaction
     */
    virtual double getAmount() const;
};

/**
 * @brief Details about a MEGA account
 */
class MegaAccountDetails
{
public:
    enum
    {
        ACCOUNT_TYPE_FREE = 0,
        ACCOUNT_TYPE_PROI = 1,
        ACCOUNT_TYPE_PROII = 2,
        ACCOUNT_TYPE_PROIII = 3
    };

    virtual ~MegaAccountDetails();
    /**
     * @brief Get the PRO level of the MEGA account
     * @return PRO level of the MEGA account.
     * Valid values are:
     * - MegaAccountDetails::ACCOUNT_TYPE_FREE = 0
     * - MegaAccountDetails::ACCOUNT_TYPE_PROI = 1
     * - MegaAccountDetails::ACCOUNT_TYPE_PROII = 2
     * - MegaAccountDetails::ACCOUNT_TYPE_PROIII = 3
     */
    virtual int getProLevel();

    /**
     * @brief Get the maximum storage for the account (in bytes)
     * @return Maximum storage for the account (in bytes)
     */
    virtual long long getStorageMax();

    /**
     * @brief Get the used storage
     * @return Used storage (in bytes)
     */
    virtual long long getStorageUsed();

    /**
     * @brief Get the maximum available bandwidth for the account
     * @return Maximum available bandwidth (in bytes)
     */
    virtual long long getTransferMax();

    /**
     * @brief Get the used bandwidth
     * @return Used bandwidth (in bytes)
     */
    virtual long long getTransferOwnUsed();

    /**
     * @brief Returns the number of nodes with account usage info
     *
     * You can get information about each node using MegaAccountDetails::getStorageUsed,
     * MegaAccountDetails::getNumFiles, MegaAccountDetails::getNumFolders
     *
     * This function can return:
     * - 0 (no info about any node)
     * - 3 (info about the root node, the inbox node and the rubbish node)
     * Use MegaApi::getRootNode MegaApi::getInboxNode and MegaApi::getRubbishNode to get those nodes.
     *
     * - >3 (info about root, inbox, rubbish and incoming shares)
     * Use MegaApi::getInShares to get the incoming shares
     *
     * @return Number of items with account usage info
     */
    virtual int getNumUsageItems();

    /**
     * @brief Get the used storage in for a node
     *
     * Only root nodes are supported.
     *
     * @param handle Handle of the node to check
     * @return Used storage (in bytes)
     * @see MegaApi::getRootNode, MegaApi::getRubbishNode, MegaApi::getInboxNode
     */
    virtual long long getStorageUsed(MegaHandle handle);

    /**
     * @brief Get the number of files in a node
     *
     * Only root nodes are supported.
     *
     * @param handle Handle of the node to check
     * @return Number of files in the node
     * @see MegaApi::getRootNode, MegaApi::getRubbishNode, MegaApi::getInboxNode
     */
    virtual long long getNumFiles(MegaHandle handle);

    /**
     * @brief Get the number of folders in a node
     *
     * Only root nodes are supported.
     *
     * @param handle Handle of the node to check
     * @return Number of folders in the node
     * @see MegaApi::getRootNode, MegaApi::getRubbishNode, MegaApi::getInboxNode
     */
    virtual long long getNumFolders(MegaHandle handle);

    /**
     * @brief Creates a copy of this MegaAccountDetails object.
     *
     * The resulting object is fully independent of the source MegaAccountDetails,
     * it contains a copy of all internal attributes, so it will be valid after
     * the original object is deleted.
     *
     * You are the owner of the returned object
     *
     * @return Copy of the MegaAccountDetails object
     */
    virtual MegaAccountDetails* copy();

    /**
     * @brief Get the number of MegaAccountBalance objects associated with the account
     *
     * You can use MegaAccountDetails::getBalance to get those objects.
     *
     * @return Number of MegaAccountBalance objects
     */
    virtual int getNumBalances() const;

    /**
     * @brief Returns the MegaAccountBalance object associated with an index
     *
     * You take the ownership of the returned value
     *
     * @param i Index of the object
     * @return MegaAccountBalance object
     */
    virtual MegaAccountBalance* getBalance(int i) const;

    /**
     * @brief Get the number of MegaAccountSession objects associated with the account
     *
     * You can use MegaAccountDetails::getSession to get those objects.
     *
     * @return Number of MegaAccountSession objects
     */
    virtual int getNumSessions() const;

    /**
     * @brief Returns the MegaAccountSession object associated with an index
     *
     * You take the ownership of the returned value
     *
     * @param i Index of the object
     * @return MegaAccountSession object
     */
    virtual MegaAccountSession* getSession(int i) const;

    /**
     * @brief Get the number of MegaAccountPurchase objects associated with the account
     *
     * You can use MegaAccountDetails::getPurchase to get those objects.
     *
     * @return Number of MegaAccountPurchase objects
     */
    virtual int getNumPurchases() const;

    /**
     * @brief Returns the MegaAccountPurchase object associated with an index
     *
     * You take the ownership of the returned value
     *
     * @param i Index of the object
     * @return MegaAccountPurchase object
     */
    virtual MegaAccountPurchase* getPurchase(int i) const;

    /**
     * @brief Get the number of MegaAccountTransaction objects associated with the account
     *
     * You can use MegaAccountDetails::getTransaction to get those objects.
     *
     * @return Number of MegaAccountTransaction objects
     */
    virtual int getNumTransactions() const;

    /**
     * @brief Returns the MegaAccountTransaction object associated with an index
     *
     * You take the ownership of the returned value
     *
     * @param i Index of the object
     * @return MegaAccountTransaction object
     */
    virtual MegaAccountTransaction* getTransaction(int i) const;
};

/**
 * @brief Details about pricing plans
 *
 * Use MegaApi::getPricing to get the pricing plans to upgrade MEGA accounts
 */
class MegaPricing
{
public:
    virtual ~MegaPricing();

    /**
     * @brief Get the number of available products to upgrade the account
     * @return Number of available products
     */
    virtual int getNumProducts();

    /**
     * @brief Get the handle of a product
     * @param productIndex Product index (from 0 to MegaPricing::getNumProducts)
     * @return Handle of the product
     * @see MegaApi::getPaymentId
     */
    virtual MegaHandle getHandle(int productIndex);

    /**
     * @brief Get the PRO level associated with the product
     * @param productIndex Product index (from 0 to MegaPricing::getNumProducts)
     * @return PRO level associated with the product:
     * Valid values are:
     * - MegaAccountDetails::ACCOUNT_TYPE_FREE = 0
     * - MegaAccountDetails::ACCOUNT_TYPE_PROI = 1
     * - MegaAccountDetails::ACCOUNT_TYPE_PROII = 2
     * - MegaAccountDetails::ACCOUNT_TYPE_PROIII = 3
     */
    virtual int getProLevel(int productIndex);

    /**
     * @brief Get the number of GB of storage associated with the product
     * @param productIndex Product index (from 0 to MegaPricing::getNumProducts)
     * @return number of GB of storage
     */
    virtual int getGBStorage(int productIndex);

    /**
     * @brief Get the number of GB of bandwidth associated with the product
     * @param productIndex Product index (from 0 to MegaPricing::getNumProducts)
     * @return number of GB of bandwidth
     */
    virtual int getGBTransfer(int productIndex);

    /**
     * @brief Get the duration of the product (in months)
     * @param productIndex Product index (from 0 to MegaPricing::getNumProducts)
     * @return Duration of the product (in months)
     */
    virtual int getMonths(int productIndex);

    /**
     * @brief getAmount Get the price of the product (in cents)
     * @param productIndex Product index (from 0 to MegaPricing::getNumProducts)
     * @return Price of the product (in cents)
     */
    virtual int getAmount(int productIndex);

    /**
     * @brief Get the currency associated with MegaPricing::getAmount
     *
     * The SDK retains the ownership of the returned value.
     *
     * @param productIndex Product index (from 0 to MegaPricing::getNumProducts)
     * @return Currency associated with MegaPricing::getAmount
     */
    virtual const char* getCurrency(int productIndex);

    /**
     * @brief Get a description of the product
     * @param productIndex Product index (from 0 to MegaPricing::getNumProducts)
     * @return Description of the product
     */
    virtual const char* getDescription(int productIndex);

    /**
     * @brief getIosID Get the iOS ID of the product
     * @param productIndex Product index (from 0 to MegaPricing::getNumProducts)
     * @return iOS ID of the product
     */
    virtual const char* getIosID(int productIndex);

    /**
     * @brief Get the Android ID of the product
     * @param productIndex Product index (from 0 to MegaPricing::getNumProducts)
     * @return Android ID of the product
     */
    virtual const char* getAndroidID(int productIndex);

    /**
     * @brief Creates a copy of this MegaPricing object.
     *
     * The resulting object is fully independent of the source MegaPricing,
     * it contains a copy of all internal attributes, so it will be valid after
     * the original object is deleted.
     *
     * You are the owner of the returned object
     *
     * @return Copy of the MegaPricing object
     */
    virtual MegaPricing *copy();
};

}

#endif //MEGAAPI_H<|MERGE_RESOLUTION|>--- conflicted
+++ resolved
@@ -1050,16 +1050,11 @@
 			TYPE_REMOVE_SYNCS, TYPE_PAUSE_TRANSFERS,
 			TYPE_CANCEL_TRANSFER, TYPE_CANCEL_TRANSFERS,
 			TYPE_DELETE, TYPE_REPORT_EVENT, TYPE_CANCEL_ATTR_FILE,
-<<<<<<< HEAD
-			TYPE_GET_PRICING, TYPE_GET_PAYMENT_URL, TYPE_GET_USER_DATA,
+			TYPE_GET_PRICING, TYPE_GET_PAYMENT_ID, TYPE_GET_USER_DATA,
             TYPE_LOAD_BALANCING, TYPE_KILL_SESSION, TYPE_SET_USER_ATTRIBUTE,
             TYPE_GET_USER_ATTRIBUTE, TYPE_GET_SIGNING_KEYS,
             TYPE_VERIFY_RSA_SIG, TYPE_VERIFY_KEY_FINGERPRINT,
             TYPE_SUBMIT_PURCHASE_RECEIPT, TYPE_GET_STATIC_PUB_KEY
-=======
-			TYPE_GET_PRICING, TYPE_GET_PAYMENT_ID, TYPE_GET_USER_DATA,
-			TYPE_LOAD_BALANCING, TYPE_KILL_SESSION, TYPE_SUBMIT_PURCHASE_RECEIPT
->>>>>>> 48ff9d03
 		};
 
 		virtual ~MegaRequest();
