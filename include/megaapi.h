--- conflicted
+++ resolved
@@ -1039,13 +1039,10 @@
 			TYPE_CANCEL_TRANSFER, TYPE_CANCEL_TRANSFERS,
 			TYPE_DELETE, TYPE_REPORT_EVENT, TYPE_CANCEL_ATTR_FILE,
 			TYPE_GET_PRICING, TYPE_GET_PAYMENT_URL, TYPE_GET_USER_DATA,
-<<<<<<< HEAD
             TYPE_LOAD_BALANCING, TYPE_KILL_SESSION, TYPE_SET_USER_ATTRIBUTE,
             TYPE_GET_USER_ATTRIBUTE, TYPE_GET_SIGNING_KEYS,
-            TYPE_VERIFY_RSA_SIG, TYPE_VERIFY_KEY_FINGERPRINT
-=======
+            TYPE_VERIFY_RSA_SIG, TYPE_VERIFY_KEY_FINGERPRINT,
 			TYPE_LOAD_BALANCING, TYPE_KILL_SESSION, TYPE_SUBMIT_PURCHASE_RECEIPT
->>>>>>> 78bd2163
 		};
 
 		virtual ~MegaRequest();
